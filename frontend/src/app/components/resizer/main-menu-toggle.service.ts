--- conflicted
+++ resolved
@@ -27,12 +27,8 @@
 // ++
 
 import {Injectable} from '@angular/core';
-<<<<<<< HEAD
-import {I18nService} from 'core-app/modules/common/i18n/i18n.service';
-=======
->>>>>>> a0c06ddc
 import {BehaviorSubject} from 'rxjs/BehaviorSubject';
-import {Observable} from 'rxjs/Observable';
+import {I18nService} from "core-app/modules/common/i18n/i18n.service";
 
 @Injectable()
 export class MainMenuToggleService {
@@ -48,7 +44,7 @@
   private hideElements = jQuery('.can-hide-navigation');
 
   private allData = new BehaviorSubject<string>('');
-  public allData$:Observable<string> = this.allData.asObservable();
+  public allData$ = this.allData.asObservable();
 
   constructor(protected I18n:I18nService) {
   }
@@ -63,22 +59,9 @@
     } else {
       this.setWidth();
     }
-<<<<<<< HEAD
-    // for desktop: save inital width in localStorage
-    else {
-      if (this.mainMenu.offsetWidth < 10) { // if mainMenu is collapsed, set width 0 in localStorage
-        this.saveWidth('openProject-mainMenuWidth', 0);
-        this.showNavigation = false;
-      } else if (this.mainMenu.offsetWidth < 230 && this.mainMenu.offsetWidth > 10) { // set back to default width
-        this.saveWidth('openProject-mainMenuWidth', 230);
-      } else {  // Get initial width from mainMenu and save in storage
-        this.saveWidth('openProject-mainMenuWidth', this.mainMenu.offsetWidth);
-      }
-=======
 
     if (jQuery(document.body).hasClass('controller-my') && this.elementWidth == 0) {
       this.saveWidth(this.defaultWidth);
->>>>>>> a0c06ddc
     }
 
     // mobile version default: hide menu on initialization
@@ -86,33 +69,6 @@
   }
 
   // click on arrow or hamburger icon
-<<<<<<< HEAD
-  public toggleNavigation(event:JQueryEventObject) {
-    event.stopPropagation();
-    event.preventDefault();
-    // mobile version
-    if (window.innerWidth < 680) {
-      if (this.localStorageValue === 0) { // if main menu collapsed -> menu shall expand
-        this.showNavigation = true;
-        this.saveWidth('openProject-mainMenuWidth', window.innerWidth);
-        // On mobile the main menu shall close whenever you click outside the menu.
-        this.setupAutocloseMainMenu();
-      } else {
-        this.closeMenu();
-      }
-    }
-    // desktop version
-    else {
-      if (this.mainMenu.offsetWidth < 10) { // sidebar is hidden -> show menu
-        this.showNavigation = true;
-        if (this.oldStorageValue !== undefined && this.oldStorageValue > 230) {  // save storage value and apply to menu width
-          this.saveWidth('openProject-mainMenuWidth', this.oldStorageValue);
-        } else { // if value of storage value < 230, set back to default size
-          this.saveWidth('openProject-mainMenuWidth', 230);
-        }
-      } else { // sidebar is expanded -> close menu
-        this.closeMenu();
-=======
   public toggleNavigation(event?:JQueryEventObject) : void {
     if (event) {
       event.stopPropagation();
@@ -126,7 +82,6 @@
         this.setupAutocloseMainMenu();
       } else { // desktop version
         this.saveWidth(this.defaultWidth);
->>>>>>> a0c06ddc
       }
     } else { // sidebar is expanded -> close menu
       this.closeMenu();
@@ -142,15 +97,8 @@
     }, 500);
   }
 
-<<<<<<< HEAD
-  private closeMenu() {
-    this.showNavigation = false;
-    this.oldStorageValue = this.localStorageValue;
-    this.saveWidth('openProject-mainMenuWidth', 0);
-=======
   public closeMenu() : void {
     this.saveWidth(0);
->>>>>>> a0c06ddc
     this.hideElements.addClass('hidden-navigation');
   }
 
@@ -173,13 +121,6 @@
     this.setToggleTitle();
   }
 
-<<<<<<< HEAD
-  public setWidth(element:HTMLElement, width:number) {
-    let viewportWidth = document.documentElement.clientWidth;
-    let newValue = width <= 10 ? 0 : width;
-    newValue = newValue >= viewportWidth - 150 ? viewportWidth - 150 : newValue;
-    this.htmlNode.style.setProperty('--main-menu-width', newValue + 'px');
-=======
   public setWidth(width?:any) : void {
     if (width != undefined) {
       this.elementWidth = width as number;
@@ -190,31 +131,22 @@
     this.global.showNavigation = this.showNavigation();
     this.addRemoveClassHidden();
     this.htmlNode.style.setProperty("--main-menu-width", this.elementWidth + 'px');
->>>>>>> a0c06ddc
   }
 
   private setupAutocloseMainMenu() : void {
     let that = this;
-<<<<<<< HEAD
-    jQuery('#main-menu').on('focusout.main_menu', function(event) {
-      jQuery('#main-menu').off('focusout.main_menu');
-      // Check that main menu is not closed and that the `focusout` event is not a click on an element
-      // that tries to close the menu anyways.
-      if (!that.showNavigation || document.getElementById('main-menu-toggle') === event.relatedTarget) {
-=======
     jQuery('#main-menu').off('focusout.main_menu');
     jQuery('#main-menu').on('focusout.main_menu', function (event) {
       // Check that main menu is not closed and that the `focusout` event is not a click on an element
       // that tries to close the menu anyways.
       if (!that.showNavigation() || document.getElementById('main-menu-toggle') ===  event.relatedTarget) {
->>>>>>> a0c06ddc
         return;
       }
       else {
         // There might be a time gap between `focusout` and the focussing of the activeElement, thus we need a timeout.
         setTimeout(function() {
           if (!jQuery.contains(<Element>document.getElementById('main-menu'), document.activeElement) &&
-            (document.getElementById('main-menu-toggle') !== document.activeElement)) {
+              (document.getElementById('main-menu-toggle') !== document.activeElement)) {
             // activeElement is outside of main menu.
             that.closeMenu();
           }
