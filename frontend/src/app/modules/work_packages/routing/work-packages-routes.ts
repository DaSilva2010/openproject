// -- copyright
// OpenProject is an open source project management software.
// Copyright (C) 2012-2020 the OpenProject GmbH
//
// This program is free software; you can redistribute it and/or
// modify it under the terms of the GNU General Public License version 3.
//
// OpenProject is a fork of ChiliProject, which is a fork of Redmine. The copyright follows:
// Copyright (C) 2006-2013 Jean-Philippe Lang
// Copyright (C) 2010-2013 the ChiliProject Team
//
// This program is free software; you can redistribute it and/or
// modify it under the terms of the GNU General Public License
// as published by the Free Software Foundation; either version 2
// of the License, or (at your option) any later version.
//
// This program is distributed in the hope that it will be useful,
// but WITHOUT ANY WARRANTY; without even the implied warranty of
// MERCHANTABILITY or FITNESS FOR A PARTICULAR PURPOSE.  See the
// GNU General Public License for more details.
//
// You should have received a copy of the GNU General Public License
// along with this program; if not, write to the Free Software
// Foundation, Inc., 51 Franklin Street, Fifth Floor, Boston, MA  02110-1301, USA.
//
// See docs/COPYRIGHT.rdoc for more details.
// ++

import {WorkPackageActivityTabComponent} from 'core-components/wp-single-view-tabs/activity-panel/activity-tab.component';
import {WorkPackageRelationsTabComponent} from 'core-components/wp-single-view-tabs/relations-tab/relations-tab.component';
import {WorkPackageWatchersTabComponent} from 'core-components/wp-single-view-tabs/watchers-tab/watchers-tab.component';
import {WorkPackageNewFullViewComponent} from 'core-components/wp-new/wp-new-full-view.component';
import {WorkPackageCopyFullViewComponent} from 'core-components/wp-copy/wp-copy-full-view.component';
import {WorkPackageNewSplitViewComponent} from 'core-components/wp-new/wp-new-split-view.component';
import {WorkPackageCopySplitViewComponent} from 'core-components/wp-copy/wp-copy-split-view.component';
import {WorkPackagesFullViewComponent} from "core-app/modules/work_packages/routing/wp-full-view/wp-full-view.component";
import {WorkPackageSplitViewComponent} from "core-app/modules/work_packages/routing/wp-split-view/wp-split-view.component";
import {Ng2StateDeclaration} from "@uirouter/angular";
import {WorkPackagesBaseComponent} from "core-app/modules/work_packages/routing/wp-base/wp--base.component";
import {WorkPackageListViewComponent} from "core-app/modules/work_packages/routing/wp-list-view/wp-list-view.component";
import {WorkPackageViewPageComponent} from "core-app/modules/work_packages/routing/wp-view-page/wp-view-page.component";
import {makeSplitViewRoutes} from "core-app/modules/work_packages/routing/split-view-routes.template";

export const menuItemClass = 'work-packages-menu-item';

export const WORK_PACKAGES_ROUTES:Ng2StateDeclaration[] = [
  {
    name: 'work-packages',
    parent: 'root',
    component: WorkPackagesBaseComponent,
    url: '/work_packages?query_id&query_props&start_onboarding_tour',
    redirectTo: 'work-packages.partitioned.list',
    data: {
      bodyClasses: 'router--work-packages-base',
      menuItem: menuItemClass
    },
    params: {
      query_id: { type: 'query', dynamic: true },
      // Use custom encoder/decoder that ensures validity of URL string
      query_props: { type: 'opQueryString' },
      // Optional initial tour param
      start_onboarding_tour: { type: 'query', squash: true, value: undefined },
    }
  },
  {
    name: 'work-packages.new',
    url: '/new?type&parent_id',
    component: WorkPackageNewFullViewComponent,
    reloadOnSearch: false,
    data: {
      allowMovingInEditMode: true,
      bodyClasses: 'router--work-packages-full-create',
      menuItem: menuItemClass
    },
  },
  {
    name: 'work-packages.copy',
    url: '/{copiedFromWorkPackageId:[0-9]+}/copy',
    component: WorkPackageCopyFullViewComponent,
    reloadOnSearch: false,
    data: {
      allowMovingInEditMode: true,
      bodyClasses: 'router--work-packages-full-create',
      menuItem: menuItemClass
    },
  },
  {
    name: 'work-packages.show',
    url: '/{workPackageId:[0-9]+}',
    // Redirect to 'activity' by default.
    redirectTo: 'work-packages.show.activity',
    component: WorkPackagesFullViewComponent,
    data: {
      bodyClasses: 'router--work-packages-full-view',
      menuItem: menuItemClass
    }
  },
  {
    name: 'work-packages.show.activity',
    url: '/activity',
    component: WorkPackageActivityTabComponent,
    data: {
      parent: 'work-packages.show',
      menuItem: menuItemClass
    }
  },
  {
    name: 'work-packages.show.activity.details',
    url: '/activity/details/#{activity_no:\d+}',
    component: WorkPackageActivityTabComponent,
    data: {
      parent: 'work-packages.show',
      menuItem: menuItemClass
    }
  },
  {
    name: 'work-packages.show.relations',
    url: '/relations',
    component: WorkPackageRelationsTabComponent,
    data: {
      parent: 'work-packages.show',
      menuItem: menuItemClass
    }
  },
  {
    name: 'work-packages.show.watchers',
    url: '/watchers',
    component: WorkPackageWatchersTabComponent,
    data: {
      parent: 'work-packages.show',
      menuItem: menuItemClass
    }
  },
  {
    name: 'work-packages.partitioned',
    component: WorkPackageViewPageComponent,
    url: '',
    data: {
      // This has to be empty to avoid inheriting the parent bodyClasses
      bodyClasses: ''
    }
  },
  {
    name: 'work-packages.partitioned.list',
    url: '',
    reloadOnSearch: false,
    views: {
      'content-left': { component: WorkPackageListViewComponent }
    },
    data: {
<<<<<<< HEAD
      bodyClasses: 'router--work-packages-partitioned-split-view',
      menuItem: menuItemClass
    }
  },
  {
=======
      bodyClasses: 'router--work-packages-list-view',
      menuItem: menuItemClass,
      partition: '-left-only'
    }
  },
  {
    name: 'work-packages.partitioned.list.new',
    url: '/create_new?type&parent_id',
    views: {
      'content-right@^.^': { component: WorkPackageNewSplitViewComponent }
    },
    reloadOnSearch: false,
    data: {
      allowMovingInEditMode: true,
      bodyClasses: 'router--work-packages-split-view-new',
      menuItem: menuItemClass,
      parent: 'work-packages.partitioned.list',
      partition: '-split'
    },
  },
  {
>>>>>>> 2ffea517
    name: 'work-packages.partitioned.list.copy',
    url: '/details/{copiedFromWorkPackageId:[0-9]+}/copy',
    views: {
      'content-right@^.^': { component: WorkPackageCopySplitViewComponent }
    },
    reloadOnSearch: false,
    data: {
      allowMovingInEditMode: true,
      bodyClasses: 'router--work-packages-partitioned-split-view',
      menuItem: menuItemClass,
      parent: 'work-packages.partitioned.list',
      partition: '-split'
    },
  },
  ...makeSplitViewRoutes(
    'work-packages.partitioned.list',
    menuItemClass,
    WorkPackageSplitViewComponent
  )
  // Avoid lazy-loading the routes for now
  // {
  //   name: 'work-packages.calendar.**',
  //   url: '/calendar',
  //   loadChildren: '../calendar/openproject-calendar.module#OpenprojectCalendarModule'
  // },
];<|MERGE_RESOLUTION|>--- conflicted
+++ resolved
@@ -148,35 +148,12 @@
       'content-left': { component: WorkPackageListViewComponent }
     },
     data: {
-<<<<<<< HEAD
       bodyClasses: 'router--work-packages-partitioned-split-view',
-      menuItem: menuItemClass
-    }
-  },
-  {
-=======
-      bodyClasses: 'router--work-packages-list-view',
       menuItem: menuItemClass,
       partition: '-left-only'
     }
   },
   {
-    name: 'work-packages.partitioned.list.new',
-    url: '/create_new?type&parent_id',
-    views: {
-      'content-right@^.^': { component: WorkPackageNewSplitViewComponent }
-    },
-    reloadOnSearch: false,
-    data: {
-      allowMovingInEditMode: true,
-      bodyClasses: 'router--work-packages-split-view-new',
-      menuItem: menuItemClass,
-      parent: 'work-packages.partitioned.list',
-      partition: '-split'
-    },
-  },
-  {
->>>>>>> 2ffea517
     name: 'work-packages.partitioned.list.copy',
     url: '/details/{copiedFromWorkPackageId:[0-9]+}/copy',
     views: {
