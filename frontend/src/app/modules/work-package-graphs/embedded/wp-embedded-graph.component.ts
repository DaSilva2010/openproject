import {Component, Input, SimpleChanges} from '@angular/core';
import {WorkPackageTableConfiguration} from 'core-components/wp-table/wp-table-configuration';
import {GroupObject} from 'core-app/modules/hal/resources/wp-collection-resource';
import {ChartOptions, ChartType} from 'chart.js';
import {I18nService} from "core-app/modules/common/i18n/i18n.service";

export interface WorkPackageEmbeddedGraphDataset {
  label:string;
  queryProps:any;
  queryId?:number|string;
  groups?:GroupObject[];
}
interface ChartDataSet {
  label:string;
  data:number[];
}

@Component({
  selector: 'wp-embedded-graph',
  templateUrl: './wp-embedded-graph.html',
  styleUrls: ['./wp-embedded-graph.component.sass'],
})
export class WorkPackageEmbeddedGraphComponent {
  @Input() public datasets:WorkPackageEmbeddedGraphDataset[];
  @Input('chartOptions') public inputChartOptions:ChartOptions;
  @Input('chartType') chartType:ChartType = 'horizontalBar';

  public configuration:WorkPackageTableConfiguration;
  public error:string|null = null;

  public chartHeight = '100%';
  public chartLabels:string[] = [];
  public chartData:ChartDataSet[] = [];
  public chartOptions:ChartOptions;
  public initialized = false;

  public text = {
    noResults: this.i18n.t('js.work_packages.no_results.title'),
  };

  constructor(readonly i18n:I18nService) {}

  ngOnChanges(changes:SimpleChanges) {
    if (changes.datasets) {
      this.setChartOptions();
      this.updateChartData();


      if (!changes.datasets.firstChange) {
        this.initialized = true;
      }
    } else if (changes.chartType) {
      this.setChartOptions();
    }
  }

  private updateChartData() {
    let uniqLabels = _.uniq(this.datasets.reduce((array, dataset) => {
      let groups = (dataset.groups || []).map((group) => group.value) as any;
      return array.concat(groups);
    }, [])) as string[];

    let labelCountMaps = this.datasets.map((dataset) => {
      let countMap = (dataset.groups || []).reduce((hash, group) => {
        hash[group.value] = group.count;
        return hash;
      }, {} as any);

      return {
        label: dataset.label,
        data: uniqLabels.map((label) => { return countMap[label] || 0; })
      };
    });

    uniqLabels = uniqLabels.map((label) => {
      if (!label) {
        return this.i18n.t('js.placeholders.default');
      } else {
        return label;
      }
    });

    this.setHeight();

    // keep the array in order to update the labels
    this.chartLabels.length = 0;
    this.chartLabels.push(...uniqLabels);
    this.chartData.length = 0;
    this.chartData.push(...labelCountMaps);
  }

  protected setChartOptions() {
    let defaults = {
      responsive: true,
      maintainAspectRatio: false,
      legend: {
        // Only display legends if more than one dataset is provided.
        display: this.datasets.length > 1
<<<<<<< HEAD
      }
    };

    let chartTypeDefaults:ChartOptions = {scales:{}};
    if (this.chartType === 'horizontalBar' || this.chartType === 'bar' ) {
     this.setChartAxesValues(chartTypeDefaults);
=======
      },
      plugins: {
        datalabels: {
            align :this.chartType === 'bar' ? 'top' :'center',
        }
    }
  };
    let chartTypeDefaults:ChartOptions = {};

    if (this.chartType === 'horizontalBar') {
      chartTypeDefaults = {
        scales: {
          xAxes: [{
            stacked: true,
            ticks: {
              callback: (value:number) => {
                if (Math.floor(value) === value) {
                  return value;
                } else {
                  return 0;
                }
              }
            }
          }],
            yAxes:
          [{
            stacked: true
          }]
        }
      };
>>>>>>> b1ac21ab
    }

    this.chartOptions = Object.assign({}, defaults, chartTypeDefaults, this.inputChartOptions);
  }

  public get hasDataToDisplay() {
    return this.chartData.length > 0 && this.chartData.some(set => set.data.length > 0);
  }

  private setHeight() {
    if (this.chartType === 'horizontalBar' && this.datasets && this.datasets[0]) {
      let labels:string[] = [];
      this.datasets.forEach(d => d.groups!.forEach(g => {
        if (!labels.includes(g.value)) {
          labels.push(g.value);
        }
      }));
      let height = labels.length * 40;

      if (this.datasets.length > 1) {
        // make some more room for the legend
        height += 40;
      }

      // some minimum height e.g. for the labels
      height += 40;

      this.chartHeight = `${height}px`;
    } else {
      this.chartHeight = '100%';
    }
  }

  // function to set ticks of axis
  private setChartAxesValues(chartOptions:ChartOptions) {

    let changeableValuesAxis = [{
      stacked: true,
      ticks: {
        callback: (value:number) => {
          if (Math.floor(value) === value) {
            return value;
          } else {
            return null;
          }
        }
      }
    }];

    let constantValuesAxis = [{
      stacked: true
    }];

    if (chartOptions.scales) {
      if (this.chartType === 'bar') {
        chartOptions.scales.yAxes = changeableValuesAxis;
        chartOptions.scales.xAxes = constantValuesAxis;
       } else if (this.chartType === 'horizontalBar') {
        chartOptions.scales.xAxes = changeableValuesAxis;
        chartOptions.scales.yAxes = constantValuesAxis;
      }
    }
  }
}<|MERGE_RESOLUTION|>--- conflicted
+++ resolved
@@ -96,45 +96,17 @@
       legend: {
         // Only display legends if more than one dataset is provided.
         display: this.datasets.length > 1
-<<<<<<< HEAD
+      },
+      plugins: {
+        datalabels: {
+          align: this.chartType === 'bar' ? 'top' : 'center',
+        }
       }
     };
 
     let chartTypeDefaults:ChartOptions = {scales:{}};
     if (this.chartType === 'horizontalBar' || this.chartType === 'bar' ) {
      this.setChartAxesValues(chartTypeDefaults);
-=======
-      },
-      plugins: {
-        datalabels: {
-            align :this.chartType === 'bar' ? 'top' :'center',
-        }
-    }
-  };
-    let chartTypeDefaults:ChartOptions = {};
-
-    if (this.chartType === 'horizontalBar') {
-      chartTypeDefaults = {
-        scales: {
-          xAxes: [{
-            stacked: true,
-            ticks: {
-              callback: (value:number) => {
-                if (Math.floor(value) === value) {
-                  return value;
-                } else {
-                  return 0;
-                }
-              }
-            }
-          }],
-            yAxes:
-          [{
-            stacked: true
-          }]
-        }
-      };
->>>>>>> b1ac21ab
     }
 
     this.chartOptions = Object.assign({}, defaults, chartTypeDefaults, this.inputChartOptions);
