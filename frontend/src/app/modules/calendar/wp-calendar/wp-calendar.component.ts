--- conflicted
+++ resolved
@@ -16,11 +16,8 @@
 import {NotificationsService} from "core-app/modules/common/notifications/notifications.service";
 import {DomSanitizer} from "@angular/platform-browser";
 import {WorkPackagesListChecksumService} from "core-components/wp-list/wp-list-checksum.service";
-<<<<<<< HEAD
 import {QueryFilterInstanceResource} from "core-app/modules/hal/resources/query-filter-instance-resource";
-=======
 import {OpTitleService} from "core-components/html/op-title.service";
->>>>>>> 50b5cb93
 
 @Component({
   templateUrl: './wp-calendar.template.html',
@@ -39,11 +36,7 @@
               readonly wpListService:WorkPackagesListService,
               readonly querySpace:IsolatedQuerySpace,
               readonly wpListChecksumService:WorkPackagesListChecksumService,
-<<<<<<< HEAD
-=======
-              readonly tableState:TableState,
               readonly titleService:OpTitleService,
->>>>>>> 50b5cb93
               readonly urlParamsHelper:UrlParamsHelperService,
               private element:ElementRef,
               readonly i18n:I18nService,
