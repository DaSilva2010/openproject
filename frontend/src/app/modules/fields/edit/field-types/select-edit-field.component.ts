--- conflicted
+++ resolved
@@ -38,11 +38,8 @@
 import {HalResourceNotificationService} from 'core-app/modules/hal/services/hal-resource-notification.service';
 import {InjectField} from 'core-app/helpers/angular/inject-field.decorator';
 import {PermissionsService} from 'core-app/core/services/permissions/permissions.service';
-<<<<<<< HEAD
-import {OpModalService} from 'core-app/components/op-modals/op-modal.service';
-import {InviteUserModalComponent} from 'core-app/modules/common/invite-user-modal/invite-user.component';
-=======
->>>>>>> ae10aa40
+import {OpModalService} from 'core-app/modules/modal/modal.service';
+import {InviteUserModalComponent} from 'core-app/modules/invite-user-modal/invite-user.component';
 
 export interface ValueOption {
   name:string;
@@ -122,19 +119,6 @@
     this.valuesLoadingPromise = this.change.getForm().then(() => {
       return this.initialValueLoading();
     });
-<<<<<<< HEAD
-=======
-
-    this.initializeShowAddButton();
-  }
-
-  initializeShowAddButton() {
-    if (this.schema.type === 'User') {
-      this.permissionsService
-            .canInviteUsersToProject()
-            .subscribe(canInviteUsersToProject => this.showAddNewButton = canInviteUsersToProject);
-    }
->>>>>>> ae10aa40
   }
 
   protected initialValueLoading() {
