@import 'helpers'
@import '../../app/spot/styles/sass/variables'

.op-wp-single-card
  display: flex
  user-select: none
  // Leave space for the shadow to be displayed
  width: calc(100% - 2px)
  border: 1px solid var(--widget-box-block-border-color)
  border-radius: 2px
  padding: 10px
  position: relative
  box-shadow: 1px 1px 3px 0px lightgrey
  background: var(--body-background)
  font-size: var(--card-font-size)

  &:hover
    .op-wp-single-card--inline-buttons
      opacity: 1
      z-index: 2
      background-image: linear-gradient(to left, rgba($spot-color-basic-white,1), rgba($spot-color-basic-white,0))

  &_new
    padding-right: 25px

  &_selected
    background-color: $spot-color-main-light
    .op-icon--wrapper
      background: $spot-color-main-light
    &:hover
      .op-wp-single-card--inline-buttons
        background-image: linear-gradient(to left, rgba($spot-color-main-light,1), rgba($spot-color-main-light,0))

  &_disabled
    opacity: 0.6

  &_closed:not(&_selected)
    background-color: $spot-color-basic-gray-6
    .op-icon--wrapper
      background: $spot-color-basic-gray-6
    &:hover
      .op-wp-single-card--inline-buttons
        background-image: linear-gradient(to left, rgba($spot-color-basic-gray-6,1), rgba($spot-color-basic-gray-6,0))

  &_horizontal
    height: 100%

  &_vertical
    margin-top: 10px
    // Take care that the shadow of the last element is still visible
    &:last-of-type
      margin-bottom: 5px

  &_inline &--content
    grid-template-columns: max-content max-content auto auto 1fr
    grid-template-rows: auto max-content
    grid-template-areas: "status id project project project" "subject subject subject subject subject"

    &-assignee
      display: none
    &-subject-line
      display: flex
    &-subject
      flex-grow: 1
      @include text-shortener

  // Style shadow element while dragging
  wp-single-card:host.gu-transit &
    @include modifying--placeholder

  &--content

    &:not(.-new)
      display: grid
      grid-template-columns: max-content max-content auto auto 1fr
      grid-template-rows: auto max-content max-content 1fr
      grid-row-gap: 5px
      grid-column-gap: 5px
      grid-template-areas: "status id project project project" "subject subject subject subject subject" "image image image image image" "avatar avatar avatar dates dates"
      overflow: hidden
      flex-grow: 1
      font-size: 14px
      line-height: 16px

    &-project-name
      grid-area: project
      font-style: italic
      color: $spot-color-basic-gray-3
      font-size: 12px
      @include text-shortener
    &-type
      grid-area: type
      margin-right: 4px
    &-subject-line
      grid-area: subject
      @include text-shortener(false)
    &-assignee
      grid-area: avatar
      max-width: 140px
      color: $spot-color-basic-gray-3
      font-size: 12px
    &-id
      grid-area: id
      color: $spot-color-basic-gray-3
      font-size: 12px
    &-status
      grid-area: status
      margin-right: 5px
      max-width: 92px
      overflow: hidden

    &-cover-image
      grid-area: image
      max-height: 350px

      @media screen and (max-width: 679px)
        max-height: 250px

    &-dates
      grid-area: dates
      place-self: center end
      white-space: nowrap
      color: $spot-color-basic-gray-3
      font-size: 12px

    &-inline-date
      font-size: 12px
      color: $spot-color-basic-gray-3
      margin: 0 8px
      white-space: nowrap

  &--highlighting
    width: 100%
    height: 2px
    position: absolute
    top: 0
    left: 0
    border-radius: 2px 2px 0 0

  &--card-actions
    display: flex
    position: absolute
    top: 9px
    right: 0

  &--card-action
    z-index: 2

    .op-wp-single-card_checked &
      background-color: $spot-color-main-light
  
  &--inline-buttons
    opacity: 0
    padding-left: 40px
<<<<<<< HEAD
    padding-right: 4px
=======
    .op-icon--wrapper:not(&_selected)
      background: $spot-color-basic-white
>>>>>>> c694b207

    &.-show
      opacity: 1

    .op-wp-single-card_checked &
      background-color: $spot-color-main-light

  &--inline-cancel-button
    color: var(--warn)

  @media only screen and (max-width: 679px)
    &_shrink
      border: none
      box-shadow: none
      padding: 15px<|MERGE_RESOLUTION|>--- conflicted
+++ resolved
@@ -152,12 +152,7 @@
   &--inline-buttons
     opacity: 0
     padding-left: 40px
-<<<<<<< HEAD
     padding-right: 4px
-=======
-    .op-icon--wrapper:not(&_selected)
-      background: $spot-color-basic-white
->>>>>>> c694b207
 
     &.-show
       opacity: 1
