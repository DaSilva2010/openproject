<div class="op-tab-content--container">
<<<<<<< HEAD
  <div>
=======
  <section data-qa-selector="op-tab-content--tab-section">
>>>>>>> e16b6cce
    <!-- The condition below will get replaced when implementing #41905. -->
    <div *ngIf="true" class="op-tab-content--header">
      <h3 class="op-tab-content--header-text" [textContent]="text.attachments.label"></h3>
    </div>
<<<<<<< HEAD

    <op-attachment-list [resource]="workPackage"></op-attachment-list>

    <op-attachments-upload [resource]="workPackage"></op-attachments-upload>
  </div>

  <div *ngIf="true">
    <div class=op-tab-content--header>
      <op-icon icon-classes="icon3 icon-nextcloud-circle op-files-tab--color-blue-deep"></op-icon>
      <h3 class="op-tab-content--header-text" [textContent]="text.file_links.label"></h3>
    </div>

    <op-file-link-list [resource]="workPackage"></op-file-link-list>
  </div>
=======

    <op-attachment-list [resource]="workPackage"></op-attachment-list>

    <op-attachments-upload [resource]="workPackage"></op-attachments-upload>
  </section>

  <section *ngIf="true" data-qa-selector="op-tab-content--tab-section">
    <div class=op-tab-content--header>
      <op-icon icon-classes="icon3 icon-nextcloud-circle op-files-tab--color-blue-deep"></op-icon>
      <h3 class="op-tab-content--header-text" [textContent]="text.file_links.label"></h3>
    </div>

    <op-file-link-list [resource]="workPackage"></op-file-link-list>
  </section>
>>>>>>> e16b6cce
</div><|MERGE_RESOLUTION|>--- conflicted
+++ resolved
@@ -1,29 +1,9 @@
 <div class="op-tab-content--container">
-<<<<<<< HEAD
-  <div>
-=======
   <section data-qa-selector="op-tab-content--tab-section">
->>>>>>> e16b6cce
     <!-- The condition below will get replaced when implementing #41905. -->
     <div *ngIf="true" class="op-tab-content--header">
       <h3 class="op-tab-content--header-text" [textContent]="text.attachments.label"></h3>
     </div>
-<<<<<<< HEAD
-
-    <op-attachment-list [resource]="workPackage"></op-attachment-list>
-
-    <op-attachments-upload [resource]="workPackage"></op-attachments-upload>
-  </div>
-
-  <div *ngIf="true">
-    <div class=op-tab-content--header>
-      <op-icon icon-classes="icon3 icon-nextcloud-circle op-files-tab--color-blue-deep"></op-icon>
-      <h3 class="op-tab-content--header-text" [textContent]="text.file_links.label"></h3>
-    </div>
-
-    <op-file-link-list [resource]="workPackage"></op-file-link-list>
-  </div>
-=======
 
     <op-attachment-list [resource]="workPackage"></op-attachment-list>
 
@@ -38,5 +18,4 @@
 
     <op-file-link-list [resource]="workPackage"></op-file-link-list>
   </section>
->>>>>>> e16b6cce
 </div>