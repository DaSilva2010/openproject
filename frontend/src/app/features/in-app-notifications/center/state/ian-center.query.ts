import { Query } from '@datorama/akita';
<<<<<<< HEAD
import {
  distinctUntilChanged,
  map,
  switchMap,
} from 'rxjs/operators';
=======
import { map } from 'rxjs/operators';
import { combineLatest } from 'rxjs';
>>>>>>> d74fe9ce
import {
  IAN_FACET_FILTERS,
  IanCenterState,
  IanCenterStore,
} from 'core-app/features/in-app-notifications/center/state/ian-center.store';
import {
  ApiV3ListFilter,
  Apiv3ListParameters,
} from 'core-app/core/apiv3/paths/apiv3-list-resource.interface';
import { InAppNotificationsResourceService } from 'core-app/core/state/in-app-notifications/in-app-notifications.service';
import { InAppNotification } from 'core-app/core/state/in-app-notifications/in-app-notification.model';
import { selectCollectionAsEntities$ } from 'core-app/core/state/collection-store';

export class IanCenterQuery extends Query<IanCenterState> {
  activeFacet$ = this.select('activeFacet');

  notLoaded$ = this.select('notLoaded');

  paramsChanges$ = this.select(['params', 'activeFacet']);

  selectNotifications$ = combineLatest([
    this.paramsChanges$,
    this.resourceService.query.select(),
  ]).pipe(
    map(([, state]) => selectCollectionAsEntities$<InAppNotification>(this.resourceService, state, this.params)),
  );

  aggregatedCenterNotifications$ = this
    .selectNotifications$
    .pipe(
      map((notifications) => (
        _.groupBy(notifications, (notification) => notification._links.resource?.href || 'none')
      )),
    );

  notifications$ = this
    .aggregatedCenterNotifications$
    .pipe(
      map((items) => Object.values(items)),
    );

  hasNotifications$ = this
    .notifications$
    .pipe(
      distinctUntilChanged(),
      map((items) => items.length > 0),
    );

  hasMoreThanPageSize$ = this
    .notLoaded$
    .pipe(
      map((notLoaded) => notLoaded > 0),
    );

  get params():Apiv3ListParameters {
    const state = this.store.getValue();
    const hasFilters = state.filters.name && state.filters.filter;
    return {
      ...state.params,
      filters: [
        ...IAN_FACET_FILTERS[state.activeFacet],
        ...(hasFilters
          ? ([[state.filters.filter, '=', [state.filters.name]]] as ApiV3ListFilter[])
          : []
        ),
      ],
    };
  }

  constructor(
    protected store:IanCenterStore,
    protected resourceService:InAppNotificationsResourceService,
  ) {
    super(store);
  }
}<|MERGE_RESOLUTION|>--- conflicted
+++ resolved
@@ -1,14 +1,9 @@
 import { Query } from '@datorama/akita';
-<<<<<<< HEAD
 import {
   distinctUntilChanged,
   map,
-  switchMap,
 } from 'rxjs/operators';
-=======
-import { map } from 'rxjs/operators';
 import { combineLatest } from 'rxjs';
->>>>>>> d74fe9ce
 import {
   IAN_FACET_FILTERS,
   IanCenterState,
