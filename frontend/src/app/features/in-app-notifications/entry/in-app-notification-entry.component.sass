@import "src/assets/sass/helpers"

$ian-bg-color: #F9F9F9
$ian-bg-hover-color: #F1F8FF
$subject-font-size: 14px

.op-ian-item
  background: $ian-bg-color
  margin: 0 0 10px 0
  padding: 5px 10px
  font-size: 0.9rem
  border: 1px solid var(--content-default-border-color)
  border-radius: 2px
  // This needs to be set in the itemSize of
  // the virtual scroller
  height: 80px

  &_expanded
    height: auto
    display: grid
    grid-template-rows: auto 1fr
    grid-gap: 0.5rem

  &:hover
    background: $ian-bg-hover-color

  &--row
    @include unset-button-styles
    width: 100%
    display: grid
    grid-template-columns: 50px 1fr 200px 15% 15%
    grid-template-rows: auto $subject-font-size 1fr
    grid-template-areas: "project project project project project" "title title status date buttons" "actors reason reason reason reason"
    grid-gap: 0.5rem
    align-items: center

    @media screen and (max-width: 679px)
<<<<<<< HEAD
      grid-template-columns: 1fr 35px 30%
      grid-template-rows: auto 1fr
      grid-template-areas: "project actors reason" "title actors date"
=======
      grid-template-columns: 50px 1fr 15% 15%
      grid-template-areas: "project project date date" "title title title title" "actor reason reason reason"
>>>>>>> cb9febe5

    &_unexpandable
      cursor: default


  &--indicator
    width: 10px
    height: 10px
    margin-right: 0.5rem
    display: block
    background: var(--primary-color)
    border-radius: 50%

    &_read
      background: #AFAFAF

  &--work-package-subject
    font-weight: bold
    &.-read
      font-weight: normal

  &--project
    grid-area: project
    font-size: 0.8rem
    @include text-shortener

  &--project-link
    color: var(--gray-dark)
    // Set line-height to show underline
    // which is otherwise swallowed by overflow
    line-height: 1.1

  &--reason,
  &--date
    color: #7f7f7f

  &--reason-count
    background: #7f7f7f
    color: white
    @include indicator-bubble

  &--title
    grid-area: title
    font-size: $subject-font-size
    @include text-shortener

  &--reason
    grid-area: reason
    @include text-shortener
    max-width: 100%

  &--date
    grid-area: date
    @include text-shortener(false)
    white-space: nowrap
    max-width: 100%
    @media screen and (max-width: 679px)
      justify-self: end


  &--actors
    grid-area: actors
    @include text-shortener

  &--status
    grid-area: status

  &--buttons
    grid-area: buttons
    text-align: right
    align-items: end

  &--button
    margin: 0<|MERGE_RESOLUTION|>--- conflicted
+++ resolved
@@ -35,14 +35,8 @@
     align-items: center
 
     @media screen and (max-width: 679px)
-<<<<<<< HEAD
-      grid-template-columns: 1fr 35px 30%
-      grid-template-rows: auto 1fr
-      grid-template-areas: "project actors reason" "title actors date"
-=======
       grid-template-columns: 50px 1fr 15% 15%
-      grid-template-areas: "project project date date" "title title title title" "actor reason reason reason"
->>>>>>> cb9febe5
+      grid-template-areas: "project project date date" "title title title title" "actors reason reason reason"
 
     &_unexpandable
       cursor: default
