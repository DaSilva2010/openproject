<<<<<<< HEAD
import { ChangeDetectionStrategy, Component } from '@angular/core';
import { I18nService } from 'core-app/core/i18n/i18n.service';
=======
import {
  ChangeDetectionStrategy,
  Component,
} from '@angular/core';
import { I18nService } from 'core-app/core/i18n/i18n.service';
import { UserPreferencesService } from 'core-app/features/user-preferences/state/user-preferences.service';
>>>>>>> eb31eae8

@Component({
  selector: 'op-notifications-settings-toolbar',
  templateUrl: './notifications-settings-toolbar.component.html',
  changeDetection: ChangeDetectionStrategy.OnPush,
})
export class NotificationsSettingsToolbarComponent {
<<<<<<< HEAD
=======
  projectSettings$ = this.storeService.query.projectNotifications$;

>>>>>>> eb31eae8
  text = {
    title: this.I18n.t('js.notifications.settings.title'),
  };

  constructor(
<<<<<<< HEAD
    private I18n:I18nService,
  ) { }
=======
    private storeService:UserPreferencesService,
    private I18n:I18nService,
  ) {
  }

  removeAll():void {
    this.storeService.store.update(
      ({ notifications }) => ({
        notifications: notifications.filter((notification) => notification._links.project.href === null),
      }),
    );
  }
>>>>>>> eb31eae8
}<|MERGE_RESOLUTION|>--- conflicted
+++ resolved
@@ -1,14 +1,9 @@
-<<<<<<< HEAD
-import { ChangeDetectionStrategy, Component } from '@angular/core';
-import { I18nService } from 'core-app/core/i18n/i18n.service';
-=======
 import {
   ChangeDetectionStrategy,
   Component,
 } from '@angular/core';
 import { I18nService } from 'core-app/core/i18n/i18n.service';
 import { UserPreferencesService } from 'core-app/features/user-preferences/state/user-preferences.service';
->>>>>>> eb31eae8
 
 @Component({
   selector: 'op-notifications-settings-toolbar',
@@ -16,20 +11,13 @@
   changeDetection: ChangeDetectionStrategy.OnPush,
 })
 export class NotificationsSettingsToolbarComponent {
-<<<<<<< HEAD
-=======
   projectSettings$ = this.storeService.query.projectNotifications$;
 
->>>>>>> eb31eae8
   text = {
     title: this.I18n.t('js.notifications.settings.title'),
   };
 
   constructor(
-<<<<<<< HEAD
-    private I18n:I18nService,
-  ) { }
-=======
     private storeService:UserPreferencesService,
     private I18n:I18nService,
   ) {
@@ -42,5 +30,4 @@
       }),
     );
   }
->>>>>>> eb31eae8
 }