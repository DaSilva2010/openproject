import {
  EntityState,
  ID,
  QueryEntity,
} from '@datorama/akita';
import { IHALCollection } from 'core-app/core/apiv3/types/hal-collection.type';
import {
  Apiv3ListParameters,
  listParamsString,
} from 'core-app/core/apiv3/paths/apiv3-list-resource.interface';
import { Observable } from 'rxjs';
import {
  filter,
  map,
} from 'rxjs/operators';

export interface CollectionResponse {
  ids:ID[];
}

export interface CollectionState<T> extends EntityState<T> {
  /** Loaded notification collections */
  collections:Record<string, CollectionResponse>;
}

export interface CollectionService<T> {
  query:QueryEntity<CollectionState<T>>;
}

export interface CollectionItem {
  id:ID;
}

export function mapHALCollectionToIDCollection<T extends CollectionItem>(collection:IHALCollection<T>):CollectionResponse {
  return {
    ids: collection._embedded.elements.map((el) => el.id)
  };
}

/**
 * Initialize the collection part of the entity store
 */
export function createInitialCollectionState():{ collections:Record<string, CollectionResponse> } {
  return {
    collections: {},
  };
}

/**
 * Returns the collection key for the given APIv3 parameters
 *
 * @param params list params
 */
export function collectionKey(params:Apiv3ListParameters):string {
  return listParamsString(params);
}

/**
 * Retrieve a collection from the given parameter set.
 *
 * @param service
 * @param params
 */
export function selectCollectionAsHrefs$<T extends CollectionItem>(service:CollectionService<T>, params:Apiv3ListParameters):Observable<CollectionResponse> {
  return service
    .query
    .select((state) => {
      const collection = collectionKey(params);
      return state?.collections[collection];
    })
    .pipe(
      filter((collection) => !!collection),
    );
}

/**
 * Retrieve the entities from the collection a given the ID collection
 *
 * @param service
 * @param collection
 */
export function selectEntitiesFromIDCollection<T extends CollectionItem>(service:CollectionService<T>, collection:CollectionResponse) {
  const ids = collection?.ids || [];

  return ids
    .map((id) => service.query.getEntity(id))
    .filter((item) => !!item) as T[];
}

/**
 * Retrieve the entities from the collection a given parameter set produces.
 *
 * @param service
 * @param state
 * @param params
 */
export function selectCollectionAsEntities$<T extends CollectionItem>(service:CollectionService<T>, state:CollectionState<T>, params:Apiv3ListParameters):T[] {
  const key = collectionKey(params);
  const collection = state.collections[key];
  const ids = collection?.ids || [];

<<<<<<< HEAD
  return service
    .query
    .select()
    .pipe(
      map((state) => {
        const collection = state.collections[key];
        return selectEntitiesFromIDCollection(service, collection);
      }),
    );
=======
  return ids
    .map((id:string) => service.query.getEntity(id))
    .filter((item) => !!item) as T[];
>>>>>>> 73fcd2ac
}<|MERGE_RESOLUTION|>--- conflicted
+++ resolved
@@ -97,21 +97,6 @@
 export function selectCollectionAsEntities$<T extends CollectionItem>(service:CollectionService<T>, state:CollectionState<T>, params:Apiv3ListParameters):T[] {
   const key = collectionKey(params);
   const collection = state.collections[key];
-  const ids = collection?.ids || [];
 
-<<<<<<< HEAD
-  return service
-    .query
-    .select()
-    .pipe(
-      map((state) => {
-        const collection = state.collections[key];
-        return selectEntitiesFromIDCollection(service, collection);
-      }),
-    );
-=======
-  return ids
-    .map((id:string) => service.query.getEntity(id))
-    .filter((item) => !!item) as T[];
->>>>>>> 73fcd2ac
+  return selectEntitiesFromIDCollection(service, collection);
 }