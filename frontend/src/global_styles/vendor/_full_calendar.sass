--- conflicted
+++ resolved
@@ -9,15 +9,6 @@
     .fc-timeline-slot-cushion,
     .fc-col-header-cell-cushion
       padding: 12px 16px
-
-<<<<<<< HEAD
-    .fc-timeline-lane,
-    .fc-timeline-slot-lane
-      border-color: #c1c1c1
-=======
-    .fc-timeline-lane-frame
-      padding: 4px 0
->>>>>>> 880409f8
 
     .fc-resource-timeline-divider
       width: 0
