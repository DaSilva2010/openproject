--- conflicted
+++ resolved
@@ -34,10 +34,7 @@
   }
 
   public list(offset:number, pageSize:number, query:api.ex.Query) {
-<<<<<<< HEAD
-    return this.WorkPackages.getList(this.queryAsV3Params(offset, pageSize, query));
-=======
-    const workPackages;
+    var workPackages;
 
     if (query.project_id) {
       workPackages = this.apiV3.service('work_packages', this.apiV3.one('projects', query.project_id));
@@ -46,10 +43,7 @@
       workPackages = this.apiV3.service('work_packages');
     }
 
-    return workPackages.getList(this.queryAsV3Params(offset, pageSize, query)).then(wpCollection => {
-      return wpCollection;
-    });
->>>>>>> 0a805e1e
+    return workPackages.getList(this.queryAsV3Params(offset, pageSize, query));
   }
 
   protected queryAsV3Params(offset:number, pageSize:number, query:api.ex.Query) {
