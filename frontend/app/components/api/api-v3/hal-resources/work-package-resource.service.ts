//-- copyright
// OpenProject is a project management system.
// Copyright (C) 2012-2015 the OpenProject Foundation (OPF)
//
// This program is free software; you can redistribute it and/or
// modify it under the terms of the GNU General Public License version 3.
//
// OpenProject is a fork of ChiliProject, which is a fork of Redmine. The copyright follows:
// Copyright (C) 2006-2013 Jean-Philippe Lang
// Copyright (C) 2010-2013 the ChiliProject Team
//
// This program is free software; you can redistribute it and/or
// modify it under the terms of the GNU General Public License
// as published by the Free Software Foundation; either version 2
// of the License, or (at your option) any later version.
//
// This program is distributed in the hope that it will be useful,
// but WITHOUT ANY WARRANTY; without even the implied warranty of
// MERCHANTABILITY or FITNESS FOR A PARTICULAR PURPOSE.  See the
// GNU General Public License for more details.
//
// You should have received a copy of the GNU General Public License
// along with this program; if not, write to the Free Software
// Foundation, Inc., 51 Franklin Street, Fifth Floor, Boston, MA  02110-1301, USA.
//
// See doc/COPYRIGHT.rdoc for more details.
//++

import {HalResource} from './hal-resource.service';
import {opApiModule} from '../../../../angular-modules';
import {WorkPackageCacheService} from '../../../work-packages/work-package-cache.service';
import {ApiWorkPackagesService} from '../../api-work-packages/api-work-packages.service';
import {CollectionResourceInterface} from './collection-resource.service';
import {AttachmentCollectionResourceInterface} from './attachment-collection-resource.service';
import {UploadFile} from '../../op-file-upload/op-file-upload.service';
import IQService = angular.IQService;
import IPromise = angular.IPromise;
import ITimeoutService = angular.ITimeoutService;

interface WorkPackageResourceEmbedded {
  activities: CollectionResourceInterface;
  assignee: HalResource|any;
  attachments: AttachmentCollectionResourceInterface;
  author: HalResource|any;
  availableWatchers: HalResource|any;
  category: HalResource|any;
  children: WorkPackageResourceInterface[];
  parent: HalResource|any;
  priority: HalResource|any;
  project: HalResource|any;
  relations: CollectionResourceInterface;
  responsible: HalResource|any;
  schema: HalResource|any;
  status: HalResource|any;
  timeEntries: HalResource[]|any[];
  type: HalResource|any;
  version: HalResource|any;
  watchers: HalResource[]|any[];
}

interface WorkPackageResourceLinks extends WorkPackageResourceEmbedded {
  addAttachment(attachment: HalResource): ng.IPromise<any>;
  addChild(child: HalResource): ng.IPromise<any>;
  addComment(comment: HalResource): ng.IPromise<any>;
  addRelation(relation: any): ng.IPromise<any>;
  addWatcher(watcher: HalResource): ng.IPromise<any>;
  changeParent(params: any): ng.IPromise<any>;
  copy(): ng.IPromise<WorkPackageResource>;
  delete(): ng.IPromise<any>;
  logTime(): ng.IPromise<any>;
  move(): ng.IPromise<any>;
  removeWatcher(): ng.IPromise<any>;
  self(): ng.IPromise<any>;
  update(payload: any): ng.IPromise<any>;
  updateImmediately(payload: any): ng.IPromise<any>;
  watch(): ng.IPromise<any>;
}

var $q: IQService;
var $stateParams: any;
var $timeout: ITimeoutService;
var I18n: op.I18n;
var apiWorkPackages: ApiWorkPackagesService;
var wpCacheService: WorkPackageCacheService;
var NotificationsService: any;
var wpNotificationsService: any;
var AttachmentCollectionResource;

export class WorkPackageResource extends HalResource {
  public static fromCreateForm(form) {
    var wp = new WorkPackageResource(form.payload.$plain(), true);

    wp.initializeNewResource(form);
    return wp;
  }

  /**
   * Create a copy resource from other and the new work package form
   * @param otherForm The work package form of another work package
   * @param form Work Package create form
   */
  public static copyFrom(otherForm, form) {
    var wp = new WorkPackageResource(otherForm.payload.$plain(), true);

    // Override values from form payload
    wp.lockVersion = form.payload.lockVersion;

    wp.initializeNewResource(form);

    return wp;
  }

  public $embedded: WorkPackageResourceEmbedded;
  public $links: WorkPackageResourceLinks;
  public id: number|string;
  public schema;
  public $pristine: { [attribute: string]: any } = {};
  public parentId: number;
  public subject: string;
  public lockVersion: number;
  public description: any;
  public inFlight: boolean;
  public activities: CollectionResourceInterface;
  public attachments: AttachmentCollectionResourceInterface;

  public pendingAttachments: UploadFile[] = [];

  private form;

  public get isNew(): boolean {
    return isNaN(Number(this.id));
  }

  public get isMilestone(): boolean {
    /**
     * it would be better if this was not deduced but rather taken from the type
     */
    return this.hasOwnProperty('date');
  }

  /**
   * Returns true if any field is in edition in this resource.
   */
  public get dirty(): boolean {
    return this.modifiedFields.length > 0;
  }

  public get modifiedFields(): string[] {
    var modified = [];

    angular.forEach(this.$pristine, (value, key) => {
      var args = [this[key], value];

      if (this[key] instanceof HalResource) {
        args = args.map(arg => (arg ? arg.$source : arg));
      }

      if (!_.isEqual(args[0], args[1])) {
        modified.push(key);
      }
    });

    return modified;
  }

  public get isLeaf(): boolean {
    var children = this.$links.children;
    return !(children && children.length > 0);
  }

  public get isEditable(): boolean {
    return !!this.$links.update || this.isNew;
  }

  /**
   * Return whether the user is able to upload an attachment.
   *
   * If either the `addAttachment` link is provided or the resource is being created,
   * adding attachments is allowed.
   */
  public get canAddAttachments(): boolean {
    return !!this.$links.addAttachment || this.isNew;
  }

  /**
   * Initialise the work package resource.
   *
   * Make the attachments an `AttachmentCollectionResource`. This should actually
   * be done automatically, but the backend does not provide typed collections yet.
   */
  protected $initialize(source) {
    super.$initialize(source);

    var attachments = this.attachments || {$source: void 0, $loaded: void 0};
    this.attachments = new AttachmentCollectionResource(
      attachments.$source,
      attachments.$loaded
    );
  }

  /**
   * Remove the given attachment either from the pending attachments or from
   * the attachment collection, if it is a resource.
   *
   * Removing it from the elements array assures that the view gets updated immediately.
   * If an error occurs, the user gets notified and the attachment is pushed to the elements.
   */
  public removeAttachment(attachment) {
    if (attachment.$isHal) {
      attachment.delete()
        .then(() => {
          this.updateAttachments();
        })
        .catch(error => {
          wpNotificationsService.handleErrorResponse(error, this);
          this.attachments.elements.push(attachment);
        });
    }

    _.pull(this.attachments.elements, attachment);
    _.pull(this.pendingAttachments, attachment);
  }

  /**
   * Upload the pending attachments if the work package exists.
   * Do nothing, if the work package is being created.
   */
  public uploadPendingAttachments() {
    if (!this.isNew) {
      this.uploadAttachments(this.pendingAttachments)
        .then(() => this.pendingAttachments = []);
    }
  }

  /**
   * Upload the given attachments, update the resource and notify the user.
   * Return an updated AttachmentCollectionResource.
   */
  public uploadAttachments(files: UploadFile[]): IPromise<any> {
    const {uploads, finished} = this.attachments.upload(files);
    const message = I18n.t('js.label_upload_notification', this);
    const notification = NotificationsService.addWorkPackageUpload(message, uploads);

    return finished
      .then(() => {
        $timeout(() => NotificationsService.remove(notification), 700);
        return this.updateAttachments();
      })
      .catch(error => {
        wpNotificationsService.handleErrorResponse(error, this);
      });
  }

  public requiredValueFor(fieldName): boolean {
    var fieldSchema = this.schema[fieldName];

    // The field schema may be undefined if a custom field
    // is used as a column, but not available for this type.
    if (angular.isUndefined(fieldSchema)) {
      return false;
    }

    return !this[fieldName] && fieldSchema.writable && fieldSchema.required;
  }

  public allowedValuesFor(field): ng.IPromise<HalResource[]> {
    var deferred = $q.defer();

    this.getForm().then(form => {
      const allowedValues = form.$embedded.schema[field].allowedValues;

      if (Array.isArray(allowedValues)) {
        deferred.resolve(allowedValues);
      }
      else {
        return allowedValues.$load().then(loadedValues => {
          deferred.resolve(loadedValues.elements);
        });
      }
    });

    return deferred.promise;
  }

  public setAllowedValueFor(field, href) {
    this.allowedValuesFor(field).then(allowedValues => {
      this[field] = _.find(allowedValues, entry => entry.href === href);
      wpCacheService.updateWorkPackage(this);
    });
  }

  public getForm() {
    if (!this.form) {
      this.updateForm(this.$source).catch(error => {
        NotificationsService.addError(error.message);
      });
    }

    return this.form;
  }

  public updateForm(payload) {
    // Always resolve form to the latest form
    // This way, we won't have to actively reset it.
    // But store the existing form in case of an error.
    // Because if we get an error, the object returned is not a form
    // and thus lacks the links the implementation depends upon.
    var oldForm = this.form;
    this.form = this.$links.update(payload);
    var deferred = $q.defer();

    this.form
      .then(form => {
        // Override the current schema with
        // the changes from API
        this.schema = form.$embedded.schema;

        // Take over new values from the form
        // this resource doesn't know yet.
        this.assignNewValues(form.$embedded.payload);

        deferred.resolve(form);
      })
      .catch(error => {
        this.form = oldForm;
        deferred.reject(error);
      });

    return deferred.promise;
  }

  public getSchema() {
    return this.getForm().then(form => {
      const schema = form.$embedded.schema;

      angular.forEach(schema, (field, name) => {
        // Assign only links from schema when an href is set
        // and field is writable.
        // (exclude plain properties and null values)
        const isHalField = field.writable && this[name] && this[name].href;

        // Assign only values from embedded schema that have an expanded
        // allowedValues set (type, status, custom field lists, etc.)
        const hasAllowedValues = Array.isArray(field.allowedValues) && field.allowedValues.length > 0;

        if (isHalField && hasAllowedValues) {
          this[name] = _.find(field.allowedValues, {href: this[name].href});
        }
      });

      return schema;
    });
  }

  public save() {
    var deferred = $q.defer();
    this.inFlight = true;
    const wasNew = this.isNew;

    this.updateForm(this.$source)
      .then(form => {
        var payload = this.mergeWithForm(form);
        const sentValues = Object.keys(this.$pristine);

        this.saveResource(payload)
          .then(workPackage => {

            // Initialize any potentially new HAL values
            this.$initialize(workPackage);
<<<<<<< HEAD
            this.$pristine = {};
            this.updateActivities();

            if (wasNew) {
              this.uploadPendingAttachments();
              wpCacheService.newWorkPackageCreated(this);
            }
=======

            // Remove only those pristine values that were submitted
            angular.forEach(sentValues, (key) => {
              delete this.$pristine[key];
            });

            // Forcefully refresh activities
            wpCacheService.loadWorkPackageLinks(this, 'activities');
>>>>>>> 1863f5b9

            deferred.resolve(this);
          })
          .catch(error => {
            deferred.reject(error);
            wpCacheService.updateWorkPackage(this);
          })
          .finally(() => {
            this.inFlight = false;
          });
      })
      .catch(() => {
        this.inFlight = false;
        deferred.reject();
      });

    return deferred.promise;
  }

  public storePristine(attribute: string) {
    if (this.$pristine.hasOwnProperty(attribute)) {
      return;
    }

    this.$pristine[attribute] = angular.copy(this[attribute]);
  }

  public restoreFromPristine(attribute: string) {
    if (this.$pristine[attribute]) {
      this[attribute] = this.$pristine[attribute];
    }
  }

  public isParentOf(otherWorkPackage) {
    return otherWorkPackage.parent.$links.self.$link.href === this.$links.self.$link.href;
  }

  protected saveResource(payload): ng.IPromise<any> {
    if (this.isNew) {
      return apiWorkPackages.createWorkPackage(payload);
    }
    return this.$links.updateImmediately(payload);
  }

  private mergeWithForm(form) {
    var plainPayload = form.payload.$plain();
    var schema = form.$embedded.schema;

    // Merge embedded properties from form payload
    // Do not use properties on this, since they may be incomplete
    // e.g., when switching to a type that requires a custom field.
    Object.keys(plainPayload).forEach(key => {
      if (typeof(schema[key]) === 'object' && schema[key].writable === true) {
        plainPayload[key] = this[key];
      }
    });

    // Merged linked properties from form payload
    Object.keys(plainPayload._links).forEach(key => {
      if (typeof(schema[key]) === 'object' && schema[key].writable === true) {
        var value = this[key] ? this[key].href : null;
        plainPayload._links[key] = {href: value};
      }
    });

    return plainPayload;
  }

  private assignNewValues(formPayload) {
    Object.keys(formPayload.$source).forEach(key => {
      if (angular.isUndefined(this[key])) {
        this[key] = formPayload[key];
      }
    });
  }

  /**
   * Invalidate a set of linked resources of this work package.
   * And inform the cache service about the work package update.
   *
   * Return a promise that returns the linked resources as properties.
   * Return a rejected promise, if the resource is not a property of the work package.
   */
  public updateLinkedResources(...resourceNames): IPromise<{[linkName: string]: HalResource}> {
    const resources: {[id: string]: IPromise<HalResource>} = {};

    resourceNames.forEach(name => {
      const linked = this[name];
      resources[name] = linked ? linked.$update() : $q.reject();
    });
    wpCacheService.updateWorkPackage(this);

    return $q.all(resources);
  }

  /**
   * Get updated activities from the server and inform the cache service about the work
   * package update.
   *
   * Return a promise that returns the activities. Reject, if the work package has
   * no activities.
   */
  public updateActivities(): IPromise<HalResource> {
    return this
      .updateLinkedResources('activities')
      .then((resources: any) => resources.activities);
  }

  /**
   * Get updated attachments and activities from the server and inform the cache service
   * about the update.
   *
   * Return a promise that returns the attachments. Reject, if the work package has
   * no attachments.
   */
  public updateAttachments(): IPromise<HalResource> {
    return this
      .updateLinkedResources('activities', 'attachments')
      .then((resources: any) => resources.attachments);
  }

  /**
   * Assign values from the form for a newly created work package resource.
   * @param form
   */
  public initializeNewResource(form) {
    this.schema = form.schema;
    this.form = $q.when(form);
    this.id = 'new';

    // Set update link to form
    this['update'] = this.$links.update = form.$links.self;

    this.parentId = this.parentId || $stateParams.parent_id;
  }
}

export interface WorkPackageResourceInterface extends WorkPackageResourceLinks, WorkPackageResourceEmbedded, WorkPackageResource {
}

function wpResource(...args) {
  [
    $q,
    $stateParams,
    $timeout,
    I18n,
    apiWorkPackages,
    wpCacheService,
    NotificationsService,
    wpNotificationsService,
    AttachmentCollectionResource] = args;
  return WorkPackageResource;
}

wpResource.$inject = [
  '$q',
  '$stateParams',
  '$timeout',
  'I18n',
  'apiWorkPackages',
  'wpCacheService',
  'NotificationsService',
  'wpNotificationsService',
  'AttachmentCollectionResource'
];

opApiModule.factory('WorkPackageResource', wpResource);<|MERGE_RESOLUTION|>--- conflicted
+++ resolved
@@ -367,15 +367,12 @@
 
             // Initialize any potentially new HAL values
             this.$initialize(workPackage);
-<<<<<<< HEAD
-            this.$pristine = {};
             this.updateActivities();
 
             if (wasNew) {
               this.uploadPendingAttachments();
               wpCacheService.newWorkPackageCreated(this);
             }
-=======
 
             // Remove only those pristine values that were submitted
             angular.forEach(sentValues, (key) => {
@@ -384,7 +381,6 @@
 
             // Forcefully refresh activities
             wpCacheService.loadWorkPackageLinks(this, 'activities');
->>>>>>> 1863f5b9
 
             deferred.resolve(this);
           })
