--- conflicted
+++ resolved
@@ -26,20 +26,13 @@
 // See doc/COPYRIGHT.rdoc for more details.
 // ++
 
-<<<<<<< HEAD
 import {Transition} from '@uirouter/core';
 import {WorkPackageCacheService} from 'core-components/work-packages/work-package-cache.service';
 import {Component, Inject, Input, OnDestroy, OnInit} from '@angular/core';
 import {I18nToken} from '../../../angular4-transition-utils';
-=======
-import {Component, Inject, OnDestroy} from '@angular/core';
-import {Transition} from '@uirouter/core';
->>>>>>> 3915855c
 import {WorkPackageResourceInterface} from 'core-components/api/api-v3/hal-resources/work-package-resource.service';
-import {WorkPackageCacheService} from 'core-components/work-packages/work-package-cache.service';
 import {componentDestroyed} from 'ng2-rx-componentdestroyed';
 import {takeUntil} from 'rxjs/operators';
-import {I18nToken} from '../../../angular4-transition-utils';
 
 @Component({
   template: require('!!raw-loader!./relations-tab.html'),
@@ -58,18 +51,13 @@
     const wpId = this.workPackageId || this.$transition.params('to').workPackageId;
     this.wpCacheService.loadWorkPackage(wpId)
       .values$()
-<<<<<<< HEAD
-      .takeUntil(componentDestroyed(this))
-      .subscribe((wp) => {
-        this.workPackageId = wp.id;
-        this.workPackage = wp;
-      });
-=======
       .pipe(
         takeUntil(componentDestroyed(this))
       )
-      .subscribe((wp) => this.workPackage = wp);
->>>>>>> 3915855c
+      .subscribe((wp) => {
+          this.workPackageId = wp.id;
+          this.workPackage = wp;
+        });
   }
 
   ngOnDestroy() {
