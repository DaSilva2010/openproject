--- conflicted
+++ resolved
@@ -67,12 +67,7 @@
   }
 
   public getCachedPerPage(initialPageOptions:number[]):number {
-<<<<<<< HEAD
     const value = window.OpenProject.guardedLocalStorage('pagination.perPage') as string;
-    const perPage = parseInt(value, 10);
-=======
-    const value = window.OpenProject.guardedLocalStorage('pagination.perPage');
->>>>>>> 3c58cb9d
 
     if (value !== undefined) {
       const perPage = parseInt(value, 10);
