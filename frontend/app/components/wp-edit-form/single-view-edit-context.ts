--- conflicted
+++ resolved
@@ -93,12 +93,8 @@
         .then(() => {
           ctrl.editContainer.show();
           // Assure the element is visible
-<<<<<<< HEAD
-          this.$timeout(() => {
+          setTimeout(() => {
             field.$onInit(container);
-=======
-          setTimeout(() => {
->>>>>>> 6f01a18b
             resolve(fieldHandler);
           });
         })
