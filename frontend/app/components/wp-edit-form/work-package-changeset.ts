--- conflicted
+++ resolved
@@ -28,7 +28,6 @@
 
 import {input} from 'reactivestates';
 import {debugLog} from '../../helpers/debug_output';
-import {$injectFields} from '../angular/angular-injector-bridge.functions';
 import {ErrorResource} from '../api/api-v3/hal-resources/error-resource.service';
 import {FormResourceInterface} from '../api/api-v3/hal-resources/form-resource.service';
 import {
@@ -40,13 +39,7 @@
 import {WorkPackageNotificationService} from '../wp-edit/wp-notification.service';
 import {WorkPackageCreateService} from '../wp-new/wp-create.service';
 import {WorkPackageEditingService} from './work-package-editing-service';
-<<<<<<< HEAD
-import {ErrorResource} from '../api/api-v3/hal-resources/error-resource.service';
-import {HalResource} from '../api/api-v3/hal-resources/hal-resource.service';
-import {CollectionResource} from '../api/api-v3/hal-resources/collection-resource.service';
 import {Injector} from '@angular/core';
-=======
->>>>>>> 54f714c2
 
 export class WorkPackageChangeset {
   // Injections
@@ -213,7 +206,6 @@
                 error: error
               });
             });
-<<<<<<< HEAD
         })
         .catch(reject);
     });
@@ -221,11 +213,6 @@
     promise
       .then(() => this.inFlight = false)
       .catch(() => this.inFlight = false);
-=======
-          });
-      })
-      .catch(deferred.reject.bind(deferred));
->>>>>>> 54f714c2
 
     return promise;
   }
