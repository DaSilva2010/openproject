<div ng-if="$ctrl.workPackage" class="work-package--single-view">
  <div class="wp-new--subject-wrapper" ng-if="$ctrl.workPackage.isNew">
    <wp-edit-field work-package-id="$ctrl.workPackage.id"
                   wrapper-classes="'-no-label'"
                   field-name="'subject'"></wp-edit-field>
  </div>

  <wp-status-button ng-if="!$ctrl.workPackage.isNew"
                    work-package="$ctrl.workPackage"
                    allowed="$ctrl.workPackage.isEditable"></wp-status-button>
  <attribute-help-text attribute="'status'" attribute-scope="WorkPackage"></attribute-help-text>

  <div class="work-packages--info-row" ng-if="!$ctrl.workPackage.isNew">
    <span ng-bind="$ctrl.idLabel"/>:
    <span ng-bind="$ctrl.text.infoRow.createdBy"/>
    <user-link class="user-link" user="$ctrl.workPackage.author"></user-link>.
    <span ng-bind="$ctrl.text.infoRow.lastUpdatedOn"/>
    <op-date-time date-time-value="$ctrl.workPackage.updatedAt"></op-date-time>.
  </div>

  <div class="attributes-group -project-context" ng-if="$ctrl.projectContext.field">
    <div class="attributes-group--header">
      <div class="attributes-group--header-container"></div>
    </div>
    <div class="">
      <p ng-hide="$ctrl.projectContext.href" ng-bind="::$ctrl.text.project.required"></p>
      <div class="attributes-key-value"
           ng-class="{'-span-all-columns': descriptor.spanAll }"
           ng-repeat="descriptor in $ctrl.projectContext.field track by descriptor.name">
        <div class="attributes-key-value--key"
             wp-replacement-label="descriptor.name">
          {{ descriptor.label }}
          <span class="required" ng-if="descriptor.field.required && descriptor.field.writable"> *</span>
          <attribute-help-text title-text="descriptor.label" attribute="descriptor.name" attribute-scope="WorkPackage"></attribute-help-text>
        </div>
        <div class="attributes-key-value--value-container">
          <wp-edit-field work-package-id="$ctrl.workPackage.id" field-name="descriptor.name"></wp-edit-field>
        </div>
      </div>
    </div>
  </div>

<<<<<<< HEAD
  <div class="attributes-group -project-context hide-when-print" ng-if="!$ctrl.workPackage.isNew && !$ctrl.projectContext.matches">
=======
  <div class="attributes-group -special-fields">
    <div class="attributes-group--header">
      <div class="attributes-group--header-container">
      </div>
    </div>
    <div class="-columns-2">
      <div class="attributes-key-value"
           ng-class="{'-span-all-columns': descriptor.spanAll }"
           ng-repeat="descriptor in $ctrl.specialFields track by descriptor.name">
        <div class="attributes-key-value--key"
             wp-replacement-label="descriptor.name">
          {{ descriptor.label }}
          <span class="required" ng-if="descriptor.field.required && descriptor.field.writable"> *</span>
          <attribute-help-text title-text="descriptor.label" attribute="descriptor.name" attribute-scope="WorkPackage"></attribute-help-text>
        </div>
        <div class="attributes-key-value--value-container">
          <wp-edit-field work-package-id="$ctrl.workPackage.id" field-name="descriptor.name"></wp-edit-field>
        </div>
      </div>
    </div>
  </div>

  <div class="attributes-group -project-context" ng-if="!$ctrl.workPackage.isNew && !$ctrl.projectContext.matches">
>>>>>>> 8d7638bc
    <div>
      <p>
        <span ng-bind-html="$ctrl.projectContextText"></span>
        <br/>
        <a ng-href="{{ $ctrl.projectContext.href }}"
           class="project-context--switch-link"
           ng-bind="::$ctrl.text.project.switchTo">
        </a>
      </p>
    </div>
  </div>

  <div class="attributes-group description-group">
    <div class="attributes-group--header">
      <div class="attributes-group--header-container">
        <h3 class="attributes-group--header-text"
            ng-bind="$ctrl.text.fields.description"></h3>
      </div>
    </div>
    <div class="single-attribute wiki work-packages--details--description">
      <wp-edit-field field-name="'description'"
                     work-package-id="$ctrl.workPackage.id"
                     wrapper-classes="'-no-label'"
                     display-placeholder="$ctrl.I18n.t('js.work_packages.placeholders.description')"
                     wp-attachments-formattable>
      </wp-edit-field>
    </div>
  </div>

  <div ng-repeat="group in $ctrl.groupedFields track by group.name"
       ng-hide="$ctrl.shouldHideGroup(group)"
       data-group-name="{{ group.name }}"
       class="attributes-group">

    <div class="attributes-group--header">
      <div class="attributes-group--header-container">
        <h3 class="attributes-group--header-text"
            ng-bind="group.name"></h3>
      </div>
    </div>

    <div class="-columns-2">
      <div class="attributes-key-value"
           ng-class="{'-span-all-columns': descriptor.spanAll }"
           ng-repeat="descriptor in group.members track by descriptor.name"
           ng-if="!$ctrl.shouldHideField(descriptor)">
        <div
            class="attributes-key-value--key"
            ng-if="!descriptor.multiple"
            wp-replacement-label="descriptor.name">

          {{ descriptor.label }}
          <span class="required" ng-if="descriptor.field.required && descriptor.field.writable"> *</span>
          <attribute-help-text attribute="descriptor.name" attribute-scope="WorkPackage"></attribute-help-text>
        </div>
        <div ng-if="!descriptor.multiple"
             class="attributes-key-value--value-container">

          <wp-edit-field ng-if="descriptor.field.isFormattable"
                         class="wp-edit-formattable-field"
                         work-package-id="$ctrl.workPackage.id"
                         field-name="descriptor.name"
                         wp-attachments-formattable>
          </wp-edit-field>
          <wp-edit-field ng-if="!descriptor.field.isFormattable"
                         work-package-id="$ctrl.workPackage.id"
                         field-name="descriptor.name">
          </wp-edit-field>
        </div>
        <div
            class="attributes-key-value--key"
            ng-if="descriptor.multiple"
            wp-replacement-label="descriptor.label">
          {{ descriptor.label }}
          <attribute-help-text attribute="descriptor.name" attribute-scope="WorkPackage"></attribute-help-text>
        </div>
        <div
            ng-if="descriptor.multiple"
            class="attributes-key-value--value-container -minimal">
          <wp-edit-field field-name="descriptor.fields[0].name"
                         work-package-id="$ctrl.workPackage.id"
                         wrapper-classes="'-small -shrink'"
                         display-placeholder="::$ctrl.text[descriptor.name][descriptor.fields[0].name]">
          </wp-edit-field>

          <span class="attributes-key-value--value-separator"></span>

          <wp-edit-field field-name="descriptor.fields[1].name"
                         work-package-id="$ctrl.workPackage.id"
                         wrapper-classes="'-small -shrink'"
                         display-placeholder="::$ctrl.text[descriptor.name][descriptor.fields[1].name]">
          </wp-edit-field>
        </div>
      </div>
    </div>
  </div>
</div>

<div class="work-packages--attachments attributes-group">
  <div class="work-packages--atachments-container">
    <div class="attributes-group--header"
         ng-if="$ctrl.workPackage.attachments.elements.length">
      <div class="attributes-group--header-container">
        <h3 class="attributes-group--header-text">
          {{ ::$ctrl.I18n.t('js.label_attachments') }}
        </h3>
      </div>
    </div>

    <wp-attachment-list work-package="$ctrl.workPackage"></wp-attachment-list>
    <wp-attachments-upload work-package="$ctrl.workPackage" class="hide-when-print">
      <div class="work-package--attachments--drop-box">
        <div class="work-package--attachments--label">
          <op-icon icon-classes="icon-attachment"></op-icon>
          <p>
            {{ ::$ctrl.text.dropFiles }} <br>
            {{ ::$ctrl.text.dropFilesHint }}
          </p>
        </div>
      </div>
    </wp-attachments-upload>
  </div>
</div><|MERGE_RESOLUTION|>--- conflicted
+++ resolved
@@ -40,33 +40,7 @@
     </div>
   </div>
 
-<<<<<<< HEAD
   <div class="attributes-group -project-context hide-when-print" ng-if="!$ctrl.workPackage.isNew && !$ctrl.projectContext.matches">
-=======
-  <div class="attributes-group -special-fields">
-    <div class="attributes-group--header">
-      <div class="attributes-group--header-container">
-      </div>
-    </div>
-    <div class="-columns-2">
-      <div class="attributes-key-value"
-           ng-class="{'-span-all-columns': descriptor.spanAll }"
-           ng-repeat="descriptor in $ctrl.specialFields track by descriptor.name">
-        <div class="attributes-key-value--key"
-             wp-replacement-label="descriptor.name">
-          {{ descriptor.label }}
-          <span class="required" ng-if="descriptor.field.required && descriptor.field.writable"> *</span>
-          <attribute-help-text title-text="descriptor.label" attribute="descriptor.name" attribute-scope="WorkPackage"></attribute-help-text>
-        </div>
-        <div class="attributes-key-value--value-container">
-          <wp-edit-field work-package-id="$ctrl.workPackage.id" field-name="descriptor.name"></wp-edit-field>
-        </div>
-      </div>
-    </div>
-  </div>
-
-  <div class="attributes-group -project-context" ng-if="!$ctrl.workPackage.isNew && !$ctrl.projectContext.matches">
->>>>>>> 8d7638bc
     <div>
       <p>
         <span ng-bind-html="$ctrl.projectContextText"></span>
