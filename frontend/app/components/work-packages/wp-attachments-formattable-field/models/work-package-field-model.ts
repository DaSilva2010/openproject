--- conflicted
+++ resolved
@@ -45,15 +45,6 @@
     changeset.setValue(this.attribute, value);
 
     changeset
-      .save()
-      .then((wp) => {
-        // Refresh the work package some time later as there is no way to tell
-        // whether the attachment was uploaded successfully AND the field was updated.
-<<<<<<< HEAD
-        setTimeout(() => wpCacheService.require(wp.id, true), 150);
-=======
-        setTimeout(async () => this.wpCacheService.require(wp.id, true), 150);
->>>>>>> 54f714c2
-      });
+      .save();
   }
 }