// -- copyright
// OpenProject is a project management system.
// Copyright (C) 2012-2015 the OpenProject Foundation (OPF)
//
// This program is free software; you can redistribute it and/or
// modify it under the terms of the GNU General Public License version 3.
//
// OpenProject is a fork of ChiliProject, which is a fork of Redmine. The copyright follows:
// Copyright (C) 2006-2013 Jean-Philippe Lang
// Copyright (C) 2010-2013 the ChiliProject Team
//
// This program is free software; you can redistribute it and/or
// modify it under the terms of the GNU General Public License
// as published by the Free Software Foundation; either version 2
// of the License, or (at your option) any later version.
//
// This program is distributed in the hope that it will be useful,
// but WITHOUT ANY WARRANTY; without even the implied warranty of
// MERCHANTABILITY or FITNESS FOR A PARTICULAR PURPOSE.  See the
// GNU General Public License for more details.
//
// You should have received a copy of the GNU General Public License
// along with this program; if not, write to the Free Software
// Foundation, Inc., 51 Franklin Street, Fifth Floor, Boston, MA  02110-1301, USA.
//
// See doc/COPYRIGHT.rdoc for more details.
// ++

import {WorkPackageCacheService} from '../../work-packages/work-package-cache.service';
import {WorkPackageNotificationService} from '../../wp-edit/wp-notification.service';
import {ErrorResource} from '../../api/api-v3/hal-resources/error-resource.service';
import {States} from '../../states.service';
import {WorkPackageTableColumnsService} from '../../wp-fast-table/state/wp-table-columns.service';
import { Observable } from 'rxjs/Observable';
import {LoadingIndicatorService} from '../../common/loading-indicator/loading-indicator.service';
import {WorkPackageTableMetadata} from '../../wp-fast-table/wp-table-metadata';

function WorkPackagesListController($scope,
                                    $rootScope,
                                    $state,
                                    $location,
                                    $q,
                                    states:States,
                                    wpNotificationsService:WorkPackageNotificationService,
                                    wpTableColumns:WorkPackageTableColumnsService,
                                    WorkPackageService,
                                    wpListService,
                                    wpCacheService:WorkPackageCacheService,
                                    ProjectService,
                                    QueryService,
                                    PaginationService,
                                    AuthorisationService,
                                    UrlParamsHelper,
                                    OPERATORS_AND_LABELS_BY_FILTER_TYPE,
                                    loadingIndicator:LoadingIndicatorService,
                                    I18n) {

  $scope.projectIdentifier = $state.params.projectPath || null;
  $scope.I18n = I18n;
  $scope.text = {
    'jump_to_pagination': I18n.t('js.work_packages.jump_marks.pagination'),
    'text_jump_to_pagination': I18n.t('js.work_packages.jump_marks.label_pagination')
  };

  // Setup
  function initialSetup() {
    $scope.operatorsAndLabelsByFilterType = OPERATORS_AND_LABELS_BY_FILTER_TYPE;
    $scope.disableFilters = false;
    $scope.disableNewWorkPackage = true;
    $scope.queryError = false;

    loadingIndicator.table.promise = wpListService.fromQueryParams($state.params, $scope.projectIdentifier)
      .then((json:api.ex.WorkPackagesMeta) => {

        // Update work package states
        wpCacheService.updateWorkPackageList(json.work_packages);
        setupPage(json);
      })
      .catch((result:{ error: ErrorResource|any , json: api.ex.WorkPackagesMeta }) => {
        wpNotificationsService.handleErrorResponse(result.error);
        setupPage(result.json);
        $scope.query.hasError = true;
      });
  }

  function setupQuery(json) {
    QueryService.loadAvailableGroupedQueries($scope.projectIdentifier);
    QueryService.loadAvailableUnusedColumns($scope.projectIdentifier);

    var metaData = json.meta;
    var queryData = metaData.query;
    var columnData = metaData.columns;
    var cachedQuery = QueryService.getQuery();
    var urlQueryId = $state.params.query_id;


    // Set current column state
    states.table.columns.put(metaData.columns.map(column => column.name));

    if (cachedQuery && urlQueryId && cachedQuery.id === urlQueryId) {
      // Augment current unsaved query with url param data
      var updateData = angular.extend(queryData, {columns: columnData});
      $scope.query = QueryService.updateQuery(updateData);
    } else {
      // Set up fresh query from retrieved query meta data
      $scope.query = QueryService.initQuery(
        $state.params.query_id, queryData, columnData, metaData.export_formats);

      if (!!$state.params.query_props) {
        $scope.query.dirty = true;
      }
    }
  }

  function loadProject() {
    if ($scope.projectIdentifier) {
      ProjectService.getProject($scope.projectIdentifier).then(function (project) {
        $scope.project = project;
        $scope.projects = [project];
      });
    }
  }

  function setupPage(json) {
    // Init query
    setupQuery(json);

    // Load project
    loadProject();

    $scope.maintainBackUrl();

    // setup table
    setupWorkPackagesTable(json);
  }

  function setupWorkPackagesTable(json) {

    // Set metadata from results
    const meta = json.meta;
    const metadata = new WorkPackageTableMetadata(json);

    // pagination data
    PaginationService.setPerPageOptions(meta.per_page_options);
    PaginationService.setPerPage(meta.per_page);
    PaginationService.setPage(meta.page);

    // Update the current metadata state
    states.table.metadata.put(metadata);

    // register data in state
    $q.all(json.work_packages.map(wp => wp.schema.$load())).then(() => {
      states.table.rows.put(json.work_packages);
    });

    // query data
    // QueryService.setTotalEntries(json.resource.total);

    // yield updatable data to scope
    Observable.combineLatest(
      states.table.columns.observeOnScope($scope),
      states.query.availableColumns.observeOnScope($scope)
    ).subscribe(() => {
      $scope.columns = wpTableColumns.getColumns();
    });

    // $scope.totalEntries = QueryService.getTotalEntries();
    $scope.resource = json.resource;
    $scope.rowcount = json.resource.count;
    // $scope.groupHeaders = WorkPackagesTableService.buildGroupHeaders(json.resource);

    // Authorisation
    AuthorisationService.initModelAuth('work_package', meta._links);
    AuthorisationService.initModelAuth('query', meta.query._links);
  }

  $scope.setAnchorToNextElement = function () {
    // Skip to next when visible, otherwise skip to previous
    const selectors = '#pagination--next-link, #pagination--prev-link, #pagination-empty-text';
    const visibleLink = jQuery(selectors)
                          .not(':hidden')
                          .first();

   if (visibleLink.length) {
     visibleLink.focus();
   }
  }

  $scope.maintainBackUrl = function () {
    $scope.backUrl = $location.url();
  };

  // Updates

  $scope.maintainUrlQueryState = function () {
    if ($scope.query) {
      $location.search('query_props', UrlParamsHelper.encodeQueryJsonParams($scope.query));
    }
  };

  $scope.loadQuery = function (queryId) {
    loadingIndicator.table.promise= $state.go('work-packages.list',
      {'query_id': queryId,
       'query_props': null});
  };

  function updateResults() {
    $scope.$broadcast('openproject.workPackages.updateResults');

    loadingIndicator.table.promise = wpListService.fromQueryInstance($scope.query, $scope.projectIdentifier)
      .then(function (json:api.ex.WorkPackagesMeta) {
        wpCacheService.updateWorkPackageList(json.work_packages);
        setupWorkPackagesTable(json);
      });
  }

  // Go

  initialSetup();

  $scope.$watch(QueryService.getQueryName, function (queryName) {
    $scope.selectedTitle = queryName || I18n.t('js.label_work_package_plural');
  });

  $scope.$watchCollection(function(){
    return {
      query_id: $state.params.query_id,
      query_props: $state.params.query_props
    };
  }, function(params) {
    if ($scope.query &&
        (params.query_id !== $scope.query.id ||
         UrlParamsHelper.encodeQueryJsonParams($scope.query) !== params.query_props)) {
      initialSetup();
    }
  });

  $rootScope.$on('queryStateChange', function () {
    $scope.maintainUrlQueryState();
    $scope.maintainBackUrl();
  });

  $rootScope.$on('workPackagesRefreshRequired', function () {
    updateResults();
  });

  $rootScope.$on('workPackagesRefreshInBackground', function () {
    wpListService.fromQueryInstance($scope.query, $scope.projectIdentifier)
      .then(function (json:api.ex.WorkPackagesMeta) {
<<<<<<< HEAD

        var rowLookup = _.indexBy($scope.rows, (row:any) => row.object.id);

        // Merge based on id and lockVersion
        angular.forEach(json.work_packages, (fresh, i) => {
          var staleRow = rowLookup[fresh.id];
          if (staleRow && staleRow.object.lockVersion === fresh.lockVersion) {
            json.work_packages[i] = staleRow.object;
          } else {
            wpCacheService.updateWorkPackage(fresh);
          }
        });

=======
>>>>>>> eb3faf84
        $scope.$broadcast('openproject.workPackages.updateResults');
        $scope.$evalAsync(_ => setupWorkPackagesTable(json));
      });
  });

  $rootScope.$on('queryClearRequired', _ => wpListService.clearUrlQueryParams);
}

angular
  .module('openproject.workPackages.controllers')
  .controller('WorkPackagesListController', WorkPackagesListController);<|MERGE_RESOLUTION|>--- conflicted
+++ resolved
@@ -247,22 +247,6 @@
   $rootScope.$on('workPackagesRefreshInBackground', function () {
     wpListService.fromQueryInstance($scope.query, $scope.projectIdentifier)
       .then(function (json:api.ex.WorkPackagesMeta) {
-<<<<<<< HEAD
-
-        var rowLookup = _.indexBy($scope.rows, (row:any) => row.object.id);
-
-        // Merge based on id and lockVersion
-        angular.forEach(json.work_packages, (fresh, i) => {
-          var staleRow = rowLookup[fresh.id];
-          if (staleRow && staleRow.object.lockVersion === fresh.lockVersion) {
-            json.work_packages[i] = staleRow.object;
-          } else {
-            wpCacheService.updateWorkPackage(fresh);
-          }
-        });
-
-=======
->>>>>>> eb3faf84
         $scope.$broadcast('openproject.workPackages.updateResults');
         $scope.$evalAsync(_ => setupWorkPackagesTable(json));
       });
