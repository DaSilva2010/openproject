--- conflicted
+++ resolved
@@ -1,16 +1,6 @@
 <div class="generic-table--container work-package-table--container"
-<<<<<<< HEAD
      ng-class="{ '-with-footer': displaySums }">
-
-  <div class="generic-table--results-container"
-       wp-virtual-scroll-table>
-
-    <div>dummy</div>
-
-=======
-  ng-class="{ '-with-footer': displaySums }">
   <div class="generic-table--results-container">
->>>>>>> eb3faf84
     <table interactive-table class="keyboard-accessible-list generic-table work-package-table">
       <colgroup>
         <col highlight-col/>
@@ -22,41 +12,6 @@
         <span ng-bind="::text.tableSummaryHints"></span>
       </caption>
       <thead>
-<<<<<<< HEAD
-      <tr>
-        <th sort-header ng-repeat="column in columns"
-            has-dropdown-menu
-            position-relative-to=".generic-table--sort-header-outer"
-            target="columnContextMenu"
-            locals="columns, column"
-            locale="column.custom_field && columns.custom_field.name_locale || locale"
-            header-name="column.name"
-            header-title="column.title"
-            sortable="column.sortable"
-            query="query"
-            ng-class="column.name == 'id' && '-short' ">
-        </th>
-        <th class="wp-table--details-column -short">
-          <div class="generic-table--sort-header-outer">
-            <accessible-by-keyboard
-                execute="openColumnsModal()"
-                link-class="wp-table--columns-selection">
-              <span class="icon-button icon-columns"></span>
-            </accessible-by-keyboard>
-          </div>
-        </th>
-        <th class="wp-timeline--th" ng-show="wpTimelineContainer.visible">
-          <div class="wp-timeline--slider-wrapper">
-            <div class="wp-timeline--slider"></div>
-          </div>
-          <div class="wp-timeline-header-controls generic-table--sort-header-outer">
-            <timeline-control></timeline-control>
-          </div>
-          <div class="wp-timeline-header-container generic-table--sort-header-outer">
-            <div class="wp-timeline--scroll-wrapper">
-              <span class="generic-table--sort-header wp-timeline-header">
-              </span>
-=======
         <tr>
           <th sort-header ng-repeat="column in columns"
                           has-dropdown-menu
@@ -78,198 +33,25 @@
                           link-class="wp-table--columns-selection">
                 <span class="icon-button icon-columns"></span>
               </accessible-by-keyboard>
->>>>>>> eb3faf84
+            </div>
+          </div>
+        </th>
+        <th class="wp-timeline--th" ng-show="wpTimelineContainer.visible">
+          <div class="wp-timeline--slider-wrapper">
+            <div class="wp-timeline--slider"></div>
+          </div>
+          <div class="wp-timeline-header-controls generic-table--sort-header-outer">
+            <timeline-control></timeline-control>
+          </div>
+          <div class="wp-timeline-header-container generic-table--sort-header-outer">
+            <div class="wp-timeline--scroll-wrapper">
+              <span class="generic-table--sort-header wp-timeline-header">
+              </span>
             </div>
           </div>
         </th>
       </tr>
       </thead>
-<<<<<<< HEAD
-
-      <tbody>
-      <!-- Empty row notification -->
-      <tr id="empty-row-notification" ng-if="!rows.length">
-        <td colspan="{{ numTableColumns }}">
-          <span ng-if="!query.hasError">
-            <i class="icon-info1 icon-context"></i>
-            <strong ng-bind="text.noResults.title"></strong>
-            <span ng-bind="text.noResults.description"></span>
-          </span>
-          <span ng-if="query.hasError">
-            <i class="wp-table--faulty-query-icon icon-warning icon-context"></i>
-            <strong ng-bind="text.faultyQuery.title"></strong>
-            <span ng-bind="text.faultyQuery.description"></span>
-          </span>
-        </td>
-      </tr>
-      <!-- Group headers -->
-
-      <tr wp-group-header
-          ng-repeat-start="row in rows track by row.object.id"
-          ng-if="!!groupByColumn &&
-                   ($first || row.groupName !== rows[$index-1].groupName)"
-          ng-show="row.groupName != undefined"
-          ng-class="{
-              group: true,
-              open: groupExpanded[$ctrl.currentGroup],
-              closed: !groupExpanded[$ctrl.currentGroup],
-              keyboard_hover: true
-            }"
-          id="group-header-{{ row.groupName }}">
-        <td colspan="{{ numTableColumns }}">
-          <div ng-class="[
-                    'expander',
-                    'icon-context',
-                    'icon-' + (groupExpanded[$ctrl.currentGroup] && 'minus2' || 'plus')
-                  ]"
-               ng-click="$ctrl.toggleCurrentGroup()">
-            <span ng-class="{
-                'hidden-for-sighted': true,
-                expand: !groupExpanded[$ctrl.currentGroup],
-                collapse: groupExpanded[$ctrl.currentGroup]
-              }">
-              {{ groupExpanded[$ctrl.currentGroup] && text.collapse || text.expand }}
-            </span>
-          </div>
-
-          <div>
-            {{ $ctrl.currentGroupName }}
-            <span class="count">
-              ({{ $ctrl.currentGroupObject.count }})
-            </span>
-          </div>
-
-        </td>
-      </tr>
-
-      <!-- Work package rows -->
-
-      <tr wp-virtual-scroll-row="$index"
-          wp-row
-          id="work-package-{{ ::row.object.id }}"
-          class="wp--row"
-          has-dropdown-menu
-          trigger-on-event="contextmenu"
-          target="WorkPackageContextMenu"
-          locals="rows,row,$index"
-          after-focus-on=".id :tabbable"
-          single-click="!row.object.isNew && selectWorkPackage(row, $event)"
-          ng-dblclick="!row.object.isNew && openWorkPackageInFullView(row)"
-          ng-class="[
-              'issue',
-              'hascontextmenu',
-              row.checked && '-checked context-menu-selection',
-              !row.object['leaf?'] && 'parent' || '',
-              row.level > 0 && 'child idnt' || '',
-              row.level > 0 && ('idnt-' + row.level) || '',
-              row.object.isNew && '-new' || '',
-              !(row.object.isNew || row.object.inlineCreate) && '-animated' || '',
-            ]"
-          ng-show="!groupByColumn || groupExpanded[row.groupName]"
-
-          wp-edit-form="row.object"
-          wp-edit-form-on-error="handleErroneousColumns(workPackage, fields, attributes)"
-          wp-edit-form-on-save="onWorkPackageSave(workPackage, fields)"
-          wp-attachments-formattable
-          tabindex="-1">
-        <td ng-repeat="column in columns"
-            lang="::{{column.custom_field && column.custom_field.name_locale || locale}}"
-            wp-edit-field="::getTableColumnName(row.object, column.name)"
-            wp-edit-field-wrapper-classes="'-small -shrink'"
-            display-classes="[row.level > 0 && column.name == 'subject' && 'icon-context icon-arrow-right5 icon-small']"
-            columns="::columns"
-            field-index="::$index"
-            class="wp-table--cell"
-            ng-class="::{ '-short': column.name == 'id' }">
-        </td>
-        <td ng-if="!row.object.isNew" class="wp-table--details-column hide-when-print -short">
-          <span>
-            <a class="wp-table--details-link hidden-for-sighted"
-               ui-state="desiredSplitViewState"
-               ui-state-params="{workPackageId: row.object.id}">
-              <i class="icon icon-view-split"></i>
-              <span ng-bind="::I18n.t('js.button_open_details')"/>
-            </a>
-          </span>
-        </td>
-        <td ng-if="row.object.isNew" class="cancel-inline-create wp-table--details-column">
-          <span>
-            <accessible-by-keyboard
-                execute="cancelInlineWorkPackage($index, row)"
-                span-class="icon icon-cancel"
-                link-title="{{ text.cancel }}"
-                link-class="wp-table--cancel-create-link">
-            </accessible-by-keyboard>
-          </span>
-        </td>
-        <td class="wp-timeline-cell -max"
-            style="
-                display: none;
-                position: relative;
-                ">
-        </td>
-      </tr>
-
-
-      <!-- Sums for groups -->
-
-      <tr wp-group-sums
-          ng-repeat-end
-          ng-if="sumsLoaded() && !!groupByColumn &&
-                   ($last || row.groupName !== rows[$index+1].groupName)"
-          ng-show="!groupByColumn || groupExpanded[row.groupName]"
-          ng-class="[
-              'group-sum',
-              'sum',
-              'grouped',
-              'group',
-              'issue',
-              'work_package'
-            ]">
-        <td colspan="{{1  - (!!hideWorkPackageDetails * 1)}}">
-          {{ text.sumFor }}
-          {{ currentGroupObject.value }}
-        </td>
-        <td ng-repeat="column in columns">
-          <wp-display-attr attribute="column.name"
-                           custom-schema="resource.sumsSchema"
-                           work-package="currentGroupObject.sums">
-          </wp-display-attr>
-        </td>
-      </tr>
-      </tbody>
-      <tfoot>
-      <!-- Inline create button -->
-      <tr class="wp-inline-create-button-row">
-        <!--  Add 2 to the colspan attr because of the id and the checkbox columns  -->
-        <td colspan="{{ numTableColumns }}">
-          <wp-inline-create-button
-              project-identifier="projectIdentifier"
-              allowed="!!resource.createWorkPackage"
-              query="query"
-              rows="rows"
-          ></wp-inline-create-button>
-        </td>
-      </tr>
-
-      <!-- Total sums -->
-
-      <tr ng-if="sumsLoaded()"
-          class="sum group all issue work_package">
-        <td colspan="{{1  - (!!hideWorkPackageDetails * 1)}}">
-          <div class="generic-table--footer-outer">
-            {{ text.sumFor }} {{ text.allWorkPackages }}
-          </div>
-        </td>
-        <td ng-repeat="column in columns">
-          <wp-display-attr class="generic-table--footer-outer"
-                           attribute="column.name"
-                           custom-schema="resource.sumsSchema"
-                           work-package="resource.totalSums">
-          </wp-display-attr>
-        </td>
-      </tr>
-=======
       <tbody class="work-package--empty-tbody" ng-if="query.hasError || rowcount === 0">
         <tr id="empty-row-notification">
           <td colspan="{{ columns.length + 1 }}">
@@ -302,7 +84,6 @@
             </div>
           </td>
         </tr>
->>>>>>> eb3faf84
       </tfoot>
     </table>
     <div class="generic-table--header-background"></div>
