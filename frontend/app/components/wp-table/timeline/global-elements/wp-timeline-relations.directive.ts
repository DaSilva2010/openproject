--- conflicted
+++ resolved
@@ -123,15 +123,9 @@
    */
   private setupRelationSubscription() {
     // for all visible WorkPackage rows...
-<<<<<<< HEAD
-    Observable.combineLatest(
+    combineLatest(
       this.tableState.renderedWorkPackages.values$(),
       this.tableState.timelineVisible.values$()
-=======
-    combineLatest(
-      this.tableState.get().renderedWorkPackages.values$(),
-      this.tableState.get().timelineVisible.values$()
->>>>>>> 3915855c
     )
       .pipe(
         filter(([rendered, timeline]) => timeline.isVisible),
@@ -160,15 +154,10 @@
 
     // When a WorkPackage changes, redraw the corresponding relations
     this.states.workPackages.observeChange()
-<<<<<<< HEAD
-      .takeUntil(componentDestroyed(this))
-      .filter(() => this.tableState.timelineVisible.mapOr(v => v.visible, false))
-=======
       .pipe(
         takeUntil(componentDestroyed(this)),
-        filter(() => this.tableState.get().timelineVisible.mapOr(v => v.visible, false))
+        filter(() => this.tableState.timelineVisible.mapOr(v => v.visible, false))
       )
->>>>>>> 3915855c
       .subscribe(([workPackageId]) => {
         this.renderWorkPackagesRelations([workPackageId]);
       });
