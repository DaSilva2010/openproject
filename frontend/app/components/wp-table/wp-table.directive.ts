--- conflicted
+++ resolved
@@ -25,17 +25,22 @@
 //
 // See doc/COPYRIGHT.rdoc for more details.
 // ++
+
 import {scopedObservable} from "../../helpers/angular-rx-utils";
 import {KeepTabService} from "../wp-panels/keep-tab/keep-tab.service";
-import {WorkPackageTimelineTableController} from "./timeline/wp-timeline-container.directive";
-import {States} from "./../states.service";
-import {WorkPackageCacheService} from "../work-packages/work-package-cache.service";
-import {WorkPackageDisplayFieldService} from "./../wp-display/wp-display-field/wp-display-field.service";
-import {WorkPackageCollectionResource} from "../api/api-v3/hal-resources/wp-collection-resource.service";
-import {WorkPackageTable} from "./../wp-fast-table/wp-fast-table";
-import {ContextMenuService} from "../context-menus/context-menu.service";
-import {debugLog} from "../../helpers/debug_output";
-import IAttributes = angular.IAttributes;
+import {WorkPackageTimelineTableController} from './timeline/wp-timeline-container.directive';
+import * as MouseTrap from "mousetrap";
+import {States} from './../states.service';
+import {WorkPackageCacheService} from '../work-packages/work-package-cache.service';
+import {WorkPackageDisplayFieldService} from './../wp-display/wp-display-field/wp-display-field.service';
+import {WorkPackageCollectionResource} from '../api/api-v3/hal-resources/wp-collection-resource.service';
+import {
+  WorkPackageResource,
+  WorkPackageResourceInterface
+} from '../api/api-v3/hal-resources/work-package-resource.service';
+import {WorkPackageTable} from './../wp-fast-table/wp-fast-table';
+import {ContextMenuService} from '../context-menus/context-menu.service';
+import {debugLog} from '../../helpers/debug_output';
 
 angular
   .module('openproject.workPackages.directives')
@@ -79,11 +84,7 @@
 
     link: function(scope:any,
                    element:ng.IAugmentedJQuery,
-<<<<<<< HEAD
-                   attr: IAttributes,
-=======
                    attributes:ng.IAttributes,
->>>>>>> 6ab4ec6a
                    wpTimelineContainer:WorkPackageTimelineTableController) {
       var activeSelectionBorderIndex;
 
