--- conflicted
+++ resolved
@@ -30,15 +30,12 @@
 import {KeepTabService} from "../wp-panels/keep-tab/keep-tab.service";
 import {WorkPackageTimelineTableController} from './timeline/wp-timeline-container.directive';
 import * as MouseTrap from "mousetrap";
-<<<<<<< HEAD
-=======
 import {States} from './../states.service';
 import { WorkPackageCacheService } from '../work-packages/work-package-cache.service';
 import {WorkPackageDisplayFieldService} from './../wp-display/wp-display-field/wp-display-field.service';
 import {WorkPackageTable} from './../wp-fast-table/wp-fast-table';
 import {ContextMenuService} from '../context-menus/context-menu.service';
 import {debugLog} from '../../helpers/debug_output';
->>>>>>> eb3faf84
 
 angular
   .module('openproject.workPackages.directives')
@@ -83,11 +80,9 @@
     link: function(scope, element, attr, wpTimelineContainer:WorkPackageTimelineTableController) {
       var activeSelectionBorderIndex;
 
-<<<<<<< HEAD
       scope.wpTimelineContainer = wpTimelineContainer;
 
       // Total columns = all available columns + id + action link
-=======
       // Clear any old table subscribers
       states.table.stopAllSubscriptions.next();
 
@@ -99,7 +94,6 @@
       debugLog("Render took " + (t1 - t0) + " milliseconds.")
 
       // Total columns = all available columns + id + checkbox
->>>>>>> eb3faf84
       scope.numTableColumns = scope.columns.length + 2;
 
       scope.workPackagePath = PathHelper.workPackagePath;
@@ -129,29 +123,6 @@
         }
       });
 
-<<<<<<< HEAD
-      // Bind CTRL+A to select all work packages
-      MouseTrap.bind(['command+a', 'ctrl+a'], function(e) {
-        scope.$evalAsync(() => {
-          WorkPackagesTableService.setCheckedStateForAllRows(scope.rows, true);
-        });
-
-        e.preventDefault();
-        return false;
-      });
-
-      // Bind CTRL+D to deselect all work packages
-      MouseTrap.bind(['command+d', 'ctrl+d'], function(e) {
-        scope.$evalAsync(() => {
-          WorkPackagesTableService.setCheckedStateForAllRows(scope.rows, false);
-        });
-
-        e.preventDefault();
-        return false;
-      });
-
-=======
->>>>>>> eb3faf84
       // Set and keep the current details tab state remembered
       // for the open-in-details button in each WP row.
       scope.desiredSplitViewState = keepTab.currentDetailsState;
