--- conflicted
+++ resolved
@@ -31,12 +31,8 @@
 import {UiStateLinkBuilder} from '../../wp-fast-table/builders/ui-state-link-builder';
 
 export class WorkPackageDisplayField extends DisplayField {
-<<<<<<< HEAD
 
   public text:{ linkTitle:string };
-=======
-  public text:{ linkTitle:string, none:string };
->>>>>>> f398619b
   private uiStateBuilder:UiStateLinkBuilder;
 
   constructor(public resource:WorkPackageResource,
