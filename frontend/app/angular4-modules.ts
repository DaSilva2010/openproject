// -- copyright
// OpenProject is a project management system.
// Copyright (C) 2012-2015 the OpenProject Foundation (OPF)
//
// This program is free software; you can redistribute it and/or
// modify it under the terms of the GNU General Public License version 3.
//
// OpenProject is a fork of ChiliProject, which is a fork of Redmine. The copyright follows:
// Copyright (C) 2006-2013 Jean-Philippe Lang
// Copyright (C) 2010-2013 the ChiliProject Team
//
// This program is free software; you can redistribute it and/or
// modify it under the terms of the GNU General Public License
// as published by the Free Software Foundation; either version 2
// of the License, or (at your option) any later version.
//
// This program is distributed in the hope that it will be useful,
// but WITHOUT ANY WARRANTY; without even the implied warranty of
// MERCHANTABILITY or FITNESS FOR A PARTICULAR PURPOSE.  See the
// GNU General Public License for more details.
//
// You should have received a copy of the GNU General Public License
// along with this program; if not, write to the Free Software
// Foundation, Inc., 51 Franklin Street, Fifth Floor, Boston, MA  02110-1301, USA.
//
// See doc/COPYRIGHT.rdoc for more details.
// ++

import {NgModule} from '@angular/core';
import {BrowserModule} from '@angular/platform-browser';
import {UpgradeModule} from '@angular/upgrade/static';
import { FormsModule } from '@angular/forms';
import {TablePaginationComponent} from 'core-app/components/table-pagination/table-pagination.component';
import {AccessibleByKeyboardDirectiveUpgraded} from 'core-app/ui_components/accessible-by-keyboard-directive-upgraded';
import {SimpleTemplateRenderer} from 'core-components/angular/simple-template-renderer';
import {OpIcon} from 'core-components/common/icon/op-icon';
import {ContextMenuService} from 'core-components/context-menus/context-menu.service';
import {HasDropdownMenuDirective} from 'core-components/context-menus/has-dropdown-menu/has-dropdown-menu-directive';
import {States} from 'core-components/states.service';
import {PaginationService} from 'core-components/table-pagination/pagination-service';
import {WorkPackageCacheService} from 'core-components/work-packages/work-package-cache.service';
import {WorkPackageDisplayFieldService} from 'core-components/wp-display/wp-display-field/wp-display-field.service';
import {WorkPackageEditingService} from 'core-components/wp-edit-form/work-package-editing-service';
import {WorkPackageNotificationService} from 'core-components/wp-edit/wp-notification.service';
import {WorkPackageTableColumnsService} from 'core-components/wp-fast-table/state/wp-table-columns.service';
import {WorkPackageTableFocusService} from 'core-components/wp-fast-table/state/wp-table-focus.service';
import {WorkPackageTableGroupByService} from 'core-components/wp-fast-table/state/wp-table-group-by.service';
import {WorkPackageTableHierarchiesService} from 'core-components/wp-fast-table/state/wp-table-hierarchy.service';
import {WorkPackageTablePaginationService} from 'core-components/wp-fast-table/state/wp-table-pagination.service';
import {WorkPackageTableRelationColumnsService} from 'core-components/wp-fast-table/state/wp-table-relation-columns.service';
import {WorkPackageTableSelection} from 'core-components/wp-fast-table/state/wp-table-selection.service';
import {WorkPackageTableSortByService} from 'core-components/wp-fast-table/state/wp-table-sort-by.service';
import {WorkPackageTableTimelineService} from 'core-components/wp-fast-table/state/wp-table-timeline.service';
import {WpInlineCreateDirectiveUpgraded} from 'core-components/wp-inline-create/wp-inline-create.directive';
import {KeepTabService} from 'core-components/wp-panels/keep-tab/keep-tab.service';
import {WorkPackageRelationsService} from 'core-components/wp-relations/wp-relations.service';
import {WpResizerDirectiveUpgraded} from 'core-components/wp-resizer/wp-resizer.directive';
import {SortHeaderDirective} from 'core-components/wp-table/sort-header/sort-header.directive';
import {WorkPackageTablePaginationComponent} from 'core-components/wp-table/table-pagination/wp-table-pagination.component';
import {WorkPackageTimelineTableController} from 'core-components/wp-table/timeline/container/wp-timeline-container.directive';
import {WorkPackageTableTimelineRelations} from 'core-components/wp-table/timeline/global-elements/wp-timeline-relations.directive';
import {WorkPackageTableTimelineStaticElements} from 'core-components/wp-table/timeline/global-elements/wp-timeline-static-elements.directive';
import {WorkPackageTableTimelineGrid} from 'core-components/wp-table/timeline/grid/wp-timeline-grid.directive';
import {WorkPackageTimelineHeaderController} from 'core-components/wp-table/timeline/header/wp-timeline-header.directive';
import {WorkPackageTableRefreshService} from 'core-components/wp-table/wp-table-refresh-request.service';
import {WorkPackageTableSumsRowController} from 'core-components/wp-table/wp-table-sums-row/wp-table-sums-row.directive';
import {WorkPackagesTableController,} from 'core-components/wp-table/wp-table.directive';
import {
  $qToken,
  $rootScopeToken, $stateToken, $timeoutToken,
  columnsModalToken,
  FocusHelperToken, halRequestToken,
  I18nToken,
  NotificationsServiceToken, PathHelperToken,
  upgradeService,
  upgradeServiceWithToken
} from './angular4-transition-utils';
import {
  WpCustomActionComponent
} from 'core-components/wp-custom-actions/wp-custom-actions/wp-custom-action.component';
import {
  WpCustomActionsComponent
} from 'core-components/wp-custom-actions/wp-custom-actions.component';
import {HalRequestService} from 'core-components/api/api-v3/hal-request/hal-request.service';
import {WorkPackageCacheService} from 'core-components/work-packages/work-package-cache.service';
import {HideSectionComponent} from 'core-components/common/hide-section/hide-section.component';
import {HideSectionService} from 'core-components/common/hide-section/hide-section.service';
import {AddSectionDropdownComponent} from 'core-components/common/hide-section/add-section-dropdown/add-section-dropdown.component';
import {HideSectionLinkComponent} from 'core-components/common/hide-section/hide-section-link/hide-section-link.component';
import {GonRef} from 'core-components/common/gon-ref/gon-ref';

@NgModule({
  imports: [
    BrowserModule,
    UpgradeModule,
    FormsModule
  ],
  providers: [
<<<<<<< HEAD
    upgradeServiceWithToken('$rootScope', $rootScopeToken),
    upgradeServiceWithToken('I18n', I18nToken),
    upgradeServiceWithToken('$q', $qToken),
    upgradeServiceWithToken('$timeout', $timeoutToken),
    upgradeServiceWithToken('$state', $stateToken),
    upgradeServiceWithToken('NotificationsService', NotificationsServiceToken),
    upgradeServiceWithToken('columnsModal', columnsModalToken),
    upgradeServiceWithToken('FocusHelper', FocusHelperToken),
    upgradeServiceWithToken('PathHelper', PathHelperToken),
    upgradeServiceWithToken('halRequest', halRequestToken),

=======
    GonRef,
    HideSectionService,
    WorkPackagesTableControllerHolder,
>>>>>>> acc7567f
    upgradeService('wpRelations', WorkPackageRelationsService),
    upgradeService('wpCacheService', WorkPackageCacheService),
    upgradeService('wpEditing', WorkPackageEditingService),
    upgradeService('states', States),
    upgradeService('paginationService', PaginationService),
    upgradeService('keepTab', KeepTabService),
    upgradeService('wpTableSelection', WorkPackageTableSelection),
    upgradeService('wpTableFocus', WorkPackageTableFocusService),
    upgradeService('wpTablePagination', WorkPackageTablePaginationService),
    upgradeService('templateRenderer', SimpleTemplateRenderer),
    upgradeService('wpTableRefresh', WorkPackageTableRefreshService),
    upgradeService('wpDisplayField', WorkPackageDisplayFieldService),
    upgradeService('wpTableTimeline', WorkPackageTableTimelineService),
    upgradeService('wpNotificationsService', WorkPackageNotificationService),
    upgradeService('wpTableHierarchies', WorkPackageTableHierarchiesService),
    upgradeService('wpTableSortBy', WorkPackageTableSortByService),
    upgradeService('wpTableRelationColumns', WorkPackageTableRelationColumnsService),
    upgradeService('wpTableGroupBy', WorkPackageTableGroupByService),
    upgradeService('wpTableColumns', WorkPackageTableColumnsService),
    upgradeService('contextMenu', ContextMenuService),
<<<<<<< HEAD
=======
    upgradeService('halRequest', HalRequestService),
    upgradeService('wpCacheService', WorkPackageCacheService),
    upgradeServiceWithToken('$rootScope', $rootScopeToken),
    upgradeServiceWithToken('I18n', I18nToken),
    upgradeServiceWithToken('NotificationsService', NotificationsServiceToken),
    upgradeServiceWithToken('columnsModal', columnsModalToken),
    upgradeServiceWithToken('FocusHelper', focusHelperToken)
>>>>>>> acc7567f
  ],
  declarations: [
    OpIcon,
    AccessibleByKeyboardDirectiveUpgraded,
    TablePaginationComponent,
    WorkPackageTablePaginationComponent,
    WorkPackageTimelineHeaderController,
    WorkPackageTableTimelineRelations,
    WorkPackageTableTimelineStaticElements,
    WorkPackageTableTimelineGrid,
    WorkPackageTimelineTableController,
    WorkPackagesTableController,
    WpResizerDirectiveUpgraded,
    WpCustomActionComponent,
    WpCustomActionsComponent,
    WorkPackageTableSumsRowController,
    SortHeaderDirective,
    HasDropdownMenuDirective,
    WpInlineCreateDirectiveUpgraded,
    HideSectionComponent,
    HideSectionLinkComponent,
    AddSectionDropdownComponent
  ],
  entryComponents: [
    WorkPackageTablePaginationComponent,
    WorkPackagesTableController,
    TablePaginationComponent,
    WpCustomActionsComponent,
    HideSectionComponent,
    HideSectionLinkComponent,
    AddSectionDropdownComponent
  ]
})
export class OpenProjectModule {
  constructor(private upgrade:UpgradeModule) {
  }

  // noinspection JSUnusedGlobalSymbols
  ngDoBootstrap() {
    this.upgrade.bootstrap(document.body, ['openproject'], {strictDi: false});
  }
}<|MERGE_RESOLUTION|>--- conflicted
+++ resolved
@@ -96,7 +96,8 @@
     FormsModule
   ],
   providers: [
-<<<<<<< HEAD
+    GonRef,
+    HideSectionService,
     upgradeServiceWithToken('$rootScope', $rootScopeToken),
     upgradeServiceWithToken('I18n', I18nToken),
     upgradeServiceWithToken('$q', $qToken),
@@ -107,12 +108,6 @@
     upgradeServiceWithToken('FocusHelper', FocusHelperToken),
     upgradeServiceWithToken('PathHelper', PathHelperToken),
     upgradeServiceWithToken('halRequest', halRequestToken),
-
-=======
-    GonRef,
-    HideSectionService,
-    WorkPackagesTableControllerHolder,
->>>>>>> acc7567f
     upgradeService('wpRelations', WorkPackageRelationsService),
     upgradeService('wpCacheService', WorkPackageCacheService),
     upgradeService('wpEditing', WorkPackageEditingService),
@@ -133,16 +128,6 @@
     upgradeService('wpTableGroupBy', WorkPackageTableGroupByService),
     upgradeService('wpTableColumns', WorkPackageTableColumnsService),
     upgradeService('contextMenu', ContextMenuService),
-<<<<<<< HEAD
-=======
-    upgradeService('halRequest', HalRequestService),
-    upgradeService('wpCacheService', WorkPackageCacheService),
-    upgradeServiceWithToken('$rootScope', $rootScopeToken),
-    upgradeServiceWithToken('I18n', I18nToken),
-    upgradeServiceWithToken('NotificationsService', NotificationsServiceToken),
-    upgradeServiceWithToken('columnsModal', columnsModalToken),
-    upgradeServiceWithToken('FocusHelper', focusHelperToken)
->>>>>>> acc7567f
   ],
   declarations: [
     OpIcon,
