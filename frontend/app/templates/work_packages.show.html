<div class="work-packages--show-view" ng-class="{'edit-all-mode': editAll.state}">
  <div class="toolbar-container">
    <div toolbar id="toolbar">
      <ul id="toolbar-items">
        <li class="toolbar-item" ng-hide="true">
          <button class="button -alt-highlight add-work-package"
                  has-dropdown-menu
                  target="TasksDropdownMenu"
                  locals="availableTypes,projectIdentifier"
                  ng-disabled="cannot('work_package', 'create') || editAll.state">
            <i class="button--icon icon-add"></i>
            <span class="button--text" ng-bind="::I18n.t('js.toolbar.unselected_title')"></span>
            <i class="button--dropdown-indicator"></i>
          </button>
        </li>
        <li class="toolbar-item">
          <button class="button edit-all-button"
                  ng-hide="editAll.state"
                  ng-click="editAll.start()"
                  ng-disabled="!editAll.allowed"
                  title="{{I18n.t('js.button_edit')}}">
            <i class="button--icon icon-edit"></i>
          </button>
        </li>
<<<<<<< HEAD
        <li class="toolbar-item" ng-if="isWatched && displayWatchButton">
          <button class="button"
                  ng-click="unwatch()"
                  ng-disabled="editAll.state"
                  title="{{I18n.t('js.label_unwatch_work_package')}}"
                  id="unwatch-button">
            <i class="button--icon icon-watch-1"></i>
          </button>
        </li>
        <li class="toolbar-item" ng-if="!isWatched && displayWatchButton">
          <button class="button"
                  ng-click="watch()"
                  ng-disabled="editAll.state"
                  title="{{I18n.t('js.label_watch_work_package')}}"
                  id="watch-button">
            <i class="button--icon icon-not-watch"></i>
          </button>
=======
        <li class="toolbar-item" ng-if="displayWatchButton">
          <work-package-watcher-button work-package="workPackage"></work-package-watcher-button>
>>>>>>> a475a0ad
        </li>
        <li class="toolbar-item" feature-flag="detailsView">
          <ul id="work-packages-view-mode-selection" class="toolbar-button-group">
            <li>
              <label for="work-packages-list-view-button"
                     ng-attr-accesskey="{{ isListViewActive() ? undefined : '8' }}"
                     class="hidden-for-sighted">
                {{ getActivationActionLabel(isDetailsViewActive()) + ' ' + I18n.t('js.button_list_view') }}
              </label>
              <button id="work-packages-list-view-button"
                      ng-disabled="editAll.state"
                      class="button"
                      title="{{ getActivationActionLabel(!isListViewActive()) + ' ' + I18n.t('js.button_list_view') }}"
                      ng-click="closeShowView()"
                      ng-class="{ '-active': isListViewActive() }">
                <i class="icon-list-view button--icon"></i>
              </button>
            </li>
            <li feature-flag="detailsView">
              <label for="work-packages-details-view-button"
                     ng-attr-accesskey="{{ isDetailsViewActive() ? undefined : '8' }}"
                     class="hidden-for-sighted">
                {{ getActivationActionLabel(!isDetailsViewActive()) + ' ' + I18n.t('js.button_details_view') }}
              </label>
              <button class="hide"
                      ng-click="openOverviewTab()"></button>
              <button id="work-packages-details-view-button"
                      class="button"
                      title="{{ getActivationActionLabel(!isDetailsViewActive()) + ' ' + I18n.t('js.button_details_view') }}"
                      ng-class="{ '-active': isDetailsViewActive() }"
                      ng-click="showWorkPackageDetails()">
                <i class="icon-split-view button--icon"></i>
              </button>
            </li>
            <li>
              <label for="work-packages-show-view-button"
                     ng-attr-accesskey="{{ isShowViewActive() ? undefined : '9' }}"
                     class="hidden-for-sighted">
                {{ getActivationActionLabel(!isShowViewActive()) + ' ' + I18n.t('js.button_show_view') }}
              </label>
              <button id="work-packages-show-view-button"
                      class="button"
                      title="{{ getActivationActionLabel(!isShowViewActive()) + ' ' + I18n.t('js.button_show_view') }}"
                      ng-click="showWorkPackageShowView()"
                      ng-class="{ '-active': isShowViewActive() }">
                <i class="icon-fullscreen-view button--icon"></i>
              </button>
            </li>
          </ul>
        </li>
        <li class="toolbar-item action_menu_main" id="action-show-more-dropdown-menu">
          <button class="button dropdown-relative"
                  ng-disabled="!actionsAvailable || editAll.state"
                  has-dropdown-menu
                  target="ShowMoreDropdownMenu"
                  locals="permittedActions,actionsAvailable,triggerMoreMenuAction">
            <span class="button--text" ng-bind="::I18n.t('js.button_more')"></span>
            <i class="button--dropdown-indicator"></i>
          </button>
        </li>
      </ul>
      <ul class="subject-header">
        <li class="subject-header-inner">
          <div class="inline-edit">
            <work-package-field field-name="'subject'"></work-package-field>
          </div>
        </li>
      </ul>
    </div>
  </div>

  <div class="work-packages--filters-optional-container" ng-show="showFiltersOptions">
    <div query-form id="query_form_content" class="hide-when-print">
      <query-filters></query-filters>
    </div>
  </div>

  <back-url></back-url>


  <div class="work-packages--split-view" cg-busy="wpPromise">
    <div class="work-packages--left-panel">
      <div class="work-packages--panel-inner">
        <div class="attributes-group">

          <div class="attributes-group--header">
            <div class="attributes-group--header-container">
              <h3 class="attributes-group--header-text">
                <!-- {{ I18n.t('js.label_description') }} -->
                {{type.props.name}} #{{workPackage.props.id}}
              </h3>
            </div>
          </div>

          <div class="single-attribute wiki">
            <work-package-field field-name="'description'"></work-package-field>
          </div>
        </div>

        <div ng-repeat="group in vm.groupedFields" ng-hide="vm.hideEmptyFields && vm.isGroupHideable(vm.groupedFields, group.groupName, vm.workPackage)" class="attributes-group">

          <div class="attributes-group--header">
            <div class="attributes-group--header-container">
              <h3 class="attributes-group--header-text"
                ng-bind="I18n.t('js.work_packages.property_groups.' + group.groupName)"></h3>
            </div>
            <div class="attributes-group--header-toggle">
              <panel-expander tabindex="-1" ng-if="vm.showToggleButton() && $first"
                collapsed="vm.hideEmptyFields"
                expand-text="{{ I18n.t('js.label_show_attributes') }}"
                collapse-text="{{ I18n.t('js.label_hide_attributes') }}">
              </panel-expander>
            </div>
          </div>

          <dl class="attributes-key-value">
            <dt
                ng-hide="vm.hideEmptyFields && vm.isFieldHideable(vm.workPackage, field)"
                ng-if="vm.isSpecified(vm.workPackage, field)"
                ng-repeat-start="field in group.attributes" class="attributes-key-value--key">
                {{vm.getLabel(vm.workPackage, field)}}
                <span class="required" ng-if="vm.hasNiceStar(vm.workPackage, field)"> *</span>
            </dt>
            <dd
                ng-hide="vm.hideEmptyFields && vm.isFieldHideable(vm.workPackage, field)"
                ng-if="vm.isSpecified(vm.workPackage, field)"
                ng-repeat-end
                class="attributes-key-value--value-container">
              <work-package-field field-name="field"></work-package-field>
            </dd>
          </dl>
        </div>

        <work-package-attachments edit data-ng-show="!vm.hideEmptyFields || vm.filesExist" work-package="vm.workPackage"></work-package-attachments>


        <work-package-edit-actions></work-package-edit-actions>
      </div>
    </div>
    <div class="work-packages--right-panel">
      <div class="work-packages--panel-inner">
        <div id="tabs">
          <ul class="tabrow">
            <!-- The hrefs with empty URLs are necessary for IE10 to focus these links
            properly. Thus, don't remove the hrefs or the empty URLs! -->
            <li ui-sref="work-packages.show.activity({})"
                ui-sref-active="selected">
              <a href="" ng-bind="I18n.t('js.work_packages.tabs.activity')"/>
            </li>
            <li ui-sref="work-packages.show.relations({})"
                ui-sref-active="selected">
              <a href="" ng-bind="I18n.t('js.work_packages.tabs.relations')"/>
            </li>
            <li ng-if="canViewWorkPackageWatchers()"
                ui-sref="work-packages.show.watchers({})"
                ui-sref-active="selected">
              <a href="" ng-bind="I18n.t('js.work_packages.tabs.watchers')"/>
            </li>
          </ul>
        </div>
        <div class="tabcontent" ui-view>
        </div>
      </div>
    </div>
  </div>
</div><|MERGE_RESOLUTION|>--- conflicted
+++ resolved
@@ -22,28 +22,8 @@
             <i class="button--icon icon-edit"></i>
           </button>
         </li>
-<<<<<<< HEAD
-        <li class="toolbar-item" ng-if="isWatched && displayWatchButton">
-          <button class="button"
-                  ng-click="unwatch()"
-                  ng-disabled="editAll.state"
-                  title="{{I18n.t('js.label_unwatch_work_package')}}"
-                  id="unwatch-button">
-            <i class="button--icon icon-watch-1"></i>
-          </button>
-        </li>
-        <li class="toolbar-item" ng-if="!isWatched && displayWatchButton">
-          <button class="button"
-                  ng-click="watch()"
-                  ng-disabled="editAll.state"
-                  title="{{I18n.t('js.label_watch_work_package')}}"
-                  id="watch-button">
-            <i class="button--icon icon-not-watch"></i>
-          </button>
-=======
         <li class="toolbar-item" ng-if="displayWatchButton">
           <work-package-watcher-button work-package="workPackage"></work-package-watcher-button>
->>>>>>> a475a0ad
         </li>
         <li class="toolbar-item" feature-flag="detailsView">
           <ul id="work-packages-view-mode-selection" class="toolbar-button-group">
