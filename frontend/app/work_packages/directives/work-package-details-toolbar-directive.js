//-- copyright
// OpenProject is a project management system.
// Copyright (C) 2012-2015 the OpenProject Foundation (OPF)
//
// This program is free software; you can redistribute it and/or
// modify it under the terms of the GNU General Public License version 3.
//
// OpenProject is a fork of ChiliProject, which is a fork of Redmine. The copyright follows:
// Copyright (C) 2006-2013 Jean-Philippe Lang
// Copyright (C) 2010-2013 the ChiliProject Team
//
// This program is free software; you can redistribute it and/or
// modify it under the terms of the GNU General Public License
// as published by the Free Software Foundation; either version 2
// of the License, or (at your option) any later version.
//
// This program is distributed in the hope that it will be useful,
// but WITHOUT ANY WARRANTY; without even the implied warranty of
// MERCHANTABILITY or FITNESS FOR A PARTICULAR PURPOSE.  See the
// GNU General Public License for more details.
//
// You should have received a copy of the GNU General Public License
// along with this program; if not, write to the Free Software
// Foundation, Inc., 51 Franklin Street, Fifth Floor, Boston, MA  02110-1301, USA.
//
// See doc/COPYRIGHT.rdoc for more details.
//++

module.exports = function(
    PERMITTED_MORE_MENU_ACTIONS,
    $state,
    $window,
    $location,
    I18n,
    HookService,
    WorkPackageService,
    WorkPackageAuthorization) {

  function getPermittedActions(authorization, permittedMoreMenuActions) {
    var permittedActions = authorization.permittedActions(permittedMoreMenuActions);
    var augmentedActions = { };

    angular.forEach(permittedActions, function(value, key) {
      var css = ["icon-" + key];

      this[key] = { link: value, css: css };
    }, augmentedActions);

    return augmentedActions;
  }

  function getPermittedPluginActions(authorization) {
    var pluginActions = HookService.call('workPackageDetailsMoreMenu').reduce(function(previousValue, currentValue) {
                          return angular.extend(previousValue, currentValue);
                        }, { });

    var permittedPluginActions = authorization.permittedActions(Object.keys(pluginActions));
    var augmentedPluginActions = { };

    angular.forEach(permittedPluginActions, function(value, key) {
      var css = [].concat(pluginActions[key]);

      if (css.length == 0) {
        css = ["icon-" + key];
      }

      this[key] = { link: value, css: css };
    }, augmentedPluginActions);

    return augmentedPluginActions;
  }

  return {
    restrict: 'E',
    templateUrl: '/templates/work_packages/work_package_details_toolbar.html',
<<<<<<< HEAD
    scope: {
      workPackage: '='
    },

    controller: ['$scope', 'EditableFieldsState', function ($scope, EditableFieldsState) {
      $scope.editAll = EditableFieldsState.editAll;
    }],

    link: function(scope) {
=======
    scope: true,
    link: function(scope, element, attributes) {
>>>>>>> a475a0ad
      var authorization = new WorkPackageAuthorization(scope.workPackage);

      scope.displayWatchButton = scope.workPackage.links.hasOwnProperty('unwatch') ||
        scope.workPackage.links.hasOwnProperty('watch');

      scope.I18n = I18n;
      scope.permittedActions = angular.extend(getPermittedActions(authorization, PERMITTED_MORE_MENU_ACTIONS),
                                              getPermittedPluginActions(authorization));
      scope.actionsAvailable = Object.keys(scope.permittedActions).length > 0;

      scope.triggerMoreMenuAction = function(action, link) {
        switch (action) {
          case 'delete':
            deleteSelectedWorkPackage();
            break;
          default:
            $window.location.href = link;
            break;
        }
      };

      function deleteSelectedWorkPackage() {
        var workPackageDeletionId = scope.workPackage.props.id;
        var promise = WorkPackageService.performBulkDelete([workPackageDeletionId], true);

        promise.success(function(data, status) {
          WorkPackageService.cache().remove('preselectedWorkPackageId');
          $state.go('work-packages.list');
        });
      }
    }
  };
};<|MERGE_RESOLUTION|>--- conflicted
+++ resolved
@@ -73,7 +73,6 @@
   return {
     restrict: 'E',
     templateUrl: '/templates/work_packages/work_package_details_toolbar.html',
-<<<<<<< HEAD
     scope: {
       workPackage: '='
     },
@@ -83,10 +82,6 @@
     }],
 
     link: function(scope) {
-=======
-    scope: true,
-    link: function(scope, element, attributes) {
->>>>>>> a475a0ad
       var authorization = new WorkPackageAuthorization(scope.workPackage);
 
       scope.displayWatchButton = scope.workPackage.links.hasOwnProperty('unwatch') ||
