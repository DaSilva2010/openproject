{
  "name": "openproject-frontend",
  "repository": "https://github.com/opf/openproject",
  "license": "GPLv3",
  "version": "0.1.0",
  "private": true,
  "devDependencies": {
    "@angular-devkit/build-angular": "~12.2.6",
    "@angular-eslint/builder": "^12.0.0",
    "@angular-eslint/eslint-plugin": "^12.0.0",
    "@angular-eslint/eslint-plugin-template": "^12.0.0",
    "@angular-eslint/schematics": "12.5.0",
    "@angular-eslint/template-parser": "^12.0.0",
    "@angular/language-service": "12.2.6",
    "@html-eslint/eslint-plugin": "^0.11.0",
    "@html-eslint/parser": "^0.11.0",
    "@jsdevtools/coverage-istanbul-loader": "3.0.5",
    "@types/chart.js": "^2.9.20",
    "@types/codemirror": "0.0.87",
    "@types/dragula": "^3.7.0",
    "@types/hammerjs": "^2.0.36",
    "@types/jasmine": "~3.6.0",
<<<<<<< HEAD
    "@types/jquery": "^3.3.33",
    "@types/jqueryui": "^1.12.10",
    "@types/lodash": "^4.14.149",
    "@types/moment-timezone": "^0.5.12",
    "@types/mousetrap": "^1.6.3",
    "@types/pako": "^1.0.1",
    "@types/resize-observer-browser": "^0.1.4",
    "@types/swagger-ui": "^3.47.0",
    "@types/urijs": "^1.19.6",
    "@types/webpack-env": "^1.16.0",
    "@typescript-eslint/eslint-plugin": "4.23.0",
    "@typescript-eslint/parser": "4.23.0",
    "browserslist": "^4.9.1",
=======
    "@types/mime": "^2.0.3",
    "@typescript-eslint/eslint-plugin": "^4.16.1",
    "@typescript-eslint/parser": "^4.16.1",
>>>>>>> bf1465fe
    "codelyzer": "^6.0.0",
    "eslint": "^7.26.0",
    "eslint-config-airbnb-base": "^14.2.1",
    "eslint-config-airbnb-typescript": "^12.3.1",
    "eslint-plugin-change-detection-strategy": "^0.1.1",
    "eslint-plugin-import": "^2.22.1",
    "eslint-plugin-jasmine": "^4.1.2",
    "eslint-plugin-jsx-a11y": "^6.4.1",
    "eslint-plugin-react": "^7.24.0",
    "eslint-plugin-react-hooks": "^4.2.0",
    "esprint": "^3.1.0",
    "jasmine-core": "~3.6.0",
    "jasmine-spec-reporter": "~5.0.0",
    "karma": "~6.3.2",
    "karma-chrome-launcher": "~3.1.0",
    "karma-coverage": "~2.0.3",
    "karma-coverage-istanbul-reporter": "~3.0.2",
    "karma-jasmine": "~3.3.0",
    "karma-jasmine-html-reporter": "^1.5.0",
    "karma-spec-reporter": "^0.0.32",
    "source-map-explorer": "^2.5.2",
    "ts-node": "~8.3.0",
    "typescript": "~4.2.4",
    "webpack-bundle-analyzer": "^4.4.2"
  },
  "dependencies": {
    "@angular/animations": "~12.2.6",
    "@angular/cdk": "^12.2.6",
    "@angular/cli": "~12.2.6",
    "@angular/common": "~12.2.6",
    "@angular/compiler": "~12.2.6",
    "@angular/compiler-cli": "~12.2.6",
    "@angular/core": "~12.2.6",
    "@angular/forms": "~12.2.6",
    "@angular/platform-browser": "~12.2.6",
    "@angular/platform-browser-dynamic": "~12.2.6",
    "@angular/router": "~12.2.6",
    "@datorama/akita": "^6.2.0",
    "@fullcalendar/angular": "5.5.0",
    "@fullcalendar/core": "5.5.0",
    "@fullcalendar/daygrid": "5.5.0",
    "@fullcalendar/interaction": "5.5.0",
    "@fullcalendar/timegrid": "5.5.0",
    "@kolkov/ngx-gallery": "^1.0.11",
    "@ng-select/ng-option-highlight": "0.0.5",
    "@ng-select/ng-select": "^4.0.4",
    "@ngneat/content-loader": "^6.1.0",
    "@ngx-formly/core": "^5.10.19",
    "@sentry/angular": "6.2.3",
    "@sentry/tracing": "6.2.3",
    "@sentry/types": "^6.2.3",
    "@uirouter/angular": "^8.0.1",
    "@uirouter/core": "^6.0.7",
    "@uirouter/rx": "^0.6.5",
    "@w11k/ngx-componentdestroyed": "^5.0.2",
    "@xeokit/xeokit-bim-viewer": "2.3.10",
    "autoprefixer": "^9.6.1",
    "byte-base64": "^1.1.0",
    "cdk-drag-scroll": "^0.0.6",
    "chart.js": "2.9.4",
    "chartjs-plugin-datalabels": "^0.6.0",
    "codemirror": "^5.62.0",
    "copy-text-to-clipboard": "^3.0.0",
    "core-js": "^3.2.1",
    "crossvent": "^1.5.4",
    "dom-autoscroller": "^2.2.8",
    "dom-plane": "^1.0.2",
    "dragula": "^3.5.2",
    "expose-loader": "^0.7.5",
    "flatpickr": "^4.6.3",
    "fuse.js": "^3.4.5",
    "glob": "^7.1.4",
    "hammerjs": "^2.0.8",
    "jquery": "^3.5.1",
    "jquery-ui": "1.13.0",
    "jquery-ujs": "^1.2.2",
    "jquery.caret": "^0.3.1",
    "json5": "^2.1.0",
    "lodash": "^4.17.19",
    "mark.js": "^8.11.0",
    "mime": "^2.5.2",
    "moment": "^2.24.0",
    "moment-timezone": "^0.5.26",
    "mousetrap": "~1.6.3",
    "ng-dynamic-component": "^6.0.0",
    "ng2-charts": "^2.3.1",
    "ng2-dragula": "^2.1.1",
    "observable-array": "0.0.4",
    "pako": "^2.0.3",
    "reactivestates": "2.0.1",
    "reflect-metadata": "^0.1.13",
    "rxjs": "^6.6.6",
    "screenfull": "^4.2.1",
    "swagger-ui": "^3.50.0",
    "tablesorter": "^2.31.3",
    "ts-action": "^11.0.0",
    "ts-action-operators": "^9.1.2",
    "typedjson": "^1.5.1",
    "urijs": "^1.19.7",
    "zone.js": "~0.11.4"
  },
  "scripts": {
    "analyze": "ng build --configuration production --stats-json && webpack-bundle-analyzer -h 0.0.0.0 -p 9999 ../public/assets/frontend/stats.json",
    "prebuild": "./scripts/link_plugin_placeholder.js",
    "build": "node --max_old_space_size=4096 ./node_modules/@angular/cli/bin/ng build --configuration production --named-chunks --extract-css --source-map",
    "build:watch": "node --max_old_space_size=4096 ./node_modules/@angular/cli/bin/ng build --watch --named-chunks --extract-css",
    "preserve": "./scripts/link_plugin_placeholder.js",
    "serve": "NG_PERSISTENT_BUILD_CACHE=1 node --max_old_space_size=8096 ./node_modules/@angular/cli/bin/ng serve --host 0.0.0.0 --public-host http://localhost:4200",
    "serve:test": "NG_PERSISTENT_BUILD_CACHE=1 node --max_old_space_size=8096 ./node_modules/@angular/cli/bin/ng serve --host 0.0.0.0 --disable-host-check --public-host http://frontend-test:4200",
    "pretest": "./scripts/link_plugin_placeholder.js",
    "test": "ng test --watch=false",
    "test:watch": "ng test --watch=true",
    "lint": "esprint check",
    "lint:fix": "esprint check --fix",
    "generate-typings": "tsc -d -p src/tsconfig.app.json"
  }
}<|MERGE_RESOLUTION|>--- conflicted
+++ resolved
@@ -20,7 +20,6 @@
     "@types/dragula": "^3.7.0",
     "@types/hammerjs": "^2.0.36",
     "@types/jasmine": "~3.6.0",
-<<<<<<< HEAD
     "@types/jquery": "^3.3.33",
     "@types/jqueryui": "^1.12.10",
     "@types/lodash": "^4.14.149",
@@ -34,11 +33,7 @@
     "@typescript-eslint/eslint-plugin": "4.23.0",
     "@typescript-eslint/parser": "4.23.0",
     "browserslist": "^4.9.1",
-=======
     "@types/mime": "^2.0.3",
-    "@typescript-eslint/eslint-plugin": "^4.16.1",
-    "@typescript-eslint/parser": "^4.16.1",
->>>>>>> bf1465fe
     "codelyzer": "^6.0.0",
     "eslint": "^7.26.0",
     "eslint-config-airbnb-base": "^14.2.1",
