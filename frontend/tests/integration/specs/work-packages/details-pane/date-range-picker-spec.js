//-- copyright
// OpenProject is a project management system.
// Copyright (C) 2012-2015 the OpenProject Foundation (OPF)
//
// This program is free software; you can redistribute it and/or
// modify it under the terms of the GNU General Public License version 3.
//
// OpenProject is a fork of ChiliProject, which is a fork of Redmine. The copyright follows:
// Copyright (C) 2006-2013 Jean-Philippe Lang
// Copyright (C) 2010-2013 the ChiliProject Team
//
// This program is free software; you can redistribute it and/or
// modify it under the terms of the GNU General Public License
// as published by the Free Software Foundation; either version 2
// of the License, or (at your option) any later version.
//
// This program is distributed in the hope that it will be useful,
// but WITHOUT ANY WARRANTY; without even the implied warranty of
// MERCHANTABILITY or FITNESS FOR A PARTICULAR PURPOSE.  See the
// GNU General Public License for more details.
//
// You should have received a copy of the GNU General Public License
// along with this program; if not, write to the Free Software
// Foundation, Inc., 51 Franklin Street, Fifth Floor, Boston, MA  02110-1301, USA.
//
// See doc/COPYRIGHT.rdoc for more details.
//++

/* jshint ignore:start */

var expect = require('../../../spec_helper.js').expect,
    detailsPaneHelper = require('./details-pane-helper.js'),
    datepicker = detailsPaneHelper.datepicker,
    elements = detailsPaneHelper.elements;

describe('details pane', function() {
  var dateRangePicker;

  var normalizeString = function(string) {
    return string.replace(/\r?\n|\r/g, "").replace(/  /g, " ")
  };

  describe('date range picker', function() {
    beforeEach(function() {
      detailsPaneHelper.loadPane(819, 'overview');
      dateRangePicker = element(by.css('.inplace-edit.attribute-date'));
    });

    context('read value', function() {
      it('is editable', function() {
        expect(dateRangePicker.$('.inplace-edit--write').isPresent()).to.eventually.be.true;
      });

      it('should be present on page', function(){
        expect(dateRangePicker.isDisplayed()).to.eventually.be.true;
      });

      it('shows date range', function() {
        var read_value = dateRangePicker.$('.inplace-edit--read-value');
<<<<<<< HEAD
        expect(read_value.getText()).to.eventually.equal('02/17/2015\n  -  \n04/29/2015');
=======
        var text = read_value.getText().then(function(value) { return normalizeString(value) } );

        expect(text).to.eventually.equal('02/17/2015 - 04/29/2015');
>>>>>>> 2048422a
      });
    });

    context('write value', function() {
      var startDate, endDate,
          startDateDatepicker, endDateDatepicker;

      beforeEach(function() {
        startDate = dateRangePicker.$('.inplace-edit--date-range-start-date');
        endDate = dateRangePicker.$('.inplace-edit--date-range-end-date');
        startDateDatepicker = dateRangePicker.$('.inplace-edit--date-range-start-date-picker');
        endDateDatepicker = dateRangePicker.$('.inplace-edit--date-range-end-date-picker');
      });

      beforeEach(function() {
        dateRangePicker.$('.inplace-edit--read-value').click();
      });

      it('opens start date calendar', function() {
        expect(startDateDatepicker.isDisplayed()).to.eventually.be.true;
      });

      it('opens end date calendar only', function() {
        endDate.click();
        expect(endDateDatepicker.isDisplayed()).to.eventually.be.true;
      });

      it('start date calendar doesn\'t contain buttons', function() {
        var locator = by.css('.inplace-edit--date-range-start-date-picker .ui-datepicker-buttonpane > *');
        elements.count(locator, 2);
      });

      it('end date calendar doesn\'t contain buttons', function() {
        endDate.click();
        var locator = by.css('.inplace-edit--date-range-end-date-picker .ui-datepicker-buttonpane > *');
        elements.count(locator, 2);
      });

      describe('today button', function() {
        var todayBtn;
        beforeEach(function() {
          todayBtn = startDateDatepicker.$('.ui-datepicker-current');
        });

        it('is displayed', function() {
          expect(
            startDateDatepicker
            .$('.ui-datepicker-current')
            .isDisplayed()).to.eventually.be.true;
        });

        it('changes date to current day', function() {
          var currentDate = new Date(),
              dateStr =
                currentDate.getFullYear() + '-' +
                ("0" + (currentDate.getMonth() + 1)).slice(-2) + '-' +
                ("0" + currentDate.getDate()).slice(-2);
          todayBtn.click();
          datepicker.expectedDate(startDate, dateStr);
        });
      });

      describe('done button', function() {
        var doneBtn;
        beforeEach(function() {
          doneBtn = startDateDatepicker.$('.ui-datepicker-done');
        });

        it('is displayed', function() {
          expect(
            doneBtn
            .isDisplayed()).to.eventually.be.true;
        });

        it('it closes editing', function() {
          doneBtn.click();
          browser.waitForAngular();
          expect(
            dateRangePicker
            .$('.inplace-edit--read')
            .isDisplayed()).to.eventually.be.true;
          expect(
            dateRangePicker
            .$('.inplace-edit--write')
            .isDisplayed()).to.eventually.be.false;
        });
      });

      describe('start date', function() {
        it('contains week days displayed', function() {
          var locator = by.css('.inplace-edit--date-range-start-date-picker thead th:not(.ui-datepicker-week-col)');
          expect(startDateDatepicker.$('thead .ui-datepicker-week-col').isPresent()).to.eventually.be.true;
          elements.count(locator, 7);
        });

        it('contains year week numbers displayed', function() {
          var locator = by.css('.inplace-edit--date-range-start-date-picker tbody tr .ui-datepicker-week-col');
          expect(startDateDatepicker.$('tbody .ui-datepicker-week-col').isPresent()).to.eventually.be.true;
          elements.notCount(locator, 0);
        });
      });

      describe('end date', function() {
        beforeEach(function(){
          endDate.click();
        });

        it('contains week days displayed', function() {
          var locator = by.css('.inplace-edit--date-range-end-date-picker thead th:not(.ui-datepicker-week-col)');
          expect(endDateDatepicker.$('thead .ui-datepicker-week-col').isPresent()).to.eventually.be.true;
          elements.count(locator, 7);
        });

        it('contains year week numbers displayed', function() {
          var locator = by.css('.inplace-edit--date-range-end-date-picker tbody tr .ui-datepicker-week-col');
          expect(endDateDatepicker.$('tbody .ui-datepicker-week-col').isPresent()).to.eventually.be.true;
          elements.notCount(locator, 0);
        });
      });

      it('shows date range in input', function() {
        datepicker.expectedDate(startDate, '2015-02-17');
        datepicker.expectedDate(endDate, '2015-04-29');
      });

      describe('switching date', function() {
        describe('end date',function() {
          it('changes when typed start date is greater', function() {
            datepicker.validation(startDate, '2015-05-30', '2015-05-30');
            datepicker.expectedDate(endDate, '2015-05-30');
          });

          it('does not change when typed start date is lower', function() {
            datepicker.validation(startDate, '2015-04-28', '2015-04-28');
            datepicker.expectedDate(endDate, '2015-04-29');
          });

          it('does not change when typed start date is equal', function() {
            datepicker.validation(startDate, '2015-04-29', '2015-04-29');
            datepicker.expectedDate(endDate, '2015-04-29');
          });

          it('changes when selected start date is greater', function() {
            datepicker.selectMonth(startDateDatepicker, 5, 2015).then(function() {
              datepicker.clickDate(startDateDatepicker, startDate, '30').then(function() {
                datepicker.expectedDate(startDate, '2015-05-30');
                datepicker.expectedDate(endDate, '2015-05-30');
              });
            });
          });

          it('does not change when selected start date is lower', function() {
            datepicker.selectMonth(startDateDatepicker, 4).then(function() {
              datepicker.clickDate(startDateDatepicker, startDate, '28').then(function() {
                datepicker.expectedDate(startDate, '2015-04-28');
                datepicker.expectedDate(endDate, '2015-04-29');
              });
            });
          });

          it('does not change when selected start date is equal', function() {
            datepicker.selectMonth(startDateDatepicker, 5).then(function() {
              datepicker.clickDate(startDateDatepicker, startDate, '29').then(function() {
                datepicker.expectedDate(startDate, '2015-05-29');
                datepicker.expectedDate(endDate, '2015-05-29');
              });
            });
          });
        });

        describe('start date',function() {
          beforeEach(function() {
            endDate.click();
          });

          it('does not change when typed end date is greater', function() {
            datepicker.validation(endDate, '2015-05-30', '2015-05-30');
            datepicker.expectedDate(startDate, '2015-02-17');
          });

          it('changes when typed end date is lower', function() {
            datepicker.validation(endDate, '2015-02-16', '2015-02-16');
            datepicker.expectedDate(startDate, '2015-02-16');
          });

          it('does not change when typed start date is equal', function() {
            datepicker.validation(endDate, '2015-02-17', '2015-02-17');
            datepicker.expectedDate(startDate, '2015-02-17');
          });

          it('does not change when selected end date is greater', function() {
            datepicker.selectMonthAndYear(endDateDatepicker, 5, 2015).then(function() {
              datepicker.clickDate(endDateDatepicker, endDate, '30').then(function() {
                datepicker.expectedDate(startDate, '2015-02-17');
                datepicker.expectedDate(endDate, '2015-05-30');
              });
            });
          });

          it('changes when selected end date is lower', function() {
            datepicker.selectMonth(endDateDatepicker, 2).then(function() {
              datepicker.clickDate(endDateDatepicker, endDate, '16').then(function() {
                datepicker.expectedDate(startDate, '2015-02-16');
                datepicker.expectedDate(endDate, '2015-02-16');
              });
            });
          });

          it('does not change when selected start date is equal', function() {
            datepicker.selectMonthAndYear(endDateDatepicker, 2, 2015).then(function() {
              datepicker.clickDate(endDateDatepicker, endDate, '17').then(function() {
                datepicker.expectedDate(startDate, '2015-02-17');
                datepicker.expectedDate(endDate, '2015-02-17');
              });
            });
          });
        });
      });

      describe('validation', function() {
        it('validates valid start date', function() {
          datepicker.validation(startDate, '2014-10-24', '2014-10-24');
        });

        it('validates valid end date', function() {
          datepicker.validation(endDate, '2014-11-27', '2014-11-27');
        });

        it('doesn\'t validate invalid start date', function() {
          datepicker.validation(startDate, '2014-13-27', '2015-02-17');
        });

        it('doesn\'t validate invalid end date', function() {
          datepicker.validation(endDate, '2014-11-40', '2015-04-29');
        });

        it('validates empty start date', function() {
          datepicker.validation(startDate, '', '');
        });

        it('validates empty end date', function() {
          datepicker.validation(endDate, '', '');
        });
      });

      describe('range selection', function() {
        it('changes start date by clicking on calendar', function() {
          startDate.click();
          datepicker.selectMonthAndYear(startDateDatepicker, 12, 2014);
          datepicker.clickDate(startDateDatepicker, startDate, '9').then(function() {
            datepicker.expectedDate(startDate, '2014-12-09');
            datepicker.expectedDate(endDate, '2015-04-29');
          });
        });

        it('changes end date by clicking on calendar', function() {
          datepicker.clickDate(endDateDatepicker, endDate, '17').then(function() {
            datepicker.expectedDate(startDate, '2015-02-17');
            datepicker.expectedDate(endDate, '2015-04-17');
          });
        });
      });
    });
  });

  describe('date range picker with start null date', function() {
    beforeEach(function() {
      detailsPaneHelper.loadPane(823, 'overview');
      dateRangePicker = element(by.css('.inplace-edit.attribute-date'));
    });

    context('read value', function() {
      it('should be present on page', function(){
        expect(dateRangePicker.isDisplayed()).to.eventually.be.true;
      });

      it('shows date range', function() {
        var read_value = dateRangePicker.$('.inplace-edit--read-value');
<<<<<<< HEAD
        expect(read_value.getText()).to.eventually.equal('no start date\n  -  \n12/27/2014');
=======
        var text = read_value.getText().then(function(value) { return normalizeString(value) });

        expect(text).to.eventually.equal('no start date - 12/27/2014');
>>>>>>> 2048422a
      });
    });

    context('write value', function() {
      var startDate, endDate;

      beforeEach(function() {
        startDate = dateRangePicker.$('.inplace-edit--date-range-start-date');
        endDate = dateRangePicker.$('.inplace-edit--date-range-end-date');
        startDateDatepicker = dateRangePicker.$('.inplace-edit--date-range-start-date-picker');
        endDateDatepicker = dateRangePicker.$('.inplace-edit--date-range-end-date-picker');
      });

      beforeEach(function() {
        dateRangePicker.$('.inplace-edit--read-value').click();
      });

      it('opens calendar on click', function() {
        startDate.click();
        expect($('.ui-datepicker').isDisplayed()).to.eventually.be.true;
      });

      it('shows date range in input', function() {
        datepicker.expectedDate(startDate, '');
        datepicker.expectedDate(endDate, '2014-12-27');
      });

      describe('range selection', function() {
        it('changes start date by clicking on calendar', function() {
          startDate.click();
          datepicker.selectMonthAndYear(startDateDatepicker, 12, 2014);
          datepicker.clickDate(startDateDatepicker, startDate, '9').then(function() {
            datepicker.expectedDate(startDate, '2014-12-09');
            datepicker.expectedDate(endDate, '2014-12-27');
          });
        });

        it('changes end date by clicking on calendar', function() {
          endDate.click();
          datepicker.selectMonthAndYear(endDateDatepicker, 12, 2014);
          datepicker.clickDate(endDateDatepicker, endDate, '17').then(function() {
            datepicker.expectedDate(startDate, '');
            datepicker.expectedDate(endDate, '2014-12-17');
          });
        });
      });
    });
  });

  describe('date range picker with due null date', function() {
    beforeEach(function() {
      detailsPaneHelper.loadPane(824, 'overview');
      dateRangePicker = element(by.css('.inplace-edit.attribute-date'));
    });

    context('read value', function() {
      it('should be present on page', function(){
        expect(dateRangePicker.isDisplayed()).to.eventually.be.true;
      });

      it('shows date range', function() {
        var read_value = dateRangePicker.$('.inplace-edit--read-value');
<<<<<<< HEAD
        expect(read_value.getText()).to.eventually.equal('10/23/2014\n  -  \nno end date');
=======
        var text = read_value.getText().then(function(value) { return normalizeString(value) });

        expect(text).to.eventually.equal('10/23/2014 - no end date');
>>>>>>> 2048422a
      });
    });

    context('write value', function() {
      var startDate, endDate;

      beforeEach(function() {
        startDate = dateRangePicker.$('.inplace-edit--date-range-start-date');
        endDate = dateRangePicker.$('.inplace-edit--date-range-end-date');
        startDateDatepicker = dateRangePicker.$('.inplace-edit--date-range-start-date-picker');
        endDateDatepicker = dateRangePicker.$('.inplace-edit--date-range-end-date-picker');
      });

      beforeEach(function() {
        dateRangePicker.$('.inplace-edit--read-value').click();
      });

      it('opens calendar on click', function() {
        startDate.click();
        expect($('.ui-datepicker').isDisplayed()).to.eventually.be.true;
      });

      it('shows date range in input', function() {
        datepicker.expectedDate(startDate, '2014-10-23');
        datepicker.expectedDate(endDate, '');
      });

      describe('range selection', function() {
        it('changes start date by clicking on calendar', function() {
          datepicker.clickDate(startDateDatepicker, startDate, '9').then(function() {
            datepicker.expectedDate(startDate, '2014-10-09');
            datepicker.expectedDate(endDate, '');
          });
        });

        it('changes end date by clicking on calendar', function() {
          endDate.click()
          datepicker.selectMonthAndYear(endDateDatepicker, 12, 2014);
          datepicker.clickDate(endDateDatepicker, endDate, '17').then(function() {
            datepicker.expectedDate(startDate, '2014-10-23');
            datepicker.expectedDate(endDate, '2014-12-17');
          });
        });
      });
    });
  });

  describe('date range picker with children', function() {
    beforeEach(function() {
      detailsPaneHelper.loadPane(825, 'overview');
      dateRangePicker = element(by.css('.inplace-edit.attribute-date'));
    });

    it('not editable', function() {
      expect(dateRangePicker.$('.inplace-edit--write').isPresent()).to.eventually.be.false;
    });
  });
});
/* jshint ignore:end */<|MERGE_RESOLUTION|>--- conflicted
+++ resolved
@@ -57,13 +57,9 @@
 
       it('shows date range', function() {
         var read_value = dateRangePicker.$('.inplace-edit--read-value');
-<<<<<<< HEAD
-        expect(read_value.getText()).to.eventually.equal('02/17/2015\n  -  \n04/29/2015');
-=======
         var text = read_value.getText().then(function(value) { return normalizeString(value) } );
 
         expect(text).to.eventually.equal('02/17/2015 - 04/29/2015');
->>>>>>> 2048422a
       });
     });
 
@@ -342,13 +338,9 @@
 
       it('shows date range', function() {
         var read_value = dateRangePicker.$('.inplace-edit--read-value');
-<<<<<<< HEAD
-        expect(read_value.getText()).to.eventually.equal('no start date\n  -  \n12/27/2014');
-=======
         var text = read_value.getText().then(function(value) { return normalizeString(value) });
 
         expect(text).to.eventually.equal('no start date - 12/27/2014');
->>>>>>> 2048422a
       });
     });
 
@@ -411,13 +403,9 @@
 
       it('shows date range', function() {
         var read_value = dateRangePicker.$('.inplace-edit--read-value');
-<<<<<<< HEAD
-        expect(read_value.getText()).to.eventually.equal('10/23/2014\n  -  \nno end date');
-=======
         var text = read_value.getText().then(function(value) { return normalizeString(value) });
 
         expect(text).to.eventually.equal('10/23/2014 - no end date');
->>>>>>> 2048422a
       });
     });
 
