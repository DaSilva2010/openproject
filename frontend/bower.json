--- conflicted
+++ resolved
@@ -26,11 +26,8 @@
     "angular-busy": "~4.1.1",
     "hyperagent": "manwithtwowatches/hyperagent#v0.4.2",
     "lodash": "~2.4.1",
-<<<<<<< HEAD
-    "foundation-apps": "~1.0.0"
-=======
+    "foundation-apps": "~1.0.0",
     "ui-select": "angular-ui/ui-select#~0.9.5"
->>>>>>> f5a83411
   },
   "devDependencies": {
     "mocha": "~1.14.0",
