--- conflicted
+++ resolved
@@ -45,13 +45,8 @@
 
 GIT
   remote: https://github.com/opf/openproject-translations.git
-<<<<<<< HEAD
-  revision: c8772c56c2f28b0fe7d489b0f49147cf8caadaad
-  branch: stable/5
-=======
   revision: af582697e5732ce0c6e96d00e8d845ff95c8063b
   branch: release/5.0
->>>>>>> 5e18c434
   specs:
     openproject-translations (5.0.11)
       crowdin-api (~> 0.4.0)
