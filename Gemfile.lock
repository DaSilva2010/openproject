GIT
  remote: https://github.com/doorkeeper-gem/doorkeeper
  revision: ce969eee6c16aa8082b0c77ebb5968d9e9b6a57b
  ref: ce969eee6c16aa8082b0c77ebb5968d9e9b6a57b
  specs:
    doorkeeper (5.0.2)
      railties (>= 4.2)

GIT
  remote: https://github.com/finnlabs/omniauth-openid-connect.git
  revision: 9e7fd0e7bd36d40451c6b3c2ea641e8d237c295d
  ref: 9e7fd0e7bd36d40451c6b3c2ea641e8d237c295d
  specs:
    omniauth-openid-connect (0.3.0)
      addressable (~> 2.5)
      omniauth (~> 1.6)
      openid_connect (~> 1.1.6)

GIT
  remote: https://github.com/finnlabs/omniauth-openid_connect-providers.git
  revision: 1d65afd2cbb0ff9cd294a764a4387e0fb36c92f4
  ref: 1d65afd2cbb0ff9cd294a764a4387e0fb36c92f4
  specs:
    omniauth-openid_connect-providers (0.1.1)
      omniauth-openid-connect (>= 0.2.1)

GIT
  remote: https://github.com/finnlabs/rspec-example_disabler.git
  revision: deb9c38e3f4e3688724583ac1ff58e1ae8aba409
  specs:
    rspec-example_disabler (0.0.1)

GIT
  remote: https://github.com/goodwill/capybara-select2
  revision: 585192e4bb0db8d52e761ab68f08c17294806447
  ref: 585192e
  specs:
    capybara-select2 (1.0.1)
      capybara
      rspec

GIT
  remote: https://github.com/opf/omniauth
  revision: fe862f986b2e846e291784d2caa3d90a658c67f0
  ref: fe862f986b2e846e291784d2caa3d90a658c67f0
  specs:
    omniauth (1.9.0)
      hashie (>= 3.4.6, < 3.7.0)
      rack (>= 1.6.2, < 3)

GIT
  remote: https://github.com/opf/openproject-translations.git
  revision: 35c677f634a56249921ddc79fca47b2e3c349d05
  branch: dev
  specs:
    openproject-translations (7.4.0)
      crowdin-api (~> 0.5.0)
      mixlib-shellout (~> 2.1.0)
      rubyzip

GIT
  remote: https://github.com/rspec/rspec-activemodel-mocks
  revision: 6136a778f8b21f4f45f6b4ad5c2e2533e6d4ddc6
  specs:
    rspec-activemodel-mocks (1.1.0)
      activemodel (>= 3.0)
      activesupport (>= 3.0)
      rspec-mocks (>= 2.99, < 4.0)

PATH
  remote: modules/auth_plugins
  specs:
    openproject-auth_plugins (1.0.0)
      omniauth (~> 1.0)

PATH
  remote: modules/auth_saml
  specs:
    openproject-auth_saml (1.0.0)
      omniauth-saml (~> 1.10.1)

PATH
  remote: modules/avatars
  specs:
    openproject-avatars (1.0.0)
      fastimage (~> 2.1.0)
      gravatar_image_tag (~> 1.2.0)

PATH
  remote: modules/backlogs
  specs:
    openproject-backlogs (1.0.0)
      acts_as_list (~> 0.9.18)
      openproject-pdf_export

PATH
  remote: modules/bcf
  specs:
    openproject-bcf (1.0.0)
      activerecord-import
      rails (~> 5)
      rubyzip (~> 1.2)

PATH
  remote: modules/bim_seeder
  specs:
    openproject-bim_seeder (1.0.0)
      openproject-bcf

PATH
  remote: modules/boards
  specs:
    openproject-boards (1.0.0)

PATH
  remote: modules/costs
  specs:
    openproject-costs (1.0.0)

PATH
  remote: modules/dashboards
  specs:
    dashboards (1.0.0)
      grids

PATH
  remote: modules/documents
  specs:
    openproject-documents (1.0.0)

PATH
  remote: modules/github_integration
  specs:
    openproject-github_integration (1.0.0)
      openproject-webhooks

PATH
  remote: modules/global_roles
  specs:
    openproject-global_roles (1.0.0)

PATH
  remote: modules/grids
  specs:
    grids (1.0.0)

PATH
  remote: modules/ldap_groups
  specs:
    openproject-ldap_groups (1.0.0)

PATH
  remote: modules/meeting
  specs:
    openproject-meeting (1.0.0)
      icalendar (~> 2.5.0)

PATH
  remote: modules/my_page
  specs:
    my_page (1.0.0)
      grids

PATH
  remote: modules/openid_connect
  specs:
    openproject-openid_connect (1.0.0)
      lobby_boy (~> 0.1.3)
      omniauth-openid_connect-providers (~> 0.1)
      openproject-auth_plugins

PATH
  remote: modules/overviews
  specs:
    overviews (1.0.0)
      grids

PATH
  remote: modules/pdf_export
  specs:
    openproject-pdf_export (1.0.0)
      pdf-inspector (~> 1.3.0)
      prawn (~> 2.2)

PATH
  remote: modules/recaptcha
  specs:
    openproject-recaptcha (1.0.0)
      recaptcha (~> 5.1.0)

PATH
  remote: modules/reporting_engine
  specs:
    reporting_engine (1.0.0)
      json

PATH
  remote: modules/reporting
  specs:
    openproject-reporting (1.0.0)
      jquery-tablesorter (~> 1.25.5)
      openproject-costs
      reporting_engine

PATH
  remote: modules/two_factor_authentication
  specs:
    openproject-two_factor_authentication (1.0.0)
      aws-sdk-sns (~> 1.1.0)
      messagebird-rest (~> 1.3.2)
      rotp (~> 3.3)

PATH
  remote: modules/webhooks
  specs:
    openproject-webhooks (1.0.0)

PATH
  remote: modules/xls_export
  specs:
    openproject-xls_export (1.0.0)
      spreadsheet (~> 0.8.9)

GEM
  remote: https://rubygems.org/
  specs:
    Ascii85 (1.0.3)
    actioncable (5.2.2.1)
      actionpack (= 5.2.2.1)
      nio4r (~> 2.0)
      websocket-driver (>= 0.6.1)
    actionmailer (5.2.2.1)
      actionpack (= 5.2.2.1)
      actionview (= 5.2.2.1)
      activejob (= 5.2.2.1)
      mail (~> 2.5, >= 2.5.4)
      rails-dom-testing (~> 2.0)
    actionpack (5.2.2.1)
      actionview (= 5.2.2.1)
      activesupport (= 5.2.2.1)
      rack (~> 2.0)
      rack-test (>= 0.6.3)
      rails-dom-testing (~> 2.0)
      rails-html-sanitizer (~> 1.0, >= 1.0.2)
    actionpack-xml_parser (2.0.1)
      actionpack (>= 5.0)
      railties (>= 5.0)
    actionview (5.2.2.1)
      activesupport (= 5.2.2.1)
      builder (~> 3.1)
      erubi (~> 1.4)
      rails-dom-testing (~> 2.0)
      rails-html-sanitizer (~> 1.0, >= 1.0.3)
    activejob (5.2.2.1)
      activesupport (= 5.2.2.1)
      globalid (>= 0.3.6)
    activemodel (5.2.2.1)
      activesupport (= 5.2.2.1)
    activemodel-serializers-xml (1.0.2)
      activemodel (> 5.x)
      activesupport (> 5.x)
      builder (~> 3.1)
    activerecord (5.2.2.1)
      activemodel (= 5.2.2.1)
      activesupport (= 5.2.2.1)
      arel (>= 9.0)
    activerecord-import (1.0.2)
      activerecord (>= 3.2)
    activerecord-nulldb-adapter (0.4.0)
      activerecord (>= 2.0.0)
    activerecord-session_store (1.1.1)
      actionpack (>= 4.0)
      activerecord (>= 4.0)
      multi_json (~> 1.11, >= 1.11.2)
      rack (>= 1.5.2, < 3)
      railties (>= 4.0)
    activestorage (5.2.2.1)
      actionpack (= 5.2.2.1)
      activerecord (= 5.2.2.1)
      marcel (~> 0.3.1)
    activesupport (5.2.2.1)
      concurrent-ruby (~> 1.0, >= 1.0.2)
      i18n (>= 0.7, < 2)
      minitest (~> 5.1)
      tzinfo (~> 1.1)
    acts_as_list (0.9.19)
      activerecord (>= 3.0)
    acts_as_tree (2.9.0)
      activerecord (>= 3.0.0)
    addressable (2.7.0)
      public_suffix (>= 2.0.2, < 5.0)
    aes_key_wrap (1.0.1)
    afm (0.2.2)
<<<<<<< HEAD
    airbrake (9.4.3)
      airbrake-ruby (~> 4.6)
    airbrake-ruby (4.6.0)
      rbtree3 (~> 0.5)
    archive-zip (0.11.0)
      io-like (~> 0.3.0)
=======
    airbrake (8.0.1)
      airbrake-ruby (~> 3.0)
    airbrake-ruby (3.1.0)
      tdigest (= 0.1.1)
>>>>>>> eaf818c1
    arel (9.0.0)
    ast (2.4.0)
    attr_required (1.0.1)
    autoprefixer-rails (9.4.7)
      execjs
    awesome_nested_set (3.2.0)
      activerecord (>= 4.0.0, < 7.0)
    aws-eventstream (1.0.3)
    aws-partitions (1.208.0)
    aws-sdk-core (3.66.0)
      aws-eventstream (~> 1.0, >= 1.0.2)
      aws-partitions (~> 1.0)
      aws-sigv4 (~> 1.1)
      jmespath (~> 1.0)
    aws-sdk-kms (1.24.0)
      aws-sdk-core (~> 3, >= 3.61.1)
      aws-sigv4 (~> 1.1)
    aws-sdk-s3 (1.48.0)
      aws-sdk-core (~> 3, >= 3.61.1)
      aws-sdk-kms (~> 1)
      aws-sigv4 (~> 1.1)
    aws-sdk-sns (1.1.0)
      aws-sdk-core (~> 3)
      aws-sigv4 (~> 1.0)
    aws-sigv4 (1.1.0)
      aws-eventstream (~> 1.0, >= 1.0.2)
    axiom-types (0.1.1)
      descendants_tracker (~> 0.0.4)
      ice_nine (~> 0.11.0)
      thread_safe (~> 0.3, >= 0.3.1)
    backports (3.11.4)
    bcrypt (3.1.13)
    bindata (2.4.4)
    binding_of_caller (0.8.0)
      debug_inspector (>= 0.0.1)
    bootsnap (1.4.5)
      msgpack (~> 1.0)
<<<<<<< HEAD
    bourbon (6.0.0)
      thor (~> 0.19)
    browser (2.6.1)
=======
    brakeman (4.6.1)
    browser (2.5.3)
>>>>>>> eaf818c1
    builder (3.2.3)
    byebug (11.0.1)
    capybara (3.13.2)
      addressable
      mini_mime (>= 0.1.3)
      nokogiri (~> 1.8)
      rack (>= 1.6.0)
      rack-test (>= 0.6.3)
      regexp_parser (~> 1.2)
      xpath (~> 3.2)
    capybara-screenshot (1.0.22)
      capybara (>= 1.0, < 4)
      launchy
    carrierwave (1.3.1)
      activemodel (>= 4.0.0)
      activesupport (>= 4.0.0)
      mime-types (>= 1.16)
    cells (4.1.7)
      declarative-builder (< 0.2.0)
      declarative-option (< 0.2.0)
      tilt (>= 1.4, < 3)
      uber (< 0.2.0)
    cells-erb (0.1.0)
      cells (~> 4.0)
      erbse (>= 0.1.1)
    cells-rails (0.0.9)
      actionpack (>= 3.0)
      cells (>= 4.1.6, < 5.0.0)
    childprocess (0.9.0)
      ffi (~> 1.0, >= 1.0.11)
    claide (1.0.3)
    claide-plugins (0.9.2)
      cork
      nap
      open4 (~> 1.3)
    coderay (1.1.2)
    coercible (1.0.0)
      descendants_tracker (~> 0.0.1)
    colored2 (3.1.2)
    commonmarker (0.20.1)
      ruby-enum (~> 0.5)
    concurrent-ruby (1.1.5)
    cork (0.3.0)
      colored2 (~> 3.1)
    crack (0.4.3)
      safe_yaml (~> 1.0.0)
    crass (1.0.4)
    crowdin-api (0.5.0)
      rest-client (~> 2.0)
    cucumber (3.1.2)
      builder (>= 2.1.2)
      cucumber-core (~> 3.2.0)
      cucumber-expressions (~> 6.0.1)
      cucumber-wire (~> 0.0.1)
      diff-lcs (~> 1.3)
      gherkin (~> 5.1.0)
      multi_json (>= 1.7.5, < 2.0)
      multi_test (>= 0.1.2)
    cucumber-core (3.2.1)
      backports (>= 3.8.0)
      cucumber-tag_expressions (~> 1.1.0)
      gherkin (~> 5.0)
    cucumber-expressions (6.0.1)
    cucumber-rails (1.6.0)
      capybara (>= 1.1.2, < 4)
      cucumber (>= 3.0.2, < 4)
      mime-types (>= 1.17, < 4)
      nokogiri (~> 1.8)
      railties (>= 4, < 6)
    cucumber-tag_expressions (1.1.1)
    cucumber-wire (0.0.1)
    daemons (1.3.1)
<<<<<<< HEAD
    dalli (2.7.10)
=======
    danger (6.0.9)
      claide (~> 1.0)
      claide-plugins (>= 0.9.2)
      colored2 (~> 3.1)
      cork (~> 0.1)
      faraday (~> 0.9)
      faraday-http-cache (~> 2.0)
      git (~> 1.5)
      kramdown (~> 2.0)
      kramdown-parser-gfm (~> 1.0)
      no_proxy_fix
      octokit (~> 4.7)
      terminal-table (~> 1)
    danger-brakeman (0.0.1)
      brakeman
      danger-plugin-api (~> 1.0)
    danger-plugin-api (1.0.0)
      danger (> 2.0)
>>>>>>> eaf818c1
    database_cleaner (1.7.0)
    date_validator (0.9.0)
      activemodel
      activesupport
    debug_inspector (0.0.3)
    deckar01-task_list (2.2.0)
      html-pipeline
    declarative (0.0.10)
    declarative-builder (0.1.0)
      declarative-option (< 0.2.0)
    declarative-option (0.1.0)
    delayed_job (4.1.5)
      activesupport (>= 3.0, < 5.3)
    delayed_job_active_record (4.1.3)
      activerecord (>= 3.0, < 5.3)
      delayed_job (>= 3.0, < 5)
    descendants_tracker (0.0.4)
      thread_safe (~> 0.3, >= 0.3.1)
    diff-lcs (1.3)
    disposable (0.4.4)
      declarative (>= 0.0.9, < 1.0.0)
      declarative-builder (< 0.2.0)
      declarative-option (< 0.2.0)
      representable (>= 2.4.0, <= 3.1.0)
      uber (< 0.2.0)
    domain_name (0.5.20180417)
      unf (>= 0.0.5, < 1.0.0)
    equalizer (0.0.11)
    equivalent-xml (0.6.0)
      nokogiri (>= 1.4.3)
    erbse (0.1.3)
      temple
    erubi (1.8.0)
    escape_utils (1.2.1)
    eventmachine (1.2.7)
    excon (0.62.0)
    execjs (2.7.0)
    factory_bot (4.11.1)
      activesupport (>= 3.0.0)
    factory_bot_rails (4.11.1)
      factory_bot (~> 4.11.1)
      railties (>= 3.0.0)
    faker (1.9.1)
      i18n (>= 0.7)
    faraday (0.15.4)
      multipart-post (>= 1.2, < 3)
    faraday-http-cache (2.0.0)
      faraday (~> 0.8)
    fastimage (2.1.5)
    ffi (1.10.0)
    flamegraph (0.9.5)
    fog-aws (3.3.0)
      fog-core (~> 2.1)
      fog-json (~> 1.1)
      fog-xml (~> 0.1)
      ipaddress (~> 0.8)
    fog-core (2.1.2)
      builder
      excon (~> 0.58)
      formatador (~> 0.2)
      mime-types
    fog-json (1.2.0)
      fog-core
      multi_json (~> 1.10)
    fog-xml (0.1.3)
      fog-core
      nokogiri (>= 1.5.11, < 2.0.0)
    formatador (0.2.5)
    friendly_id (5.2.5)
      activerecord (>= 4.0.0)
    fuubar (2.3.2)
      rspec-core (~> 3.0)
      ruby-progressbar (~> 1.4)
    get_process_mem (0.2.3)
    gherkin (5.1.0)
    git (1.5.0)
    globalid (0.4.2)
      activesupport (>= 4.2.0)
    gon (6.2.1)
      actionpack (>= 3.0)
      multi_json
      request_store (>= 1.0)
    grape (1.2.4)
      activesupport
      builder
      mustermann-grape (~> 1.0.0)
      rack (>= 1.3.0)
      rack-accept
      virtus (>= 1.0.0)
    gravatar_image_tag (1.2.0)
    hashdiff (1.0.0)
    hashery (2.1.2)
    hashie (3.6.0)
    html-pipeline (2.12.0)
      activesupport (>= 2)
      nokogiri (>= 1.4)
    htmldiff (0.0.1)
    http-cookie (1.0.3)
      domain_name (~> 0.5)
    httpclient (2.8.3)
    i18n (1.6.0)
      concurrent-ruby (~> 1.0)
    i18n-js (3.2.1)
      i18n (>= 0.6.6)
    icalendar (2.5.3)
      ice_cube (~> 0.16)
    ice_cube (0.16.3)
    ice_nine (0.11.2)
    interception (0.5)
    ipaddress (0.8.3)
    iso8601 (0.12.1)
    jaro_winkler (1.5.3)
    jmespath (1.4.0)
    jquery-tablesorter (1.25.5)
      railties (>= 3.2, < 6)
    json (2.2.0)
    json-jwt (1.10.0)
      activesupport (>= 4.2)
      aes_key_wrap
      bindata
    json_spec (1.1.5)
      multi_json (~> 1.0)
      rspec (>= 2.0, < 4.0)
    kgio (2.11.2)
    kramdown (2.1.0)
    kramdown-parser-gfm (1.1.0)
      kramdown (~> 2.0)
    ladle (1.0.1)
      open4 (~> 1.0)
    launchy (2.4.3)
      addressable (~> 2.3)
    letter_opener (1.7.0)
      launchy (~> 2.2)
    livingstyleguide (2.1.0)
      minisyntax (>= 0.2.5)
      redcarpet
      sassc
      thor
      tilt
    lobby_boy (0.1.3)
      omniauth (~> 1.1)
      omniauth-openid-connect (>= 0.2.1)
      rails (>= 3.2.21)
    lograge (0.10.0)
      actionpack (>= 4)
      activesupport (>= 4)
      railties (>= 4)
      request_store (~> 1.0)
    loofah (2.2.3)
      crass (~> 1.0.2)
      nokogiri (>= 1.5.9)
    mail (2.7.1)
      mini_mime (>= 0.1.1)
    marcel (0.3.3)
      mimemagic (~> 0.3.2)
    messagebird-rest (1.3.3)
    meta-tags (2.11.1)
      actionpack (>= 3.2.0, < 6.1)
    method_source (0.9.2)
    mime-types (3.2.2)
      mime-types-data (~> 3.2015)
    mime-types-data (3.2018.0812)
    mimemagic (0.3.3)
    mini_mime (1.0.1)
    mini_portile2 (2.4.0)
    minisyntax (0.2.5)
    minitest (5.11.3)
    mixlib-shellout (2.1.0)
    msgpack (1.3.1)
    multi_json (1.13.1)
    multi_test (0.1.2)
    multipart-post (2.1.1)
    mustermann (1.0.3)
    mustermann-grape (1.0.0)
      mustermann (~> 1.0.0)
    nap (1.1.0)
    net-ldap (0.16.1)
    netrc (0.11.0)
<<<<<<< HEAD
    newrelic_rpm (6.6.0.358)
    nio4r (2.5.1)
=======
    newrelic_rpm (6.0.0.351)
    nio4r (2.3.1)
    no_proxy_fix (0.1.2)
>>>>>>> eaf818c1
    nokogiri (1.10.4)
      mini_portile2 (~> 2.4.0)
    nokogumbo (2.0.1)
      nokogiri (~> 1.8, >= 1.8.4)
<<<<<<< HEAD
    oj (3.9.1)
    okcomputer (1.17.4)
=======
    octokit (4.14.0)
      sawyer (~> 0.8.0, >= 0.5.3)
    oj (3.7.8)
    okcomputer (1.17.3)
>>>>>>> eaf818c1
    omniauth-saml (1.10.1)
      omniauth (~> 1.3, >= 1.3.2)
      ruby-saml (~> 1.7)
    open4 (1.3.4)
    openid_connect (1.1.6)
      activemodel
      attr_required (>= 1.0.0)
      json-jwt (>= 1.5.0)
      rack-oauth2 (>= 1.6.1)
      swd (>= 1.0.0)
      tzinfo
      validate_email
      validate_url
      webfinger (>= 1.0.1)
    openproject-token (1.0.1)
      activemodel (~> 5.0)
    parallel (1.17.0)
    parallel_tests (2.29.2)
      parallel
    parser (2.6.4.0)
      ast (~> 2.4.0)
    passenger (6.0.2)
      rack
      rake (>= 0.8.1)
    pdf-core (0.7.0)
    pdf-inspector (1.3.0)
      pdf-reader (>= 1.0, < 3.0.a)
    pdf-reader (2.2.0)
      Ascii85 (~> 1.0.0)
      afm (~> 0.2.1)
      hashery (~> 2.0)
      ruby-rc4
      ttfunk
    pg (1.1.4)
    plaintext (0.3.2)
      activesupport (> 2.2.1)
      nokogiri (~> 1.10, >= 1.10.4)
      rubyzip (~> 1.2.1)
    posix-spawn (0.3.13)
    prawn (2.2.2)
      pdf-core (~> 0.7.0)
      ttfunk (~> 1.5)
    prawn-table (0.2.2)
      prawn (>= 1.3.0, < 3.0.0)
    pry (0.12.2)
      coderay (~> 1.1.0)
      method_source (~> 0.9.0)
    pry-byebug (3.7.0)
      byebug (~> 11.0)
      pry (~> 0.10)
    pry-rails (0.3.9)
      pry (>= 0.10.4)
    pry-rescue (1.5.0)
      interception (>= 0.5)
      pry (>= 0.12.0)
    pry-stack_explorer (0.4.9.3)
      binding_of_caller (>= 0.7)
      pry (>= 0.9.11)
    public_suffix (4.0.1)
    puma (4.1.0)
      nio4r (~> 2.0)
    rack (2.0.7)
    rack-accept (0.4.5)
      rack (>= 0.4)
    rack-attack (6.1.0)
      rack (>= 1.0, < 3)
    rack-mini-profiler (1.0.1)
      rack (>= 1.2.0)
    rack-oauth2 (1.9.3)
      activesupport
      attr_required
      httpclient
      json-jwt (>= 1.9.0)
      rack
    rack-protection (2.0.7)
      rack
    rack-test (1.1.0)
      rack (>= 1.0, < 3)
    rack_session_access (0.2.0)
      builder (>= 2.0.0)
      rack (>= 1.0.0)
    rails (5.2.2.1)
      actioncable (= 5.2.2.1)
      actionmailer (= 5.2.2.1)
      actionpack (= 5.2.2.1)
      actionview (= 5.2.2.1)
      activejob (= 5.2.2.1)
      activemodel (= 5.2.2.1)
      activerecord (= 5.2.2.1)
      activestorage (= 5.2.2.1)
      activesupport (= 5.2.2.1)
      bundler (>= 1.3.0)
      railties (= 5.2.2.1)
      sprockets-rails (>= 2.0.0)
    rails-controller-testing (1.0.4)
      actionpack (>= 5.0.1.x)
      actionview (>= 5.0.1.x)
      activesupport (>= 5.0.1.x)
    rails-dom-testing (2.0.3)
      activesupport (>= 4.2.0)
      nokogiri (>= 1.6)
    rails-html-sanitizer (1.0.4)
      loofah (~> 2.2, >= 2.2.2)
    rails_12factor (0.0.3)
      rails_serve_static_assets
      rails_stdout_logging
    rails_serve_static_assets (0.0.5)
    rails_stdout_logging (0.0.5)
    railties (5.2.2.1)
      actionpack (= 5.2.2.1)
      activesupport (= 5.2.2.1)
      method_source
      rake (>= 0.8.7)
      thor (>= 0.19.0, < 2.0)
    rainbow (3.0.0)
    raindrops (0.19.0)
    rake (12.3.3)
    rbtree3 (0.5.0)
    rdoc (6.1.1)
    recaptcha (5.1.0)
      json
    redcarpet (3.4.0)
    reform (2.2.4)
      disposable (>= 0.4.1)
      representable (>= 2.4.0, < 3.1.0)
    reform-rails (0.1.7)
      activemodel (>= 3.2)
      reform (>= 2.2.0)
    regexp_parser (1.3.0)
    representable (3.0.4)
      declarative (< 0.1.0)
      declarative-option (< 0.2.0)
      uber (< 0.2.0)
    request_store (1.4.1)
      rack (>= 1.4)
    responders (2.4.1)
      actionpack (>= 4.2.0, < 6.0)
      railties (>= 4.2.0, < 6.0)
    rest-client (2.0.2)
      http-cookie (>= 1.0.2, < 2.0)
      mime-types (>= 1.16, < 4.0)
      netrc (~> 0.8)
    retriable (3.1.2)
    rinku (2.0.4)
    roar (1.1.0)
      representable (~> 3.0.0)
    rotp (3.3.1)
    rouge (3.1.1)
    rspec (3.8.0)
      rspec-core (~> 3.8.0)
      rspec-expectations (~> 3.8.0)
      rspec-mocks (~> 3.8.0)
    rspec-core (3.8.0)
      rspec-support (~> 3.8.0)
    rspec-expectations (3.8.2)
      diff-lcs (>= 1.2.0, < 2.0)
      rspec-support (~> 3.8.0)
    rspec-mocks (3.8.0)
      diff-lcs (>= 1.2.0, < 2.0)
      rspec-support (~> 3.8.0)
    rspec-rails (3.8.2)
      actionpack (>= 3.0)
      activesupport (>= 3.0)
      railties (>= 3.0)
      rspec-core (~> 3.8.0)
      rspec-expectations (~> 3.8.0)
      rspec-mocks (~> 3.8.0)
      rspec-support (~> 3.8.0)
    rspec-retry (0.6.1)
      rspec-core (> 3.3)
    rspec-support (3.8.0)
    rubocop (0.74.0)
      jaro_winkler (~> 1.5.1)
      parallel (~> 1.10)
      parser (>= 2.6)
      rainbow (>= 2.2.2, < 4.0)
      ruby-progressbar (~> 1.7)
      unicode-display_width (>= 1.4.0, < 1.7)
    ruby-duration (3.2.3)
      activesupport (>= 3.0.0)
      i18n
      iso8601
    ruby-enum (0.7.2)
      i18n
    ruby-ole (1.2.12.2)
    ruby-prof (1.0.0)
    ruby-progressbar (1.10.1)
    ruby-rc4 (0.1.5)
    ruby-saml (1.9.0)
      nokogiri (>= 1.5.10)
    rubytree (1.0.0)
      json (~> 2.1)
      structured_warnings (~> 0.3)
    rubyzip (1.2.2)
    safe_yaml (1.0.5)
    sanitize (5.1.0)
      crass (~> 1.0.2)
      nokogiri (>= 1.8.0)
      nokogumbo (~> 2.0)
    sassc (2.0.1)
      ffi (~> 1.9)
      rake
    sassc-rails (2.1.0)
      railties (>= 4.0.0)
      sassc (>= 2.0)
      sprockets (> 3.0)
      sprockets-rails
      tilt
<<<<<<< HEAD
    secure_headers (6.1.1)
=======
    sawyer (0.8.2)
      addressable (>= 2.3.5)
      faraday (> 0.8, < 2.0)
    secure_headers (6.0.0)
      useragent (>= 0.15.0)
>>>>>>> eaf818c1
    selenium-webdriver (3.141.0)
      childprocess (~> 0.5)
      rubyzip (~> 1.2, >= 1.2.2)
    semantic (1.6.1)
    shoulda-context (1.2.2)
    shoulda-matchers (3.1.3)
      activesupport (>= 4.0.0)
    spreadsheet (0.8.9)
      ruby-ole (>= 1.0)
    spring (2.1.0)
    spring-commands-rspec (1.0.4)
      spring (>= 0.9.1)
    sprockets (3.7.2)
      concurrent-ruby (~> 1.0)
      rack (> 1, < 3)
    sprockets-rails (3.2.1)
      actionpack (>= 4.0)
      activesupport (>= 4.0)
      sprockets (>= 3.0.0)
    stackprof (0.2.12)
    stringex (2.8.5)
    structured_warnings (0.4.0)
    svg-graph (2.1.3)
    swd (1.1.2)
      activesupport (>= 3)
      attr_required (>= 0.0.5)
      httpclient (>= 2.4)
    sys-filesystem (1.2.0)
      ffi
    temple (0.8.0)
<<<<<<< HEAD
    test-prof (0.7.5)
=======
    terminal-table (1.8.0)
      unicode-display_width (~> 1.1, >= 1.1.1)
    test-prof (0.7.3)
>>>>>>> eaf818c1
    thin (1.7.2)
      daemons (~> 1.0, >= 1.0.9)
      eventmachine (~> 1.0, >= 1.0.4)
      rack (>= 1, < 3)
    thor (0.20.3)
    thread_safe (0.3.6)
    tilt (2.0.9)
    timecop (0.9.1)
    ttfunk (1.5.0)
    typed_dag (2.0.2)
      rails (>= 5.0.4)
    tzinfo (1.2.5)
      thread_safe (~> 0.1)
    tzinfo-data (1.2018.9)
      tzinfo (>= 1.0.0)
    uber (0.1.0)
    unf (0.1.4)
      unf_ext
    unf_ext (0.0.7.5)
    unicode-display_width (1.6.0)
    unicorn (5.5.1)
      kgio (~> 2.6)
      raindrops (~> 0.7)
    unicorn-worker-killer (0.4.4)
      get_process_mem (~> 0)
      unicorn (>= 4, < 6)
    validate_email (0.1.6)
      activemodel (>= 3.0)
      mail (>= 2.2.5)
    validate_url (1.0.8)
      activemodel (>= 3.0.0)
      public_suffix
    virtus (1.0.5)
      axiom-types (~> 0.1)
      coercible (~> 1.0)
      descendants_tracker (~> 0.0, >= 0.0.3)
      equalizer (~> 0.0, >= 0.0.9)
    warden (1.2.8)
      rack (>= 2.0.6)
    warden-basic_auth (0.2.1)
      warden (~> 1.2)
    webdrivers (4.1.2)
      nokogiri (~> 1.6)
      rubyzip (~> 1.0)
      selenium-webdriver (>= 3.0, < 4.0)
    webfinger (1.1.0)
      activesupport
      httpclient (>= 2.4)
    webmock (3.7.2)
      addressable (>= 2.3.6)
      crack (>= 0.3.2)
      hashdiff (>= 0.4.0, < 2.0.0)
    websocket-driver (0.7.1)
      websocket-extensions (>= 0.1.0)
    websocket-extensions (0.1.4)
    will_paginate (3.1.8)
    xpath (3.2.0)
      nokogiri (~> 1.8)

PLATFORMS
  ruby

DEPENDENCIES
  actionpack-xml_parser (~> 2.0.0)
  activemodel-serializers-xml (~> 1.0.1)
  activerecord-import (~> 1.0.2)
  activerecord-nulldb-adapter (~> 0.4.0)
  activerecord-session_store (~> 1.1.0)
  acts_as_list (~> 0.9.9)
  acts_as_tree (~> 2.9.0)
  addressable (~> 2.7.0)
  airbrake (~> 9.4.3)
  autoprefixer-rails (~> 9.4.5)
  awesome_nested_set (~> 3.2.0)
  aws-sdk-core (~> 3.66.0)
  aws-sdk-s3 (~> 1.48.0)
  bcrypt (~> 3.1.6)
<<<<<<< HEAD
  bootsnap (~> 1.4.5)
  bourbon (~> 6.0.0)
  browser (~> 2.6.1)
=======
  bootsnap (~> 1.3.2)
  bourbon!
  brakeman (~> 4.6.1)
  browser (~> 2.5.3)
>>>>>>> eaf818c1
  capybara (~> 3.13.0)
  capybara-screenshot (~> 1.0.17)
  capybara-select2!
  carrierwave (~> 1.3.1)
  cells-erb (~> 0.1.0)
  cells-rails (~> 0.0.9)
  commonmarker (~> 0.20.1)
  cucumber (~> 3.1.0)
  cucumber-rails (~> 1.6.0)
  daemons
<<<<<<< HEAD
  dalli (~> 2.7.10)
=======
  dalli!
  danger (~> 6.0.9)
  danger-brakeman
>>>>>>> eaf818c1
  dashboards!
  database_cleaner (~> 1.6)
  date_validator (~> 0.9.0)
  deckar01-task_list (= 2.2.0)
  delayed_job_active_record (~> 4.1.1)
  doorkeeper!
  equivalent-xml (~> 0.6)
  escape_utils (~> 1.0)
  factory_bot (~> 4.8)
  factory_bot_rails (~> 4.8)
  faker
  flamegraph
  fog-aws
  friendly_id (~> 5.2.1)
  fuubar (~> 2.3.2)
  gon (~> 6.2.1)
  grape (~> 1.2.3)
  grids!
  html-pipeline (~> 2.12.0)
  htmldiff
  i18n-js (~> 3.2.0)
  json_spec (~> 1.1.4)
  ladle
  launchy (~> 2.4.3)
  letter_opener
  livingstyleguide (~> 2.1.0)
  lograge (~> 0.10.0)
  meta-tags (~> 2.11.0)
  multi_json (~> 1.13.1)
  my_page!
  net-ldap (~> 0.16.0)
  newrelic_rpm
  nokogiri (~> 1.10.4)
  oj (~> 3.9.1)
  okcomputer (~> 1.17.3)
  omniauth!
  omniauth-openid-connect!
  omniauth-openid_connect-providers!
  omniauth-saml (~> 1.10.1)
  openproject-auth_plugins!
  openproject-auth_saml!
  openproject-avatars!
  openproject-backlogs!
  openproject-bcf!
  openproject-bim_seeder!
  openproject-boards!
  openproject-costs!
  openproject-documents!
  openproject-github_integration!
  openproject-global_roles!
  openproject-ldap_groups!
  openproject-meeting!
  openproject-openid_connect!
  openproject-pdf_export!
  openproject-recaptcha!
  openproject-reporting!
  openproject-token (~> 1.0.1)
  openproject-translations!
  openproject-two_factor_authentication!
  openproject-webhooks!
  openproject-xls_export!
  overviews!
  parallel_tests (~> 2.29.2)
  passenger (~> 6.0.1)
  pg (~> 1.1.0)
  plaintext (~> 0.3.2)
  posix-spawn (~> 0.3.13)
  prawn (~> 2.2)
  prawn-table (~> 0.2.2)
  pry-byebug (~> 3.7.0)
  pry-rails (~> 0.3.6)
  pry-rescue (~> 1.5.0)
  pry-stack_explorer (~> 0.4.9.2)
  puma (~> 4.1.0)
  rack-attack (~> 6.1.0)
  rack-mini-profiler
  rack-protection (~> 2.0.0)
  rack-test (~> 1.1.0)
  rack_session_access
  rails (~> 5.2.2.1)
  rails-controller-testing (~> 1.0.2)
  rails_12factor
  rdoc (>= 2.4.2)
  reform (~> 2.2.0)
  reform-rails (~> 0.1.7)
  reporting_engine!
  request_store (~> 1.4.1)
  responders (~> 2.4)
  rest-client (~> 2.0)
  retriable (~> 3.1.1)
  rinku (~> 2.0.4)
  roar (~> 1.1.0)
  rouge (~> 3.1.1)
  rspec (~> 3.8.0)
  rspec-activemodel-mocks (~> 1.1.0)!
  rspec-example_disabler!
  rspec-rails (~> 3.8.1)
  rspec-retry (~> 0.6.1)
  rubocop
  ruby-duration (~> 3.2.0)
  ruby-prof
  ruby-progressbar (~> 1.10.0)
  rubytree (~> 1.0.0)
  sanitize (~> 5.1.0)
  sassc-rails (~> 2.1.0)
  secure_headers (~> 6.1.1)
  selenium-webdriver (~> 3.14)
  semantic (~> 1.6.1)
  shoulda-context (~> 1.2)
  shoulda-matchers (~> 3.1)
  spring
  spring-commands-rspec
  sprockets (~> 3.7.0)
  stackprof
  stringex (~> 2.8.5)
  svg-graph (~> 2.1.0)
  sys-filesystem (~> 1.2.0)
  test-prof (~> 0.7.3)
  thin (~> 1.7.2)
  timecop (~> 0.9.0)
  typed_dag (~> 2.0.2)
  tzinfo-data (~> 1.2018.9)
  unicorn
  unicorn-worker-killer
  warden (~> 1.2)
  warden-basic_auth (~> 0.2.1)
<<<<<<< HEAD
  webmock (~> 3.7.2)
=======
  webdrivers (~> 4.1.2)
  webmock (~> 3.5.0)
>>>>>>> eaf818c1
  will_paginate (~> 3.1.7)

RUBY VERSION
   ruby 2.6.1p33

BUNDLED WITH
   2.0.1<|MERGE_RESOLUTION|>--- conflicted
+++ resolved
@@ -291,19 +291,10 @@
       public_suffix (>= 2.0.2, < 5.0)
     aes_key_wrap (1.0.1)
     afm (0.2.2)
-<<<<<<< HEAD
     airbrake (9.4.3)
       airbrake-ruby (~> 4.6)
     airbrake-ruby (4.6.0)
       rbtree3 (~> 0.5)
-    archive-zip (0.11.0)
-      io-like (~> 0.3.0)
-=======
-    airbrake (8.0.1)
-      airbrake-ruby (~> 3.0)
-    airbrake-ruby (3.1.0)
-      tdigest (= 0.1.1)
->>>>>>> eaf818c1
     arel (9.0.0)
     ast (2.4.0)
     attr_required (1.0.1)
@@ -341,14 +332,10 @@
       debug_inspector (>= 0.0.1)
     bootsnap (1.4.5)
       msgpack (~> 1.0)
-<<<<<<< HEAD
     bourbon (6.0.0)
       thor (~> 0.19)
+    brakeman (4.6.1)
     browser (2.6.1)
-=======
-    brakeman (4.6.1)
-    browser (2.5.3)
->>>>>>> eaf818c1
     builder (3.2.3)
     byebug (11.0.1)
     capybara (3.13.2)
@@ -421,9 +408,7 @@
     cucumber-tag_expressions (1.1.1)
     cucumber-wire (0.0.1)
     daemons (1.3.1)
-<<<<<<< HEAD
     dalli (2.7.10)
-=======
     danger (6.0.9)
       claide (~> 1.0)
       claide-plugins (>= 0.9.2)
@@ -442,7 +427,6 @@
       danger-plugin-api (~> 1.0)
     danger-plugin-api (1.0.0)
       danger (> 2.0)
->>>>>>> eaf818c1
     database_cleaner (1.7.0)
     date_validator (0.9.0)
       activemodel
@@ -621,27 +605,17 @@
     nap (1.1.0)
     net-ldap (0.16.1)
     netrc (0.11.0)
-<<<<<<< HEAD
     newrelic_rpm (6.6.0.358)
     nio4r (2.5.1)
-=======
-    newrelic_rpm (6.0.0.351)
-    nio4r (2.3.1)
     no_proxy_fix (0.1.2)
->>>>>>> eaf818c1
     nokogiri (1.10.4)
       mini_portile2 (~> 2.4.0)
     nokogumbo (2.0.1)
       nokogiri (~> 1.8, >= 1.8.4)
-<<<<<<< HEAD
+    octokit (4.14.0)
+      sawyer (~> 0.8.0, >= 0.5.3)
     oj (3.9.1)
     okcomputer (1.17.4)
-=======
-    octokit (4.14.0)
-      sawyer (~> 0.8.0, >= 0.5.3)
-    oj (3.7.8)
-    okcomputer (1.17.3)
->>>>>>> eaf818c1
     omniauth-saml (1.10.1)
       omniauth (~> 1.3, >= 1.3.2)
       ruby-saml (~> 1.7)
@@ -850,15 +824,10 @@
       sprockets (> 3.0)
       sprockets-rails
       tilt
-<<<<<<< HEAD
-    secure_headers (6.1.1)
-=======
     sawyer (0.8.2)
       addressable (>= 2.3.5)
       faraday (> 0.8, < 2.0)
-    secure_headers (6.0.0)
-      useragent (>= 0.15.0)
->>>>>>> eaf818c1
+    secure_headers (6.1.1)
     selenium-webdriver (3.141.0)
       childprocess (~> 0.5)
       rubyzip (~> 1.2, >= 1.2.2)
@@ -889,13 +858,9 @@
     sys-filesystem (1.2.0)
       ffi
     temple (0.8.0)
-<<<<<<< HEAD
-    test-prof (0.7.5)
-=======
     terminal-table (1.8.0)
       unicode-display_width (~> 1.1, >= 1.1.1)
-    test-prof (0.7.3)
->>>>>>> eaf818c1
+    test-prof (0.7.5)
     thin (1.7.2)
       daemons (~> 1.0, >= 1.0.9)
       eventmachine (~> 1.0, >= 1.0.4)
@@ -973,16 +938,10 @@
   aws-sdk-core (~> 3.66.0)
   aws-sdk-s3 (~> 1.48.0)
   bcrypt (~> 3.1.6)
-<<<<<<< HEAD
   bootsnap (~> 1.4.5)
   bourbon (~> 6.0.0)
+  brakeman (~> 4.6.1)
   browser (~> 2.6.1)
-=======
-  bootsnap (~> 1.3.2)
-  bourbon!
-  brakeman (~> 4.6.1)
-  browser (~> 2.5.3)
->>>>>>> eaf818c1
   capybara (~> 3.13.0)
   capybara-screenshot (~> 1.0.17)
   capybara-select2!
@@ -993,13 +952,9 @@
   cucumber (~> 3.1.0)
   cucumber-rails (~> 1.6.0)
   daemons
-<<<<<<< HEAD
   dalli (~> 2.7.10)
-=======
-  dalli!
   danger (~> 6.0.9)
   danger-brakeman
->>>>>>> eaf818c1
   dashboards!
   database_cleaner (~> 1.6)
   date_validator (~> 0.9.0)
@@ -1126,12 +1081,8 @@
   unicorn-worker-killer
   warden (~> 1.2)
   warden-basic_auth (~> 0.2.1)
-<<<<<<< HEAD
+  webdrivers (~> 4.1.2)
   webmock (~> 3.7.2)
-=======
-  webdrivers (~> 4.1.2)
-  webmock (~> 3.5.0)
->>>>>>> eaf818c1
   will_paginate (~> 3.1.7)
 
 RUBY VERSION
