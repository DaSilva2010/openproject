--- conflicted
+++ resolved
@@ -1062,11 +1062,7 @@
   openproject-pdf_export!
   openproject-recaptcha!
   openproject-reporting!
-<<<<<<< HEAD
-  openproject-token (~> 2.1.2)
-=======
   openproject-token (~> 2.1.1)
->>>>>>> 8589484f
   openproject-translations!
   openproject-two_factor_authentication!
   openproject-webhooks!
