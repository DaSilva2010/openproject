GIT
  remote: https://github.com/dr0verride/RubyTree.git
  revision: 06f53ee78cc2a48377c1bd177d3bc83c1504701c
  ref: 06f53ee
  specs:
    rubytree (0.9.7)
      json (~> 1.8)

GIT
  remote: https://github.com/finnlabs/rspec-example_disabler.git
  revision: deb9c38e3f4e3688724583ac1ff58e1ae8aba409
  specs:
    rspec-example_disabler (0.0.1)

GIT
  remote: https://github.com/finnlabs/transactional_lock.git
  revision: 6948b1d446db0da5645e68ffeeddca1c4944c3bc
  branch: master
  specs:
    transactional_lock (0.1.0)
      activerecord (>= 4.0)

GIT
  remote: https://github.com/goodwill/capybara-select2
  revision: 585192e4bb0db8d52e761ab68f08c17294806447
  ref: 585192e
  specs:
    capybara-select2 (1.0.1)
      capybara
      rspec

GIT
  remote: https://github.com/oliverguenther/omniauth
  revision: 40c6f5f751d2da7cce5444bbd96c390c450440a9
  ref: 40c6f5f751d2da7cce5444bbd96c390c450440a9
  specs:
    omniauth (1.6.1)
      hashie (>= 3.4.6, < 3.6.0)
      rack (>= 1.6.2, < 3)

GIT
  remote: https://github.com/opf/openproject-translations.git
  revision: 693fb174fc0c79c8df656840221c571443eddad7
  branch: dev
  specs:
    openproject-translations (7.4.0)
      crowdin-api (~> 0.5.0)
      mixlib-shellout (~> 2.1.0)
      rubyzip

GIT
  remote: https://github.com/opf/rails-angular-xss
  revision: 00b588b8b8b18c0f53fcb5232be1a2c34dbd1fac
  ref: 00b588b8b8b18c0f53fcb5232be1a2c34dbd1fac
  specs:
    rails-angular-xss (0.3.0.pre.pre)
      rails (>= 5.0.0)

GIT
  remote: https://github.com/rspec/rspec-activemodel-mocks
  revision: 5cd4c9d552bcc75d60ea4b7dda96e7377197ab8d
  specs:
    rspec-activemodel-mocks (1.0.3)
      activemodel (>= 3.0)
      activesupport (>= 3.0)
      rspec-mocks (>= 2.99, < 4.0)

GEM
  remote: https://rubygems.org/
  specs:
    actioncable (5.1.5)
      actionpack (= 5.1.5)
      nio4r (~> 2.0)
      websocket-driver (~> 0.6.1)
    actionmailer (5.1.5)
      actionpack (= 5.1.5)
      actionview (= 5.1.5)
      activejob (= 5.1.5)
      mail (~> 2.5, >= 2.5.4)
      rails-dom-testing (~> 2.0)
    actionpack (5.1.5)
      actionview (= 5.1.5)
      activesupport (= 5.1.5)
      rack (~> 2.0)
      rack-test (>= 0.6.3)
      rails-dom-testing (~> 2.0)
      rails-html-sanitizer (~> 1.0, >= 1.0.2)
    actionpack-xml_parser (2.0.1)
      actionpack (>= 5.0)
      railties (>= 5.0)
    actionview (5.1.5)
      activesupport (= 5.1.5)
      builder (~> 3.1)
      erubi (~> 1.4)
      rails-dom-testing (~> 2.0)
      rails-html-sanitizer (~> 1.0, >= 1.0.3)
    active_record_query_trace (1.5.4)
    activejob (5.1.5)
      activesupport (= 5.1.5)
      globalid (>= 0.3.6)
    activemodel (5.1.5)
      activesupport (= 5.1.5)
    activemodel-serializers-xml (1.0.1)
      activemodel (> 5.x)
      activerecord (> 5.x)
      activesupport (> 5.x)
      builder (~> 3.1)
    activerecord (5.1.5)
      activemodel (= 5.1.5)
      activesupport (= 5.1.5)
      arel (~> 8.0)
    activerecord-session_store (1.1.0)
      actionpack (>= 4.0, < 5.2)
      activerecord (>= 4.0, < 5.2)
      multi_json (~> 1.11, >= 1.11.2)
      rack (>= 1.5.2, < 3)
      railties (>= 4.0, < 5.2)
    activesupport (5.1.5)
      concurrent-ruby (~> 1.0, >= 1.0.2)
      i18n (~> 0.7)
      minitest (~> 5.1)
      tzinfo (~> 1.1)
    acts_as_list (0.9.9)
      activerecord (>= 3.0)
    acts_as_tree (2.7.0)
      activerecord (>= 3.0.0)
    addressable (2.5.2)
      public_suffix (>= 2.0.2, < 4.0)
    airbrake (5.1.0)
      airbrake-ruby (~> 1.1)
    airbrake-ruby (1.5.0)
    arel (8.0.0)
    ast (2.3.0)
    autoprefixer-rails (7.1.5)
      execjs
    awesome_nested_set (3.1.3)
      activerecord (>= 4.0.0, < 5.2)
    aws-sdk (2.10.13)
      aws-sdk-resources (= 2.10.13)
    aws-sdk-core (2.10.13)
      aws-sigv4 (~> 1.0)
      jmespath (~> 1.0)
    aws-sdk-resources (2.10.13)
      aws-sdk-core (= 2.10.13)
    aws-sigv4 (1.0.1)
    axiom-types (0.1.1)
      descendants_tracker (~> 0.0.4)
      ice_nine (~> 0.11.0)
      thread_safe (~> 0.3, >= 0.3.1)
    backports (3.10.3)
    bcrypt (3.1.11)
    binding_of_caller (0.7.2)
      debug_inspector (>= 0.0.1)
    bootsnap (1.1.5)
      msgpack (~> 1.0)
    bourbon (4.3.4)
      sass (~> 3.4)
      thor (~> 0.19)
    builder (3.2.3)
    byebug (9.0.6)
    capybara (2.18.0)
      addressable
      mini_mime (>= 0.1.3)
      nokogiri (>= 1.3.3)
      rack (>= 1.0.0)
      rack-test (>= 0.5.4)
      xpath (>= 2.0, < 4.0)
    capybara-screenshot (1.0.17)
      capybara (>= 1.0, < 3)
      launchy
    carrierwave (1.2.2)
      activemodel (>= 4.0.0)
      activesupport (>= 4.0.0)
      mime-types (>= 1.16)
    cells (4.1.3)
      tilt (>= 1.4, < 3)
      uber (>= 0.0.9)
    cells-erb (0.0.8)
      cells (~> 4.0)
      erbse (>= 0.0.2)
    cells-rails (0.0.6)
      actionpack (>= 3.0)
      cells (>= 4.1)
    childprocess (0.9.0)
      ffi (~> 1.0, >= 1.0.11)
    climate_control (0.0.3)
      activesupport (>= 3.0)
    cocaine (0.5.8)
      climate_control (>= 0.0.3, < 1.0)
    coderay (1.1.2)
    coercible (1.0.0)
      descendants_tracker (~> 0.0.1)
    color-tools (1.3.0)
    concurrent-ruby (1.0.5)
    crack (0.4.3)
      safe_yaml (~> 1.0.0)
    crass (1.0.3)
    crowdin-api (0.5.0)
      rest-client (~> 2.0)
    cucumber (3.0.1)
      builder (>= 2.1.2)
      cucumber-core (~> 3.0.0)
      cucumber-expressions (~> 4.0.3)
      cucumber-wire (~> 0.0.1)
      diff-lcs (~> 1.3)
      gherkin (~> 4.0)
      multi_json (>= 1.7.5, < 2.0)
      multi_test (>= 0.1.2)
    cucumber-core (3.0.0)
      backports (>= 3.8.0)
      cucumber-tag_expressions (>= 1.0.1)
      gherkin (>= 4.1.3)
    cucumber-expressions (4.0.4)
    cucumber-rails (1.5.0)
      capybara (>= 1.1.2, < 3)
      cucumber (>= 1.3.8, < 4)
      mime-types (>= 1.17, < 4)
      nokogiri (~> 1.5)
      railties (>= 4, < 5.2)
    cucumber-tag_expressions (1.0.1)
    cucumber-wire (0.0.1)
    daemons (1.2.4)
    dalli (2.7.6)
    database_cleaner (1.6.1)
    date_validator (0.9.0)
      activemodel
      activesupport
    debug_inspector (0.0.2)
    declarative (0.0.9)
    declarative-builder (0.1.0)
      declarative-option (< 0.2.0)
    declarative-option (0.1.0)
    delayed_job (4.1.3)
      activesupport (>= 3.0, < 5.2)
    delayed_job_active_record (4.1.2)
      activerecord (>= 3.0, < 5.2)
      delayed_job (>= 3.0, < 5)
    descendants_tracker (0.0.4)
      thread_safe (~> 0.3, >= 0.3.1)
    diff-lcs (1.3)
    disposable (0.4.2)
      declarative (>= 0.0.9, < 1.0.0)
      declarative-builder (< 0.2.0)
      declarative-option (< 0.2.0)
      representable (>= 2.4.0, <= 3.1.0)
      uber (< 0.2.0)
    docile (1.1.5)
    domain_name (0.5.20170404)
      unf (>= 0.0.5, < 1.0.0)
    equalizer (0.0.11)
    equivalent-xml (0.6.0)
      nokogiri (>= 1.4.3)
    erbse (0.0.2)
    erubi (1.7.0)
    eventmachine (1.2.3)
    excon (0.52.0)
    execjs (2.7.0)
    factory_girl (4.7.0)
      activesupport (>= 3.0.0)
    factory_girl_rails (4.7.0)
      factory_girl (~> 4.7.0)
      railties (>= 3.0.0)
    faker (1.8.4)
      i18n (~> 0.5)
    ffi (1.9.18)
    fog-aws (0.11.0)
      fog-core (~> 1.38)
      fog-json (~> 1.0)
      fog-xml (~> 0.1)
      ipaddress (~> 0.8)
    fog-core (1.42.0)
      builder
      excon (~> 0.49)
      formatador (~> 0.2)
    fog-json (1.0.2)
      fog-core (~> 1.0)
      multi_json (~> 1.10)
    fog-xml (0.1.2)
      fog-core
      nokogiri (~> 1.5, >= 1.5.11)
    formatador (0.2.5)
    friendly_id (5.2.3)
      activerecord (>= 4.0.0)
    fuubar (2.2.0)
      rspec-core (~> 3.0)
      ruby-progressbar (~> 1.4)
    get_process_mem (0.2.1)
    gherkin (4.1.3)
    globalid (0.4.1)
      activesupport (>= 4.2.0)
    globalize (5.1.0)
      activemodel (>= 4.2, < 5.2)
      activerecord (>= 4.2, < 5.2)
      request_store (~> 1.0)
    gon (6.2.0)
      actionpack (>= 3.0)
      multi_json
      request_store (>= 1.0)
    grape (1.0.0)
      activesupport
      builder
      mustermann-grape (~> 1.0.0)
      rack (>= 1.3.0)
      rack-accept
      virtus (>= 1.0.0)
    hashdiff (0.3.7)
    hashie (3.5.6)
    health_check (2.6.0)
      rails (>= 4.0)
    htmldiff (0.0.1)
    http-cookie (1.0.3)
      domain_name (~> 0.5)
    i18n (0.9.5)
      concurrent-ruby (~> 1.0)
    i18n-js (3.0.1)
      i18n (~> 0.6, >= 0.6.6)
    ice_nine (0.11.2)
    interception (0.5)
    ipaddress (0.8.3)
    iso8601 (0.9.1)
    jmespath (1.3.1)
    json (1.8.6)
    json_spec (1.1.5)
      multi_json (~> 1.0)
      rspec (>= 2.0, < 4.0)
    kgio (2.11.0)
    launchy (2.4.3)
      addressable (~> 2.3)
    letter_opener (1.4.1)
      launchy (~> 2.2)
    livingstyleguide (2.0.2)
      minisyntax (>= 0.2.5)
      redcarpet
      sass
      thor
      tilt
<<<<<<< HEAD
    loofah (2.2.0)
=======
    loofah (2.2.2)
>>>>>>> 4be3244e
      crass (~> 1.0.2)
      nokogiri (>= 1.5.9)
    mail (2.6.6)
      mime-types (>= 1.16, < 4)
    meta-tags (2.6.0)
      actionpack (>= 3.2.0, < 5.3)
    method_source (0.8.2)
    mime-types (3.1)
      mime-types-data (~> 3.2015)
    mime-types-data (3.2016.0521)
    mini_mime (1.0.0)
    mini_portile2 (2.3.0)
    minisyntax (0.2.5)
    minitest (5.11.3)
    mixlib-shellout (2.1.0)
    msgpack (1.1.0)
    multi_json (1.12.2)
    multi_test (0.1.2)
    mustermann (1.0.0)
    mustermann-grape (1.0.0)
      mustermann (~> 1.0.0)
    mysql2 (0.4.9)
    net-ldap (0.16.0)
    netrc (0.11.0)
    newrelic_rpm (4.5.0.337)
    nio4r (2.2.0)
    nokogiri (1.8.2)
      mini_portile2 (~> 2.3.0)
    oj (3.3.8)
    okcomputer (1.16.0)
    openproject-token (1.0.1)
      activemodel (~> 5.0)
    parallel (1.12.0)
    parallel_tests (2.14.2)
      parallel
    parser (2.4.0.0)
      ast (~> 2.2)
    passenger (5.1.5)
      rack
      rake (>= 0.8.1)
    pdf-core (0.7.0)
    pg (0.21.0)
    plaintext (0.1.0)
      activesupport (> 2.2.1)
      nokogiri (~> 1.8.1)
      rubyzip (~> 1.2.1)
    powerpack (0.1.1)
    prawn (2.2.2)
      pdf-core (~> 0.7.0)
      ttfunk (~> 1.5)
    prawn-table (0.2.2)
      prawn (>= 1.3.0, < 3.0.0)
    pry (0.10.4)
      coderay (~> 1.1.0)
      method_source (~> 0.8.1)
      slop (~> 3.4)
    pry-byebug (3.4.2)
      byebug (~> 9.0)
      pry (~> 0.10)
    pry-rails (0.3.6)
      pry (>= 0.10.4)
    pry-rescue (1.4.5)
      interception (>= 0.5)
      pry
    pry-stack_explorer (0.4.9.2)
      binding_of_caller (>= 0.7)
      pry (>= 0.9.11)
    public_suffix (3.0.0)
    puma (3.11.3)
    rabl (0.13.1)
      activesupport (>= 2.3.14)
    rack (2.0.4)
    rack-accept (0.4.5)
      rack (>= 0.4)
    rack-attack (5.0.1)
      rack
    rack-protection (2.0.1)
      rack
    rack-test (0.6.3)
      rack (>= 1.0)
    rack_session_access (0.1.1)
      builder (>= 2.0.0)
      rack (>= 1.0.0)
    rails (5.1.5)
      actioncable (= 5.1.5)
      actionmailer (= 5.1.5)
      actionpack (= 5.1.5)
      actionview (= 5.1.5)
      activejob (= 5.1.5)
      activemodel (= 5.1.5)
      activerecord (= 5.1.5)
      activesupport (= 5.1.5)
      bundler (>= 1.3.0)
      railties (= 5.1.5)
      sprockets-rails (>= 2.0.0)
    rails-controller-testing (1.0.2)
      actionpack (~> 5.x, >= 5.0.1)
      actionview (~> 5.x, >= 5.0.1)
      activesupport (~> 5.x)
    rails-dom-testing (2.0.3)
      activesupport (>= 4.2.0)
      nokogiri (>= 1.6)
    rails-html-sanitizer (1.0.4)
      loofah (~> 2.2, >= 2.2.2)
    rails_12factor (0.0.3)
      rails_serve_static_assets
      rails_stdout_logging
    rails_autolink (1.1.6)
      rails (> 3.1)
    rails_serve_static_assets (0.0.5)
    rails_stdout_logging (0.0.5)
    railties (5.1.5)
      actionpack (= 5.1.5)
      activesupport (= 5.1.5)
      method_source
      rake (>= 0.8.7)
      thor (>= 0.18.1, < 2.0)
    rainbow (2.2.2)
      rake
    raindrops (0.19.0)
    rake (12.3.0)
    rb-fsevent (0.10.2)
    rb-inotify (0.9.10)
      ffi (>= 0.5.0, < 2)
    rdoc (5.1.0)
    redcarpet (3.4.0)
    reform (2.2.4)
      disposable (>= 0.4.1)
      representable (>= 2.4.0, < 3.1.0)
    reform-rails (0.1.7)
      activemodel (>= 3.2)
      reform (>= 2.2.0)
    representable (3.0.4)
      declarative (< 0.1.0)
      declarative-option (< 0.2.0)
      uber (< 0.2.0)
    request_store (1.3.2)
    responders (2.4.0)
      actionpack (>= 4.2.0, < 5.3)
      railties (>= 4.2.0, < 5.3)
    rest-client (2.0.2)
      http-cookie (>= 1.0.2, < 2.0)
      mime-types (>= 1.16, < 4.0)
      netrc (~> 0.8)
    retriable (3.0.2)
    roar (1.1.0)
      representable (~> 3.0.0)
    rspec (3.7.0)
      rspec-core (~> 3.7.0)
      rspec-expectations (~> 3.7.0)
      rspec-mocks (~> 3.7.0)
    rspec-core (3.7.1)
      rspec-support (~> 3.7.0)
    rspec-expectations (3.7.0)
      diff-lcs (>= 1.2.0, < 2.0)
      rspec-support (~> 3.7.0)
    rspec-legacy_formatters (1.0.1)
      rspec (~> 3.0)
    rspec-mocks (3.7.0)
      diff-lcs (>= 1.2.0, < 2.0)
      rspec-support (~> 3.7.0)
    rspec-rails (3.7.2)
      actionpack (>= 3.0)
      activesupport (>= 3.0)
      railties (>= 3.0)
      rspec-core (~> 3.7.0)
      rspec-expectations (~> 3.7.0)
      rspec-mocks (~> 3.7.0)
      rspec-support (~> 3.7.0)
    rspec-retry (0.5.6)
      rspec-core (> 3.3, < 3.8)
    rspec-support (3.7.1)
    rubocop (0.50.0)
      parallel (~> 1.10)
      parser (>= 2.3.3.1, < 3.0)
      powerpack (~> 0.1)
      rainbow (>= 2.2.2, < 3.0)
      ruby-progressbar (~> 1.7)
      unicode-display_width (~> 1.0, >= 1.0.1)
    ruby-duration (3.2.3)
      activesupport (>= 3.0.0)
      i18n
      iso8601
    ruby-progressbar (1.9.0)
    rubyzip (1.2.1)
    safe_yaml (1.0.4)
    sass (3.5.1)
      sass-listen (~> 4.0.0)
    sass-listen (4.0.0)
      rb-fsevent (~> 0.9, >= 0.9.4)
      rb-inotify (~> 0.9, >= 0.9.7)
    sass-rails (5.0.6)
      railties (>= 4.0.0, < 6)
      sass (~> 3.1)
      sprockets (>= 2.8, < 4.0)
      sprockets-rails (>= 2.0, < 4.0)
      tilt (>= 1.1, < 3)
    secure_headers (5.0.5)
      useragent (>= 0.15.0)
    selenium-webdriver (3.11.0)
      childprocess (~> 0.5)
      rubyzip (~> 1.2)
    shoulda-context (1.2.2)
    shoulda-matchers (3.1.1)
      activesupport (>= 4.0.0)
    simplecov (0.14.1)
      docile (~> 1.1.0)
      json (>= 1.8, < 3)
      simplecov-html (~> 0.10.0)
    simplecov-html (0.10.1)
    slop (3.6.0)
    sprockets (3.7.1)
      concurrent-ruby (~> 1.0)
      rack (> 1, < 3)
    sprockets-rails (3.2.1)
      actionpack (>= 4.0)
      activesupport (>= 4.0)
      sprockets (>= 3.0.0)
    sqlite3 (1.3.13)
    stringex (2.7.1)
    svg-graph (2.1.1)
    syck (1.3.0)
    sys-filesystem (1.1.8)
      ffi
    test-prof (0.4.8)
    thin (1.7.2)
      daemons (~> 1.0, >= 1.0.9)
      eventmachine (~> 1.0, >= 1.0.4)
      rack (>= 1, < 3)
    thor (0.20.0)
    thread_safe (0.3.6)
    tilt (2.0.7)
    timecop (0.9.1)
    ttfunk (1.5.0)
    typed_dag (2.0.2)
      rails (>= 5.0.4)
    tzinfo (1.2.5)
      thread_safe (~> 0.1)
    tzinfo-data (1.2017.2)
      tzinfo (>= 1.0.0)
    uber (0.0.15)
    unf (0.1.4)
      unf_ext
    unf_ext (0.0.7.5)
    unicode-display_width (1.3.0)
    unicorn (5.3.1)
      kgio (~> 2.6)
      raindrops (~> 0.7)
    unicorn-worker-killer (0.4.4)
      get_process_mem (~> 0)
      unicorn (>= 4, < 6)
    useragent (0.16.10)
    virtus (1.0.5)
      axiom-types (~> 0.1)
      coercible (~> 1.0)
      descendants_tracker (~> 0.0, >= 0.0.3)
      equalizer (~> 0.0, >= 0.0.9)
    warden (1.2.7)
      rack (>= 1.0)
    warden-basic_auth (0.2.1)
      warden (~> 1.2)
    webmock (3.1.0)
      addressable (>= 2.3.6)
      crack (>= 0.3.2)
      hashdiff
    websocket-driver (0.6.5)
      websocket-extensions (>= 0.1.0)
    websocket-extensions (0.1.3)
    will_paginate (3.1.6)
    xpath (3.0.0)
      nokogiri (~> 1.8)

PLATFORMS
  ruby

DEPENDENCIES
  actionpack-xml_parser (~> 2.0.0)
  active_record_query_trace
  activemodel-serializers-xml (~> 1.0.1)
  activerecord-session_store (~> 1.1.0)
  acts_as_list (~> 0.9.9)
  acts_as_tree (~> 2.7.0)
  airbrake (~> 5.1.0)
  autoprefixer-rails (~> 7.1.5)
  awesome_nested_set (~> 3.1.3)
  aws-sdk (~> 2.10.1)
  bcrypt (~> 3.1.6)
  bootsnap (~> 1.1.2)
  bourbon (~> 4.3.4)
  capybara (~> 2.18.0)
  capybara-screenshot (~> 1.0.14)
  capybara-select2!
  carrierwave (~> 1.2.2)
  cells-erb (~> 0.0.8)
  cells-rails (~> 0.0.6)
  cocaine (~> 0.5.8)
  coderay (~> 1.1.2)
  color-tools (~> 1.3.0)
  cucumber (~> 3.0.0)
  cucumber-rails (~> 1.5.0)
  daemons
  dalli (~> 2.7.6)
  database_cleaner (~> 1.6)
  date_validator (~> 0.9.0)
  delayed_job_active_record (~> 4.1.1)
  equivalent-xml (~> 0.6)
  factory_girl (~> 4.5)
  factory_girl_rails (~> 4.7)
  faker
  fog-aws
  friendly_id (~> 5.2.1)
  fuubar (~> 2.2.0)
  globalize (~> 5.1.0.beta2)
  gon (~> 6.2.0)
  grape (~> 1.0)
  health_check
  htmldiff
  i18n-js (~> 3.0.0)
  json_spec (~> 1.1.4)
  launchy (~> 2.4.3)
  letter_opener
  livingstyleguide (~> 2.0.1)
  meta-tags (~> 2.6.0)
  multi_json (~> 1.12.1)
  mysql2 (~> 0.4.4)
  net-ldap (~> 0.16.0)
  newrelic_rpm
  nokogiri (~> 1.8.2)
  oj (~> 3.3.2)
  okcomputer (~> 1.16.0)
  omniauth!
  openproject-token (~> 1.0.1)
  openproject-translations!
  parallel_tests (~> 2.14.0)
  passenger
  pg (~> 0.21.0)
  plaintext (= 0.1.0)
  prawn (~> 2.2)
  prawn-table (~> 0.2.2)
  pry-byebug (~> 3.4.2)
  pry-rails (~> 0.3.6)
  pry-rescue (~> 1.4.5)
  pry-stack_explorer (~> 0.4.9.2)
  puma (~> 3.11.3)
  rabl (~> 0.13.0)
  rack-attack (~> 5.0.1)
  rack-protection (~> 2.0.0)
  rack-test (~> 0.6.3)
  rack_session_access
  rails (~> 5.1.5)
  rails-angular-xss!
  rails-controller-testing (~> 1.0.2)
  rails_12factor
  rails_autolink (~> 1.1.6)
  rdoc (>= 2.4.2)
  reform (~> 2.2.0)
  reform-rails (~> 0.1.7)
  request_store (~> 1.3.1)
  responders (~> 2.4)
  retriable (~> 3.0)
  roar (~> 1.1.0)
  rspec (~> 3.7.0)
  rspec-activemodel-mocks (~> 1.0.3)!
  rspec-example_disabler!
  rspec-legacy_formatters (~> 1.0.1)
  rspec-rails (~> 3.7.2)
  rspec-retry (~> 0.5.6)
  rubocop
  ruby-duration (~> 3.2.0)
  ruby-progressbar
  rubytree!
  sass (= 3.5.1)
  sass-rails (~> 5.0.6)
  secure_headers (~> 5.0.5)
  selenium-webdriver (~> 3.6)
  shoulda-context (~> 1.2)
  shoulda-matchers (~> 3.1)
  simplecov (~> 0.14.0)
  sprockets (~> 3.7.0)
  sqlite3
  stringex (~> 2.7.1)
  svg-graph (~> 2.1.0)
  syck (~> 1.3.0)
  sys-filesystem (~> 1.1.4)
  test-prof (~> 0.4.0)
  thin (~> 1.7.2)
  timecop (~> 0.9.0)
  transactional_lock!
  typed_dag (~> 2.0.2)
  tzinfo-data (~> 1.2017.2)
  unicorn
  unicorn-worker-killer
  warden (~> 1.2)
  warden-basic_auth (~> 0.2.1)
  webmock (~> 3.1.0)
  will_paginate (~> 3.1.0)

RUBY VERSION
   ruby 2.4.2p198

BUNDLED WITH
   1.16.1<|MERGE_RESOLUTION|>--- conflicted
+++ resolved
@@ -334,11 +334,7 @@
       sass
       thor
       tilt
-<<<<<<< HEAD
-    loofah (2.2.0)
-=======
     loofah (2.2.2)
->>>>>>> 4be3244e
       crass (~> 1.0.2)
       nokogiri (>= 1.5.9)
     mail (2.6.6)
