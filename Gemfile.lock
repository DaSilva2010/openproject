--- conflicted
+++ resolved
@@ -60,13 +60,8 @@
 
 GIT
   remote: https://github.com/opf/openproject-translations.git
-<<<<<<< HEAD
-  revision: 4e532704b9930069807af4e7cb9ad44673b0edff
-  branch: stable/5
-=======
   revision: 7790c0eebbe59e0f54617dec049c9aca49e7139c
   branch: release/5.0
->>>>>>> f23ef264
   specs:
     openproject-translations (5.0.19)
       crowdin-api (~> 0.4.0)
