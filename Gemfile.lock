--- conflicted
+++ resolved
@@ -559,12 +559,8 @@
   simplecov (= 0.8.0.pre)
   sprockets (~> 2.12.3)
   svg-graph
-<<<<<<< HEAD
-  syck
   sys-filesystem (~> 1.1.4)
-=======
   syck (~> 1.0.5)
->>>>>>> aaa20651
   thin
   timecop (~> 0.7.1)
   unicorn
