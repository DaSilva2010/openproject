--- conflicted
+++ resolved
@@ -245,13 +245,8 @@
       representable (~> 2.0)
       uber
     docile (1.1.5)
-<<<<<<< HEAD
       unf (>= 0.0.5, < 1.0.0)
     enumerable-lazy (0.0.1)
-=======
-    domain_name (0.5.20160826)
-      unf (>= 0.0.5, < 1.0.0)
->>>>>>> 582bdb01
     equalizer (0.0.11)
     equivalent-xml (0.6.0)
       nokogiri (>= 1.4.3)
