--- conflicted
+++ resolved
@@ -30,13 +30,8 @@
 
 GIT
   remote: https://github.com/opf/openproject-translations.git
-<<<<<<< HEAD
-  revision: 565aba98972bbf607136f6d258e54714b3102164
+  revision: fa34ac5106d864158dc74231e460c5ec5055428b
   branch: feature/rails4
-=======
-  revision: d1c44972773d7bf815dfb985cb2b0fafa6c9ed90
-  branch: release/4.3
->>>>>>> 42ca4184
   specs:
     openproject-translations (4.3.0)
       crowdin-api (~> 0.2.4)
