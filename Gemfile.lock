--- conflicted
+++ resolved
@@ -70,13 +70,8 @@
 
 GIT
   remote: https://github.com/opf/openproject-translations.git
-<<<<<<< HEAD
   revision: 5b2c461a5463808d69e77eb3ddb81675305049db
   branch: dev
-=======
-  revision: 029485ca92af302645c81a12f51fc26dcdb7a05a
-  branch: release/5.0
->>>>>>> db46580a
   specs:
     openproject-translations (5.1.0)
       crowdin-api (~> 0.4.0)
@@ -331,18 +326,13 @@
       tilt
     loofah (2.0.3)
       nokogiri (>= 1.5.9)
-    mail (2.6.4)
-      mime-types (>= 1.16, < 4)
+    mail (2.6.3)
+      mime-types (>= 1.16, < 3)
     method_source (0.8.2)
     mime-types (2.99.2)
-<<<<<<< HEAD
-    mini_portile2 (2.0.0)
+    mini_portile2 (2.1.0)
     minisyntax (0.2.5)
     minitest (5.8.4)
-=======
-    mini_portile2 (2.1.0)
-    minitest (5.9.0)
->>>>>>> db46580a
     mixlib-shellout (2.1.0)
     multi_json (1.11.3)
     multi_test (0.1.2)
@@ -350,23 +340,13 @@
     mysql2 (0.4.3)
     net-ldap (0.14.0)
     netrc (0.11.0)
-<<<<<<< HEAD
     newrelic_rpm (3.15.0.314)
-    nokogiri (1.6.7.2)
-      mini_portile2 (~> 2.0.0.rc2)
+    nokogiri (1.6.8)
+      mini_portile2 (~> 2.1.0)
+      pkg-config (~> 1.1.7)
     oj (2.14.6)
     parallel (1.6.2)
     parallel_tests (2.4.1)
-=======
-    newrelic_rpm (3.14.1.311)
-    nokogiri (1.6.8)
-      mini_portile2 (~> 2.1.0)
-      pkg-config (~> 1.1.7)
-    non-stupid-digest-assets (1.0.4)
-    oj (2.11.5)
-    parallel (1.6.1)
-    parallel_tests (2.1.2)
->>>>>>> db46580a
       parallel
     parser (2.3.0.6)
       ast (~> 2.2)
@@ -374,14 +354,9 @@
       rack
       rake (>= 0.8.1)
     pdf-core (0.6.1)
-<<<<<<< HEAD
     pg (0.18.4)
+    pkg-config (1.1.7)
     poltergeist (1.9.0)
-=======
-    pg (0.18.3)
-    pkg-config (1.1.7)
-    poltergeist (1.7.0)
->>>>>>> db46580a
       capybara (~> 2.1)
       cliver (~> 0.3.1)
       multi_json (~> 1.0)
@@ -452,31 +427,18 @@
       rails_stdout_logging
     rails_autolink (1.1.6)
       rails (> 3.1)
-<<<<<<< HEAD
     rails_serve_static_assets (0.0.5)
     rails_stdout_logging (0.0.5)
-=======
-    rails_serve_static_assets (0.0.4)
-    rails_stdout_logging (0.0.4)
->>>>>>> db46580a
     railties (4.2.6)
       actionpack (= 4.2.6)
       activesupport (= 4.2.6)
       rake (>= 0.8.7)
       thor (>= 0.18.1, < 2.0)
-<<<<<<< HEAD
     rainbow (2.1.0)
     raindrops (0.16.0)
     rake (11.1.1)
     rb-readline (0.5.3)
     rdoc (4.2.2)
-=======
-    rainbow (2.0.0)
-    raindrops (0.13.0)
-    rake (11.2.2)
-    rb-readline (0.5.2)
-    rdoc (4.2.0)
->>>>>>> db46580a
       json (~> 1.4)
     redcarpet (3.3.4)
     reform (1.2.6)
@@ -669,14 +631,8 @@
   mysql2 (~> 0.4)
   net-ldap (~> 0.14.0)
   newrelic_rpm
-<<<<<<< HEAD
-  nokogiri (~> 1.6.7)
+  nokogiri (~> 1.6.8)
   oj (~> 2.14.6)
-=======
-  nokogiri (~> 1.6.8)
-  non-stupid-digest-assets
-  oj (~> 2.11.4)
->>>>>>> db46580a
   omniauth!
   openproject-translations!
   parallel_tests (~> 2.4.1)
