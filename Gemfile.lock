GIT
  remote: https://github.com/opf/omniauth
  revision: fe862f986b2e846e291784d2caa3d90a658c67f0
  ref: fe862f986b2e846e291784d2caa3d90a658c67f0
  specs:
    omniauth (1.9.0)
      hashie (>= 3.4.6, < 3.7.0)
      rack (>= 1.6.2, < 3)

GIT
  remote: https://github.com/opf/omniauth-openid-connect.git
  revision: e1173e682a60010c018146443453560a13b01a90
  ref: e1173e682a60010c018146443453560a13b01a90
  specs:
    omniauth-openid-connect (0.4.0)
      addressable (~> 2.5)
      omniauth (~> 1.6)
      openid_connect (~> 1.1.6)

GIT
  remote: https://github.com/opf/omniauth-openid_connect-providers.git
  revision: a6c0c3ed78fac79cf4d007e40d4029e524ec7751
  ref: a6c0c3ed78fac79cf4d007e40d4029e524ec7751
  specs:
    omniauth-openid_connect-providers (0.2.0)
      omniauth-openid-connect (>= 0.2.1)

GIT
  remote: https://github.com/opf/openproject-translations.git
  revision: ec6fbe6ef86f82e65f37adb17f37aa5addc17ac4
  branch: dev
  specs:
    openproject-translations (7.4.0)
      crowdin-api (~> 0.6.0)
      mixlib-shellout (~> 2.1.0)
      rubyzip

PATH
  remote: modules/auth_plugins
  specs:
    openproject-auth_plugins (1.0.0)
      omniauth (~> 1.0)

PATH
  remote: modules/auth_saml
  specs:
    openproject-auth_saml (1.0.0)
      omniauth-saml (~> 1.10.1)

PATH
  remote: modules/avatars
  specs:
    openproject-avatars (1.0.0)
      fastimage (~> 2.2.0)
      gravatar_image_tag (~> 1.2.0)

PATH
  remote: modules/backlogs
  specs:
    openproject-backlogs (1.0.0)
      acts_as_list (~> 1.0.1)
      openproject-pdf_export

PATH
  remote: modules/bim
  specs:
    openproject-bim (1.0.0)
      activerecord-import
      rubyzip (~> 1.2)

PATH
  remote: modules/boards
  specs:
    openproject-boards (1.0.0)

PATH
  remote: modules/budgets
  specs:
    budgets (1.0.0)

PATH
  remote: modules/costs
  specs:
    costs (1.0.0)

PATH
  remote: modules/dashboards
  specs:
    dashboards (1.0.0)
      grids

PATH
  remote: modules/documents
  specs:
    openproject-documents (1.0.0)

PATH
  remote: modules/github_integration
  specs:
    openproject-github_integration (1.0.0)
      openproject-webhooks

PATH
  remote: modules/grids
  specs:
    grids (1.0.0)

PATH
  remote: modules/job_status
  specs:
    openproject-job_status (1.0.0)

PATH
  remote: modules/ldap_groups
  specs:
    openproject-ldap_groups (1.0.0)

PATH
  remote: modules/meeting
  specs:
    openproject-meeting (1.0.0)
      icalendar (~> 2.7.0)

PATH
  remote: modules/my_page
  specs:
    my_page (1.0.0)
      grids

PATH
  remote: modules/openid_connect
  specs:
    openproject-openid_connect (1.0.0)
      lobby_boy (~> 0.1.3)
      omniauth-openid_connect-providers (~> 0.1)
      openproject-auth_plugins

PATH
  remote: modules/overviews
  specs:
    overviews (1.0.0)
      grids

PATH
  remote: modules/pdf_export
  specs:
    openproject-pdf_export (1.0.0)
      pdf-inspector (~> 1.3.0)
      prawn (~> 2.2)

PATH
  remote: modules/recaptcha
  specs:
    openproject-recaptcha (1.0.0)
      recaptcha (~> 5.7)

PATH
  remote: modules/reporting
  specs:
    openproject-reporting (1.0.0)
      costs

PATH
  remote: modules/two_factor_authentication
  specs:
    openproject-two_factor_authentication (1.0.0)
      aws-sdk-sns (~> 1.39.0)
      messagebird-rest (~> 1.4.2)
      rotp (~> 6.1)

PATH
  remote: modules/webhooks
  specs:
    openproject-webhooks (1.0.0)

PATH
  remote: modules/xls_export
  specs:
    openproject-xls_export (1.0.0)
      spreadsheet (~> 1.2.6)

GEM
  remote: https://rubygems.org/
  specs:
    Ascii85 (1.1.0)
    actioncable (6.1.3)
      actionpack (= 6.1.3)
      activesupport (= 6.1.3)
      nio4r (~> 2.0)
      websocket-driver (>= 0.6.1)
    actionmailbox (6.1.3)
      actionpack (= 6.1.3)
      activejob (= 6.1.3)
      activerecord (= 6.1.3)
      activestorage (= 6.1.3)
      activesupport (= 6.1.3)
      mail (>= 2.7.1)
    actionmailer (6.1.3)
      actionpack (= 6.1.3)
      actionview (= 6.1.3)
      activejob (= 6.1.3)
      activesupport (= 6.1.3)
      mail (~> 2.5, >= 2.5.4)
      rails-dom-testing (~> 2.0)
    actionpack (6.1.3)
      actionview (= 6.1.3)
      activesupport (= 6.1.3)
      rack (~> 2.0, >= 2.0.9)
      rack-test (>= 0.6.3)
      rails-dom-testing (~> 2.0)
      rails-html-sanitizer (~> 1.0, >= 1.2.0)
    actionpack-xml_parser (2.0.1)
      actionpack (>= 5.0)
      railties (>= 5.0)
    actiontext (6.1.3)
      actionpack (= 6.1.3)
      activerecord (= 6.1.3)
      activestorage (= 6.1.3)
      activesupport (= 6.1.3)
      nokogiri (>= 1.8.5)
    actionview (6.1.3)
      activesupport (= 6.1.3)
      builder (~> 3.1)
      erubi (~> 1.4)
      rails-dom-testing (~> 2.0)
      rails-html-sanitizer (~> 1.1, >= 1.2.0)
    activejob (6.1.3)
      activesupport (= 6.1.3)
      globalid (>= 0.3.6)
    activemodel (6.1.3)
      activesupport (= 6.1.3)
    activemodel-serializers-xml (1.0.2)
      activemodel (> 5.x)
      activesupport (> 5.x)
      builder (~> 3.1)
    activerecord (6.1.3)
      activemodel (= 6.1.3)
      activesupport (= 6.1.3)
    activerecord-import (1.0.8)
      activerecord (>= 3.2)
    activerecord-nulldb-adapter (0.7.0)
      activerecord (>= 5.2.0, < 6.3)
    activerecord-session_store (2.0.0)
      actionpack (>= 5.2.4.1)
      activerecord (>= 5.2.4.1)
      multi_json (~> 1.11, >= 1.11.2)
      rack (>= 2.0.8, < 3)
      railties (>= 5.2.4.1)
    activestorage (6.1.3)
      actionpack (= 6.1.3)
      activejob (= 6.1.3)
      activerecord (= 6.1.3)
      activesupport (= 6.1.3)
      marcel (~> 0.3.1)
      mimemagic (~> 0.3.2)
    activesupport (6.1.3)
      concurrent-ruby (~> 1.0, >= 1.0.2)
      i18n (>= 1.6, < 2)
      minitest (>= 5.1)
      tzinfo (~> 2.0)
      zeitwerk (~> 2.3)
    acts_as_list (1.0.3)
      activerecord (>= 4.2)
    acts_as_tree (2.9.1)
      activerecord (>= 3.0.0)
    addressable (2.7.0)
      public_suffix (>= 2.0.2, < 5.0)
    aes_key_wrap (1.1.0)
    afm (0.2.2)
    airbrake (11.0.1)
      airbrake-ruby (~> 5.1)
    airbrake-ruby (5.2.0)
      rbtree3 (~> 0.5)
    ast (2.4.2)
    attr_required (1.0.1)
    auto_strip_attributes (2.6.0)
      activerecord (>= 4.0)
    awesome_nested_set (3.4.0)
      activerecord (>= 4.0.0, < 7.0)
    aws-eventstream (1.1.1)
    aws-partitions (1.434.0)
    aws-sdk-core (3.113.0)
      aws-eventstream (~> 1, >= 1.0.2)
      aws-partitions (~> 1, >= 1.239.0)
      aws-sigv4 (~> 1.1)
      jmespath (~> 1.0)
    aws-sdk-kms (1.43.0)
      aws-sdk-core (~> 3, >= 3.112.0)
      aws-sigv4 (~> 1.1)
    aws-sdk-s3 (1.91.0)
      aws-sdk-core (~> 3, >= 3.112.0)
      aws-sdk-kms (~> 1)
      aws-sigv4 (~> 1.1)
    aws-sdk-sns (1.39.0)
      aws-sdk-core (~> 3, >= 3.112.0)
      aws-sigv4 (~> 1.1)
    aws-sigv4 (1.2.3)
      aws-eventstream (~> 1, >= 1.0.2)
    bcrypt (3.1.16)
    bindata (2.4.8)
    binding_of_caller (1.0.0)
      debug_inspector (>= 0.0.1)
    bootsnap (1.7.2)
      msgpack (~> 1.0)
    brakeman (5.0.0)
    browser (5.3.1)
    builder (3.2.4)
    byebug (11.1.3)
    capybara (3.35.3)
      addressable
      mini_mime (>= 0.1.3)
      nokogiri (~> 1.8)
      rack (>= 1.6.0)
      rack-test (>= 0.6.3)
      regexp_parser (>= 1.5, < 3.0)
      xpath (~> 3.2)
    capybara-screenshot (1.0.25)
      capybara (>= 1.0, < 4)
      launchy
    carrierwave (1.3.2)
      activemodel (>= 4.0.0)
      activesupport (>= 4.0.0)
      mime-types (>= 1.16)
      ssrf_filter (~> 1.0)
    carrierwave_direct (2.1.0)
      carrierwave (>= 1.0.0)
      fog-aws
    cells (4.1.7)
      declarative-builder (< 0.2.0)
      declarative-option (< 0.2.0)
      tilt (>= 1.4, < 3)
      uber (< 0.2.0)
    cells-erb (0.1.0)
      cells (~> 4.0)
      erbse (>= 0.1.1)
    cells-rails (0.0.9)
      actionpack (>= 3.0)
      cells (>= 4.1.6, < 5.0.0)
    childprocess (3.0.0)
    claide (1.0.3)
    claide-plugins (0.9.2)
      cork
      nap
      open4 (~> 1.3)
    coderay (1.1.3)
    colored2 (3.1.2)
    commonmarker (0.21.2)
      ruby-enum (~> 0.5)
    compare-xml (0.66)
      nokogiri (~> 1.8)
    concurrent-ruby (1.1.8)
    cookiejar (0.3.3)
    cork (0.3.0)
      colored2 (~> 3.1)
    crack (0.4.5)
      rexml
    crass (1.0.6)
    crowdin-api (0.6.0)
      rest-client (~> 2.0)
    daemons (1.3.1)
    dalli (2.7.11)
    danger (8.2.3)
      claide (~> 1.0)
      claide-plugins (>= 0.9.2)
      colored2 (~> 3.1)
      cork (~> 0.1)
      faraday (>= 0.9.0, < 2.0)
      faraday-http-cache (~> 2.0)
      git (~> 1.7)
      kramdown (~> 2.3)
      kramdown-parser-gfm (~> 1.0)
      no_proxy_fix
      octokit (~> 4.7)
      terminal-table (>= 1, < 4)
    danger-brakeman (0.0.2)
      brakeman
      danger-plugin-api (~> 1.0)
    danger-plugin-api (1.0.0)
      danger (> 2.0)
    database_cleaner (2.0.1)
      database_cleaner-active_record (~> 2.0.0)
    database_cleaner-active_record (2.0.0)
      activerecord (>= 5.a)
      database_cleaner-core (~> 2.0.0)
    database_cleaner-core (2.0.1)
    date_validator (0.10.0)
      activemodel (>= 3)
      activesupport (>= 3)
    debug_inspector (1.0.0)
    deckar01-task_list (2.3.1)
      html-pipeline
    declarative (0.0.20)
    declarative-builder (0.1.0)
      declarative-option (< 0.2.0)
    declarative-option (0.1.0)
    delayed_cron_job (0.7.4)
      delayed_job (>= 4.1)
    delayed_job (4.1.9)
      activesupport (>= 3.0, < 6.2)
    delayed_job_active_record (4.1.5)
      activerecord (>= 3.0, < 6.2)
      delayed_job (>= 3.0, < 5)
    diff-lcs (1.4.4)
    disposable (0.4.7)
      declarative (>= 0.0.9, < 1.0.0)
      declarative-builder (< 0.2.0)
      declarative-option (< 0.2.0)
      representable (>= 2.4.0, <= 3.1.0)
      uber (< 0.2.0)
    domain_name (0.5.20190701)
      unf (>= 0.0.5, < 1.0.0)
    doorkeeper (5.5.0)
      railties (>= 5)
    dry-configurable (0.12.1)
      concurrent-ruby (~> 1.0)
      dry-core (~> 0.5, >= 0.5.0)
    dry-container (0.7.2)
      concurrent-ruby (~> 1.0)
      dry-configurable (~> 0.1, >= 0.1.3)
    dry-core (0.5.0)
      concurrent-ruby (~> 1.0)
    dry-inflector (0.2.0)
    dry-logic (1.1.0)
      concurrent-ruby (~> 1.0)
      dry-core (~> 0.5, >= 0.5)
    dry-types (1.5.1)
      concurrent-ruby (~> 1.0)
      dry-container (~> 0.3)
      dry-core (~> 0.5, >= 0.5)
      dry-inflector (~> 0.1, >= 0.1.2)
      dry-logic (~> 1.0, >= 1.0.2)
    em-http-request (1.1.7)
      addressable (>= 2.3.4)
      cookiejar (!= 0.3.1)
      em-socksify (>= 0.3)
      eventmachine (>= 1.0.3)
      http_parser.rb (>= 0.6.0)
    em-socksify (0.3.2)
      eventmachine (>= 1.0.0.beta.4)
    em-synchrony (1.0.6)
      eventmachine (>= 1.0.0.beta.1)
    equivalent-xml (0.6.0)
      nokogiri (>= 1.4.3)
    erbse (0.1.4)
      temple
    erubi (1.10.0)
    escape_utils (1.2.1)
    eventmachine (1.2.7)
    eventmachine_httpserver (0.2.1)
    excon (0.79.0)
    factory_bot (6.1.0)
      activesupport (>= 5.0.0)
    factory_bot_rails (6.1.0)
      factory_bot (~> 6.1.0)
      railties (>= 5.0.0)
    faker (2.17.0)
      i18n (>= 1.6, < 2)
    faraday (1.3.0)
      faraday-net_http (~> 1.0)
      multipart-post (>= 1.2, < 3)
      ruby2_keywords
    faraday-http-cache (2.2.0)
      faraday (>= 0.8)
    faraday-net_http (1.0.1)
    fastimage (2.2.3)
    ffi (1.15.0)
    flamegraph (0.9.5)
    fog-aws (3.9.0)
      fog-core (~> 2.1)
      fog-json (~> 1.1)
      fog-xml (~> 0.1)
      ipaddress (~> 0.8)
    fog-core (2.2.3)
      builder
      excon (~> 0.71)
      formatador (~> 0.2)
      mime-types
    fog-json (1.2.0)
      fog-core
      multi_json (~> 1.10)
    fog-xml (0.1.3)
      fog-core
      nokogiri (>= 1.5.11, < 2.0.0)
    formatador (0.2.5)
    friendly_id (5.4.2)
      activerecord (>= 4.0.0)
    fuubar (2.5.1)
      rspec-core (~> 3.0)
      ruby-progressbar (~> 1.4)
    get_process_mem (0.2.7)
      ffi (~> 1.0)
    git (1.8.1)
      rchardet (~> 1.8)
    globalid (0.4.2)
      activesupport (>= 4.2.0)
    gon (6.4.0)
      actionpack (>= 3.0.20)
      i18n (>= 0.7)
      multi_json
      request_store (>= 1.0)
    grape (1.5.3)
      activesupport
      builder
      dry-types (>= 1.1)
      mustermann-grape (~> 1.0.0)
      rack (>= 1.3.0)
      rack-accept
    gravatar_image_tag (1.2.0)
    hashdiff (1.0.1)
    hashery (2.1.2)
    hashie (3.6.0)
    html-pipeline (2.14.0)
      activesupport (>= 2)
      nokogiri (>= 1.4)
    htmldiff (0.0.1)
    http-accept (1.7.0)
    http-cookie (1.0.3)
      domain_name (~> 0.5)
    http_parser.rb (0.6.0)
    httpclient (2.8.3)
    i18n (1.8.9)
      concurrent-ruby (~> 1.0)
    i18n-js (3.8.2)
      i18n (>= 0.6.6)
    icalendar (2.7.1)
      ice_cube (~> 0.16)
    ice_cube (0.16.3)
    interception (0.5)
    ipaddress (0.8.3)
    iso8601 (0.13.0)
    jmespath (1.4.0)
    json (2.5.1)
    json-jwt (1.13.0)
      activesupport (>= 4.2)
      aes_key_wrap
      bindata
    json_spec (1.1.5)
      multi_json (~> 1.0)
      rspec (>= 2.0, < 4.0)
    kgio (2.11.3)
    kramdown (2.3.1)
      rexml
    kramdown-parser-gfm (1.1.0)
      kramdown (~> 2.0)
    ladle (1.0.1)
      open4 (~> 1.0)
    launchy (2.5.0)
      addressable (~> 2.7)
    letter_opener (1.7.0)
      launchy (~> 2.2)
    listen (3.4.1)
      rb-fsevent (~> 0.10, >= 0.10.3)
      rb-inotify (~> 0.9, >= 0.9.10)
    livingstyleguide (2.1.0)
      minisyntax (>= 0.2.5)
      redcarpet
      sassc
      thor
      tilt
    lobby_boy (0.1.3)
      omniauth (~> 1.1)
      omniauth-openid-connect (>= 0.2.1)
      rails (>= 3.2.21)
    lograge (0.11.2)
      actionpack (>= 4)
      activesupport (>= 4)
      railties (>= 4)
      request_store (~> 1.0)
    loofah (2.9.0)
      crass (~> 1.0.2)
      nokogiri (>= 1.5.9)
    mail (2.7.1)
      mini_mime (>= 0.1.1)
    marcel (0.3.3)
      mimemagic (~> 0.3.2)
    messagebird-rest (1.4.2)
    meta-tags (2.14.0)
      actionpack (>= 3.2.0, < 6.2)
    method_source (1.0.0)
    mime-types (3.3.1)
      mime-types-data (~> 3.2015)
    mime-types-data (3.2021.0225)
<<<<<<< HEAD
    mimemagic (0.3.5)
=======
    mimemagic (0.3.6)
>>>>>>> ab08296f
    mini_magick (4.11.0)
    mini_mime (1.0.2)
    mini_portile2 (2.5.0)
    minisyntax (0.2.5)
    minitest (5.14.4)
    mixlib-shellout (2.1.0)
    msgpack (1.4.2)
    multi_json (1.15.0)
    multipart-post (2.1.1)
    mustermann (1.1.1)
      ruby2_keywords (~> 0.0.1)
    mustermann-grape (1.0.1)
      mustermann (>= 1.0.0)
    nap (1.1.0)
    net-ldap (0.17.0)
    netrc (0.11.0)
    newrelic_rpm (6.15.0)
    nio4r (2.5.7)
    no_proxy_fix (0.1.2)
    nokogiri (1.11.2)
      mini_portile2 (~> 2.5.0)
      racc (~> 1.4)
    nokogumbo (2.0.4)
      nokogiri (~> 1.8, >= 1.8.4)
    octokit (4.20.0)
      faraday (>= 0.9)
      sawyer (~> 0.8.0, >= 0.5.3)
    oj (3.11.3)
    okcomputer (1.18.4)
    omniauth-saml (1.10.3)
      omniauth (~> 1.3, >= 1.3.2)
      ruby-saml (~> 1.9)
    open4 (1.3.4)
    openid_connect (1.1.8)
      activemodel
      attr_required (>= 1.0.0)
      json-jwt (>= 1.5.0)
      rack-oauth2 (>= 1.6.1)
      swd (>= 1.0.0)
      tzinfo
      validate_email
      validate_url
      webfinger (>= 1.0.1)
    openproject-token (2.1.3)
      activemodel
    parallel (1.20.1)
    parallel_tests (3.5.2)
      parallel
    parser (3.0.0.0)
      ast (~> 2.4.1)
    pdf-core (0.9.0)
    pdf-inspector (1.3.0)
      pdf-reader (>= 1.0, < 3.0.a)
    pdf-reader (2.4.2)
      Ascii85 (~> 1.0)
      afm (~> 0.2.1)
      hashery (~> 2.0)
      ruby-rc4
      ttfunk
    pg (1.2.3)
    plaintext (0.3.3)
      activesupport (> 2.2.1)
      nokogiri (~> 1.10, >= 1.10.4)
      rubyzip (~> 1.3.0)
    posix-spawn (0.3.15)
    prawn (2.4.0)
      pdf-core (~> 0.9.0)
      ttfunk (~> 1.7)
    prawn-markup (0.3.0)
      nokogiri
      prawn
      prawn-table
    prawn-table (0.2.2)
      prawn (>= 1.3.0, < 3.0.0)
    pry (0.13.1)
      coderay (~> 1.1)
      method_source (~> 1.0)
    pry-byebug (3.9.0)
      byebug (~> 11.0)
      pry (~> 0.13.0)
    pry-rails (0.3.9)
      pry (>= 0.10.4)
    pry-rescue (1.5.2)
      interception (>= 0.5)
      pry (>= 0.12.0)
    pry-stack_explorer (0.6.1)
      binding_of_caller (~> 1.0)
      pry (~> 0.13)
    public_suffix (4.0.6)
    puffing-billy (2.4.1)
      addressable (~> 2.5)
      em-http-request (~> 1.1, >= 1.1.0)
      em-synchrony
      eventmachine (~> 1.2)
      eventmachine_httpserver
      http_parser.rb (~> 0.6.0)
      multi_json
    puma (5.2.2)
      nio4r (~> 2.0)
    racc (1.5.2)
    rack (2.2.3)
    rack-accept (0.4.5)
      rack (>= 0.4)
    rack-attack (6.5.0)
      rack (>= 1.0, < 3)
    rack-cors (1.1.1)
      rack (>= 2.0.0)
    rack-mini-profiler (2.3.1)
      rack (>= 1.2.0)
    rack-oauth2 (1.16.0)
      activesupport
      attr_required
      httpclient
      json-jwt (>= 1.11.0)
      rack (>= 2.1.0)
    rack-protection (2.1.0)
      rack
    rack-test (1.1.0)
      rack (>= 1.0, < 3)
    rack_session_access (0.2.0)
      builder (>= 2.0.0)
      rack (>= 1.0.0)
    rails (6.1.3)
      actioncable (= 6.1.3)
      actionmailbox (= 6.1.3)
      actionmailer (= 6.1.3)
      actionpack (= 6.1.3)
      actiontext (= 6.1.3)
      actionview (= 6.1.3)
      activejob (= 6.1.3)
      activemodel (= 6.1.3)
      activerecord (= 6.1.3)
      activestorage (= 6.1.3)
      activesupport (= 6.1.3)
      bundler (>= 1.15.0)
      railties (= 6.1.3)
      sprockets-rails (>= 2.0.0)
    rails-controller-testing (1.0.5)
      actionpack (>= 5.0.1.rc1)
      actionview (>= 5.0.1.rc1)
      activesupport (>= 5.0.1.rc1)
    rails-dom-testing (2.0.3)
      activesupport (>= 4.2.0)
      nokogiri (>= 1.6)
    rails-html-sanitizer (1.3.0)
      loofah (~> 2.3)
    rails-i18n (6.0.0)
      i18n (>= 0.7, < 2)
      railties (>= 6.0.0, < 7)
    railties (6.1.3)
      actionpack (= 6.1.3)
      activesupport (= 6.1.3)
      method_source
      rake (>= 0.8.7)
      thor (~> 1.0)
    rainbow (3.0.0)
    raindrops (0.19.1)
    rake (13.0.3)
    rb-fsevent (0.10.4)
    rb-inotify (0.10.1)
      ffi (~> 1.0)
    rbtree3 (0.6.0)
    rchardet (1.8.0)
    rdoc (6.3.0)
    recaptcha (5.7.0)
      json
    redcarpet (3.5.1)
    regexp_parser (2.1.1)
    representable (3.0.4)
      declarative (< 0.1.0)
      declarative-option (< 0.2.0)
      uber (< 0.2.0)
    request_store (1.5.0)
      rack (>= 1.4)
    responders (3.0.1)
      actionpack (>= 5.0)
      railties (>= 5.0)
    rest-client (2.1.0)
      http-accept (>= 1.7.0, < 2.0)
      http-cookie (>= 1.0.2, < 2.0)
      mime-types (>= 1.16, < 4.0)
      netrc (~> 0.8)
    retriable (3.1.2)
    rexml (3.2.4)
    rinku (2.0.6)
    roar (1.1.0)
      representable (~> 3.0.0)
    rotp (6.2.0)
    rouge (3.26.0)
    rspec (3.10.0)
      rspec-core (~> 3.10.0)
      rspec-expectations (~> 3.10.0)
      rspec-mocks (~> 3.10.0)
    rspec-core (3.10.1)
      rspec-support (~> 3.10.0)
    rspec-expectations (3.10.1)
      diff-lcs (>= 1.2.0, < 2.0)
      rspec-support (~> 3.10.0)
    rspec-mocks (3.10.2)
      diff-lcs (>= 1.2.0, < 2.0)
      rspec-support (~> 3.10.0)
    rspec-rails (5.0.0)
      actionpack (>= 5.2)
      activesupport (>= 5.2)
      railties (>= 5.2)
      rspec-core (~> 3.10)
      rspec-expectations (~> 3.10)
      rspec-mocks (~> 3.10)
      rspec-support (~> 3.10)
    rspec-retry (0.6.2)
      rspec-core (> 3.3)
    rspec-support (3.10.2)
    rubocop (1.11.0)
      parallel (~> 1.10)
      parser (>= 3.0.0.0)
      rainbow (>= 2.2.2, < 4.0)
      regexp_parser (>= 1.8, < 3.0)
      rexml
      rubocop-ast (>= 1.2.0, < 2.0)
      ruby-progressbar (~> 1.7)
      unicode-display_width (>= 1.4.0, < 3.0)
    rubocop-ast (1.4.1)
      parser (>= 2.7.1.5)
    rubocop-rails (2.9.1)
      activesupport (>= 4.2.0)
      rack (>= 1.1)
      rubocop (>= 0.90.0, < 2.0)
    rubocop-rspec (2.2.0)
      rubocop (~> 1.0)
      rubocop-ast (>= 1.1.0)
    ruby-duration (3.2.3)
      activesupport (>= 3.0.0)
      i18n
      iso8601
    ruby-enum (0.9.0)
      i18n
    ruby-ole (1.2.12.2)
    ruby-prof (1.4.3)
    ruby-progressbar (1.11.0)
    ruby-rc4 (0.1.5)
    ruby-saml (1.11.0)
      nokogiri (>= 1.5.10)
    ruby2_keywords (0.0.4)
    rubytree (1.0.0)
      json (~> 2.1)
      structured_warnings (~> 0.3)
    rubyzip (1.3.0)
    sanitize (5.2.3)
      crass (~> 1.0.2)
      nokogiri (>= 1.8.0)
      nokogumbo (~> 2.0)
    sassc (2.4.0)
      ffi (~> 1.9)
    sassc-rails (2.1.2)
      railties (>= 4.0.0)
      sassc (>= 2.0)
      sprockets (> 3.0)
      sprockets-rails
      tilt
    sawyer (0.8.2)
      addressable (>= 2.3.5)
      faraday (> 0.8, < 2.0)
    secure_headers (6.3.2)
    selenium-webdriver (3.142.7)
      childprocess (>= 0.5, < 4.0)
      rubyzip (>= 1.2.2)
    semantic (1.6.1)
    shoulda-context (2.0.0)
    shoulda-matchers (4.5.1)
      activesupport (>= 4.2.0)
    spreadsheet (1.2.8)
      ruby-ole
    spring (2.1.1)
    spring-commands-rspec (1.0.4)
      spring (>= 0.9.1)
    sprockets (3.7.2)
      concurrent-ruby (~> 1.0)
      rack (> 1, < 3)
    sprockets-rails (3.2.2)
      actionpack (>= 4.0)
      activesupport (>= 4.0)
      sprockets (>= 3.0.0)
    ssrf_filter (1.0.7)
    stackprof (0.2.16)
    stringex (2.8.5)
    structured_warnings (0.4.0)
    svg-graph (2.2.1)
    swd (1.2.0)
      activesupport (>= 3)
      attr_required (>= 0.0.5)
      httpclient (>= 2.4)
    sys-filesystem (1.4.1)
      ffi (~> 1.1)
    table_print (1.5.7)
    temple (0.8.2)
    terminal-table (1.6.0)
    test-prof (1.0.2)
    thor (1.1.0)
    tilt (2.0.10)
    timecop (0.9.4)
    ttfunk (1.7.0)
    typed_dag (2.0.2)
      rails (>= 5.0.4)
    tzinfo (2.0.4)
      concurrent-ruby (~> 1.0)
    tzinfo-data (1.2021.1)
      tzinfo (>= 1.0.0)
    uber (0.1.0)
    unf (0.1.4)
      unf_ext
    unf_ext (0.0.7.7)
    unicode-display_width (2.0.0)
    unicorn (5.8.0)
      kgio (~> 2.6)
      raindrops (~> 0.7)
    unicorn-worker-killer (0.4.4)
      get_process_mem (~> 0)
      unicorn (>= 4, < 6)
    validate_email (0.1.6)
      activemodel (>= 3.0)
      mail (>= 2.2.5)
    validate_url (1.0.13)
      activemodel (>= 3.0.0)
      public_suffix
    warden (1.2.9)
      rack (>= 2.0.9)
    warden-basic_auth (0.2.1)
      warden (~> 1.2)
    webdrivers (4.6.0)
      nokogiri (~> 1.6)
      rubyzip (>= 1.3.0)
      selenium-webdriver (>= 3.0, < 4.0)
    webfinger (1.1.0)
      activesupport
      httpclient (>= 2.4)
    webmock (3.12.1)
      addressable (>= 2.3.6)
      crack (>= 0.3.2)
      hashdiff (>= 0.4.0, < 2.0.0)
    websocket-driver (0.7.3)
      websocket-extensions (>= 0.1.0)
    websocket-extensions (0.1.5)
    will_paginate (3.3.0)
    with_advisory_lock (4.6.0)
      activerecord (>= 4.2)
    xpath (3.2.0)
      nokogiri (~> 1.8)
    zeitwerk (2.4.2)

PLATFORMS
  ruby

DEPENDENCIES
  actionpack-xml_parser (~> 2.0.0)
  activemodel-serializers-xml (~> 1.0.1)
  activerecord-import (~> 1.0.2)
  activerecord-nulldb-adapter (~> 0.7.0)
  activerecord-session_store (~> 2.0.0)
  acts_as_list (~> 1.0.1)
  acts_as_tree (~> 2.9.0)
  addressable (~> 2.7.0)
  airbrake (~> 11.0.0)
  auto_strip_attributes (~> 2.5)
  awesome_nested_set (~> 3.4.0)
  aws-sdk-core (~> 3.107)
  aws-sdk-s3 (~> 1.91)
  bcrypt (~> 3.1.6)
  bootsnap (~> 1.7.0)
  brakeman (~> 5.0.0)
  browser (~> 5.3.0)
  budgets!
  capybara (~> 3.35.0)
  capybara-screenshot (~> 1.0.17)
  carrierwave (~> 1.3.1)
  carrierwave_direct (~> 2.1.0)
  cells-erb (~> 0.1.0)
  cells-rails (~> 0.0.9)
  commonmarker (~> 0.21.0)
  compare-xml (~> 0.66)
  costs!
  daemons
  dalli (~> 2.7.10)
  danger (~> 8.2.0)
  danger-brakeman
  dashboards!
  database_cleaner (~> 2.0)
  date_validator (~> 0.10.0)
  deckar01-task_list (~> 2.3.1)
  delayed_cron_job (~> 0.7.4)
  delayed_job_active_record (~> 4.1.5)
  disposable (~> 0.4.7)
  doorkeeper (~> 5.5.0)
  equivalent-xml (~> 0.6)
  escape_utils (~> 1.0)
  factory_bot (~> 6.1.0)
  factory_bot_rails (~> 6.1.0)
  faker
  flamegraph
  fog-aws
  friendly_id (~> 5.4.0)
  fuubar (~> 2.5.0)
  gon (~> 6.4.0)
  grape (~> 1.5.0)
  grids!
  html-pipeline (~> 2.14.0)
  htmldiff
  i18n-js (~> 3.8.0)
  json_spec (~> 1.1.4)
  ladle
  launchy (~> 2.5.0)
  letter_opener
  listen (~> 3.4.0)
  livingstyleguide (~> 2.1.0)
  lograge (~> 0.11.0)
  meta-tags (~> 2.14.0)
  mini_magick (~> 4.11.0)
  multi_json (~> 1.15.0)
  my_page!
  net-ldap (~> 0.17.0)
  newrelic_rpm
  nokogiri (~> 1.11.0)
  oj (~> 3.11.0)
  okcomputer (~> 1.18.1)
  omniauth!
  omniauth-openid-connect!
  omniauth-openid_connect-providers!
  omniauth-saml (~> 1.10.1)
  openproject-auth_plugins!
  openproject-auth_saml!
  openproject-avatars!
  openproject-backlogs!
  openproject-bim!
  openproject-boards!
  openproject-documents!
  openproject-github_integration!
  openproject-job_status!
  openproject-ldap_groups!
  openproject-meeting!
  openproject-openid_connect!
  openproject-pdf_export!
  openproject-recaptcha!
  openproject-reporting!
  openproject-token (~> 2.1.1)
  openproject-translations!
  openproject-two_factor_authentication!
  openproject-webhooks!
  openproject-xls_export!
  overviews!
  parallel_tests (~> 3.1)
  pg (~> 1.2.2)
  plaintext (~> 0.3.2)
  posix-spawn (~> 0.3.13)
  prawn (~> 2.2)
  prawn-markup (~> 0.3.0)
  pry-byebug (~> 3.9.0)
  pry-rails (~> 0.3.6)
  pry-rescue (~> 1.5.2)
  pry-stack_explorer (~> 0.6.0)
  puffing-billy (~> 2.4.0)
  puma (~> 5.2.0)
  rack-attack (~> 6.5.0)
  rack-cors (~> 1.1.1)
  rack-mini-profiler
  rack-protection (~> 2.1.0)
  rack-test (~> 1.1.0)
  rack_session_access
  rails (~> 6.1.3)
  rails-controller-testing (~> 1.0.2)
  rails-i18n (~> 6.0.0)
  rdoc (>= 2.4.2)
  request_store (~> 1.5.0)
  responders (~> 3.0)
  rest-client (~> 2.0)
  retriable (~> 3.1.1)
  rinku (~> 2.0.4)
  roar (~> 1.1.0)
  rouge (~> 3.26.0)
  rspec (~> 3.10.0)
  rspec-rails (~> 5.0.0)
  rspec-retry (~> 0.6.1)
  rubocop
  rubocop-rails
  rubocop-rspec
  ruby-duration (~> 3.2.0)
  ruby-prof
  ruby-progressbar (~> 1.11.0)
  rubytree (~> 1.0.0)
  sanitize (~> 5.2.1)
  sassc-rails
  secure_headers (~> 6.3.0)
  selenium-webdriver (~> 3.14)
  semantic (~> 1.6.1)
  shoulda-context (~> 2.0)
  shoulda-matchers (~> 4.5)
  spring
  spring-commands-rspec
  sprockets (~> 3.7.0)
  stackprof
  stringex (~> 2.8.5)
  structured_warnings (~> 0.4.0)
  svg-graph (~> 2.2.0)
  sys-filesystem (~> 1.4.0)
  table_print (~> 1.5.6)
  test-prof (~> 1.0.0)
  timecop (~> 0.9.0)
  typed_dag (~> 2.0.2)
  tzinfo-data (~> 1.2021.1)
  unicorn
  unicorn-worker-killer
  warden (~> 1.2)
  warden-basic_auth (~> 0.2.1)
  webdrivers (~> 4.6.0)
  webmock (~> 3.12)
  will_paginate (~> 3.3.0)
  with_advisory_lock (~> 4.6.0)

RUBY VERSION
   ruby 2.7.2p137

BUNDLED WITH
   2.1.4<|MERGE_RESOLUTION|>--- conflicted
+++ resolved
@@ -580,11 +580,7 @@
     mime-types (3.3.1)
       mime-types-data (~> 3.2015)
     mime-types-data (3.2021.0225)
-<<<<<<< HEAD
-    mimemagic (0.3.5)
-=======
     mimemagic (0.3.6)
->>>>>>> ab08296f
     mini_magick (4.11.0)
     mini_mime (1.0.2)
     mini_portile2 (2.5.0)
