--- conflicted
+++ resolved
@@ -37,15 +37,10 @@
 
 GIT
   remote: https://github.com/opf/openproject-translations.git
-<<<<<<< HEAD
-  revision: fa34ac5106d864158dc74231e460c5ec5055428b
+  revision: 89f7a195cc3b2bc71e6fc35586b61951da4f7e8c
   branch: feature/rails4
-=======
-  revision: 28633ef33d51a266e8d1cf4c9f53ae8f48cac745
-  branch: dev
->>>>>>> dc164ceb
-  specs:
-    openproject-translations (4.4.0.pre.alpha)
+  specs:
+    openproject-translations (4.3.0)
       crowdin-api (~> 0.2.4)
       mixlib-shellout (~> 2.1.0)
       rails (~> 4.0.13)
@@ -246,7 +241,7 @@
     hashie (3.4.1)
     hike (1.2.3)
     htmldiff (0.0.1)
-    i18n (0.6.11)
+    i18n (0.7.0)
     ice_nine (0.11.1)
     inflecto (0.0.2)
     interception (0.5)
@@ -268,7 +263,7 @@
     mini_portile (0.6.2)
     minitest (4.7.5)
     mixlib-shellout (2.1.0)
-    multi_json (1.11.0)
+    multi_json (1.11.2)
     multi_test (0.1.2)
     multi_xml (0.5.5)
     mysql2 (0.3.18)
@@ -314,7 +309,7 @@
       railties (>= 3.1, < 5.0)
     rabl (0.9.3)
       activesupport (>= 2.3.14)
-    rack (1.5.4)
+    rack (1.5.5)
     rack-accept (0.4.5)
       rack (>= 0.4)
     rack-attack (4.2.0)
@@ -427,12 +422,12 @@
       simplecov-html (~> 0.7.1)
     simplecov-html (0.7.1)
     slop (3.6.0)
-    sprockets (2.12.3)
+    sprockets (2.12.4)
       hike (~> 1.2)
       multi_json (~> 1.0)
       rack (~> 1.0)
       tilt (~> 1.1, != 1.3.0)
-    sprockets-rails (2.3.1)
+    sprockets-rails (2.3.2)
       actionpack (>= 3.0)
       activesupport (>= 3.0)
       sprockets (>= 2.8, < 4.0)
@@ -534,11 +529,7 @@
   pry-stack_explorer
   quiet_assets
   rabl (= 0.9.3)
-<<<<<<< HEAD
   rack (~> 1.5.4)
-=======
-  rack (~> 1.4.7)
->>>>>>> dc164ceb
   rack-attack
   rack-protection!
   rack-test (~> 0.6.2)
