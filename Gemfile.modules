##
# Defines OpenProject (CE) modules and their dependencies
# the dependencies from the gemspec from a git repo are ignored
# see also https://github.com/bundler/bundler/issues/1041
gem 'omniauth-saml', '~> 1.10.1'

group :development, :test do
  gem 'ladle'
end

gem 'omniauth-openid_connect-providers',
		git: 'https://github.com/finnlabs/omniauth-openid_connect-providers.git',
		ref: 'b8b9d4be88fb48a1fa4f4afd9fd226dac54430f8'

gem 'omniauth-openid-connect',
		git: 'https://github.com/finnlabs/omniauth-openid-connect.git',
		ref: '46f0c33bee2c885c89dd2866f5cf847da62b3482'

group :opf_plugins do
    # included so that engines can reference OpenProject::Version
    $:.push File.expand_path("../lib", __FILE__)

	gem 'openproject-global_roles',              path: 'modules/global_roles'
	gem 'openproject-auth_plugins',              path: 'modules/auth_plugins'
	gem 'openproject-auth_saml',                 path: 'modules/auth_saml'
	gem 'openproject-openid_connect',            path: 'modules/openid_connect'
	gem 'openproject-documents',                 path: 'modules/documents'
	gem 'openproject-my_project_page',           path: 'modules/my_project_page'
	gem 'openproject-xls_export',                path: 'modules/xls_export'
	gem 'reporting_engine',                      path: 'modules/reporting_engine'
	gem 'openproject-costs',                     path: 'modules/costs'
	gem 'openproject-reporting',                 path: 'modules/reporting'
	gem 'openproject-meeting',                   path: 'modules/meeting'
	gem 'openproject-pdf_export',                path: 'modules/pdf_export'
	gem "openproject-backlogs",                  path: 'modules/backlogs'
	gem 'openproject-avatars',                   path: 'modules/avatars'
	gem 'openproject-two_factor_authentication', path: 'modules/two_factor_authentication'
	gem 'openproject-webhooks',                  path: 'modules/webhooks'
	gem 'openproject-github_integration',        path: 'modules/github_integration'
<<<<<<< HEAD
    gem 'grids',                                 path: 'modules/grids'
	gem 'openproject-bim',                       path: 'modules/bim'
=======
	gem 'openproject-ldap_groups',               path: 'modules/ldap_groups'

    gem 'grids',                                 path: 'modules/grids'
	gem 'openproject-boards',                    path: 'modules/boards'
>>>>>>> d3502593
end<|MERGE_RESOLUTION|>--- conflicted
+++ resolved
@@ -37,13 +37,9 @@
 	gem 'openproject-two_factor_authentication', path: 'modules/two_factor_authentication'
 	gem 'openproject-webhooks',                  path: 'modules/webhooks'
 	gem 'openproject-github_integration',        path: 'modules/github_integration'
-<<<<<<< HEAD
-    gem 'grids',                                 path: 'modules/grids'
+	gem 'openproject-ldap_groups',               path: 'modules/ldap_groups'
 	gem 'openproject-bim',                       path: 'modules/bim'
-=======
-	gem 'openproject-ldap_groups',               path: 'modules/ldap_groups'
 
     gem 'grids',                                 path: 'modules/grids'
 	gem 'openproject-boards',                    path: 'modules/boards'
->>>>>>> d3502593
 end