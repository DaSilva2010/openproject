//-- copyright
// OpenProject is a project management system.
// Copyright (C) 2012-2014 the OpenProject Foundation (OPF)
//
// This program is free software; you can redistribute it and/or
// modify it under the terms of the GNU General Public License version 3.
//
// OpenProject is a fork of ChiliProject, which is a fork of Redmine. The copyright follows:
// Copyright (C) 2006-2013 Jean-Philippe Lang
// Copyright (C) 2010-2013 the ChiliProject Team
//
// This program is free software; you can redistribute it and/or
// modify it under the terms of the GNU General Public License
// as published by the Free Software Foundation; either version 2
// of the License, or (at your option) any later version.
//
// This program is distributed in the hope that it will be useful,
// but WITHOUT ANY WARRANTY; without even the implied warranty of
// MERCHANTABILITY or FITNESS FOR A PARTICULAR PURPOSE.  See the
// GNU General Public License for more details.
//
// You should have received a copy of the GNU General Public License
// along with this program; if not, write to the Free Software
// Foundation, Inc., 51 Franklin Street, Fifth Floor, Boston, MA  02110-1301, USA.
//
// See doc/COPYRIGHT.rdoc for more details.
//++

/*jshint expr: true*/

describe('DetailsTabOverviewController', function() {
  var DEFAULT_WORK_PACKAGE_PROPERTIES = ['status', 'assignee', 'responsible',
                                         'date', 'percentageDone', 'priority',
                                         'estimatedTime', 'versionName', 'spentTime'];

  var scope, ctrl;
  var buildController;
  var HookService;
  var WorkPackagesOverviewService;
  var I18n = { t: angular.identity },
      UserService = {
        getUser: angular.identity
      },
      VersionService = {
        getVersions: angular.identity
      },
      CustomFieldHelper = {
        formatCustomFieldValue: angular.identity
      },
      workPackage = {
        props: {
          status: 'open',
          versionName: null,
          percentageDone: 0,
          estimatedTime: 'PT0S',
          spentTime: 'PT0S',
          customProperties: [
            { format: 'text', name: 'color', value: 'red' },
            { format: 'text', name: 'Width', value: '' },
            { format: 'text', name: 'height', value: '' },
          ]
        },
        embedded: {
          activities: [],
          watchers: [],
          attachments: []
        },
      };
  var $q;

  function buildWorkPackageWithId(id) {
    angular.extend(workPackage.props, {id: id});
    return workPackage;
  }

  beforeEach(module('openproject.api',
                    'openproject.services',
                    'openproject.config',
                    'openproject.workPackages.controllers'));

<<<<<<< HEAD
  beforeEach(inject(function($rootScope, $controller, $timeout, _HookService_, _WorkPackagesOverviewService_, _$q_) {
    var workPackageId = 99;

    HookService = _HookService_;
    WorkPackagesOverviewService = _WorkPackagesOverviewService_;
    $q = _$q_;
=======
  beforeEach(inject(function($rootScope,
          $controller,
          $timeout,
          _HookService_,
          _ConfigurationService_,
          _$q_,
          _I18n_) {
    var workPackageId = 99;

    I18n = _I18n_;
>>>>>>> 7dc2cc30

    buildController = function() {
      scope = $rootScope.$new();
      scope.workPackage = workPackage;

      ctrl = $controller("DetailsTabOverviewController", {
        $scope:  scope,
        I18n: I18n,
        UserService: UserService,
        VersionService: VersionService,
        CustomFieldHelper: CustomFieldHelper,
        WorkPackagesOverviewService: WorkPackagesOverviewService,
        HookService: HookService
      });

      $timeout.flush();
    };
  }));

  describe('initialisation', function() {
    it('should initialise', function() {
      buildController();
    });
  });

  describe('work package properties', function() {
    function getProperties() {
      var properties = [];

      angular.forEach(scope.groupedAttributes, function(group) {
        angular.forEach(group.attributes, function(attribute) {
          properties.push(attribute);
        });
      });

      return properties;
    }

    function fetchPresentPropertiesWithName(propertyName) {
      return getProperties().filter(function(propertyData) {
        return propertyData.property === propertyName && propertyData.value != null;
      });
    }

    function fetchEmptyPropertiesWithName(propertyName) {
      return getProperties().filter(function(propertyData) {
        return propertyData.property === propertyName && propertyName.value == null;
      });
    }

    var shouldBehaveLikePropertyWithValue = function(propertyName) {
      it('adds property to present properties', function() {
        expect(fetchPresentPropertiesWithName(propertyName)).to.have.length(1);
      });
    };

    var shouldBehaveLikePropertyWithNoValue = function(propertyName) {
      it('adds property to present properties', function() {
        expect(fetchEmptyPropertiesWithName(propertyName)).to.have.length(1);
      });
    };

    describe('when the property has a value', function() {
      beforeEach(function() {
        buildController();
      });

      describe('status', function() {
        var propertyName = 'status';

        shouldBehaveLikePropertyWithValue(propertyName);
      });

      describe('percentage done', function() {
        var propertyName = 'percentageDone';

        shouldBehaveLikePropertyWithValue(propertyName);
      });
    });

    describe('when the property has NO value', function() {
      beforeEach(function() {
        buildController();
      });

      describe('estimated Time', function() {
        var propertyName = 'estimatedTime';

      });
    });

    describe('date property', function() {
      var startDate = '2014-07-09',
          dueDate   = '2014-07-10',
          placeholder = 'placeholder';


      describe('when only the due date is present', function() {
        beforeEach(function() {
          sinon.stub(I18n, 't')
               .withArgs('js.label_no_start_date')
               .returns(placeholder);

          workPackage.props.startDate = null;
          workPackage.props.dueDate = dueDate;

          buildController();
        });

        afterEach(function() {
          I18n.t.restore();
        });

        it('renders the due date and a placeholder for the start date as date property', function() {
          expect(fetchPresentPropertiesWithName('date')[0].value).to.equal(placeholder + ' - 07/10/2014');
        });
      });

      describe('when only the start date is present', function() {
        beforeEach(function() {
          sinon.stub(I18n, 't')
               .withArgs('js.label_no_due_date')
               .returns(placeholder);

          workPackage.props.startDate = startDate;
          workPackage.props.dueDate = null;

          buildController();
        });

        afterEach(function() {
          I18n.t.restore();
        });

        it('renders the start date and a placeholder for the due date as date property', function() {
          expect(fetchPresentPropertiesWithName('date')[0].value).to.equal('07/09/2014 - ' + placeholder);
        });
      });

      describe('when both - start and due date are present', function() {
        beforeEach(function() {
          workPackage.props.startDate = startDate;
          workPackage.props.dueDate = dueDate;

          buildController();
        });

        it('combines them and renders them as date property', function() {
          expect(fetchPresentPropertiesWithName('date')[0].value).to.equal('07/09/2014 - 07/10/2014');
        });
      });
    });

    describe('durations', function() {
      var shouldBehaveLikeValidHourDescription = function(property, hours) {
        beforeEach(function() {
          sinon.stub(I18n, 't', function(locale, parameter) {
            if (locale == 'js.work_packages.properties.' + property) {
              return property;
            } else if (locale == 'js.units.hour') {
              return parameter.count;
            }
          });

          buildController();
        });

        afterEach(function() {
          I18n.t.restore();
        });

        it('should show hours', function() {
          var description = fetchPresentPropertiesWithName(property)[0].value;

          expect(description).to.equal(hours);
        });
      };

      describe('estimated time', function() {
        context('default value', function() {
          shouldBehaveLikeValidHourDescription('estimatedTime', 0);
        });

        context('time set', function() {
          beforeEach(function() {
            workPackage.props.estimatedTime = 'P2DT4H';
          });

          shouldBehaveLikeValidHourDescription('estimatedTime', 52);
        });
      });

      describe('spent time', function() {
        context('default value', function() {
          shouldBehaveLikeValidHourDescription('spentTime', 0);
        });

        context('time set', function() {
          beforeEach(function() {
            workPackage.props.spentTime = 'P2DT4H';
          });

          shouldBehaveLikeValidHourDescription('estimatedTime', 52);
        });
      });
    });

    describe('property format', function() {
      describe('is "version"', function() {
        beforeEach(function() {
          sinon.stub(I18n, 't').returnsArg(0);

          workPackage.props.versionName = 'Test version';
          workPackage.props.versionId = 1;
          workPackage.links = workPackage.links || {};

          buildController();
        });

        afterEach(function() {
          I18n.t.restore();
        });

        context('versionViewable is false or missing', function() {
          beforeEach(function() {
            buildController();
          });

          it ('should set the correct viewable property', function() {
            expect(fetchPresentPropertiesWithName('versionName')[0].value.viewable).to.equal(false);
          });
          it('should set the given title', function() {
            expect(fetchPresentPropertiesWithName('versionName')[0].value.title).to.equal('Test version');
          });
        });

        context('versionViewable is true', function() {
          beforeEach(function() {
          workPackage.links.version = {
            href: "/versions/1",
            props: {
              title: 'Test version'
            }
          };
            buildController();
          });

          it('should return the version as a link with correct href', function() {
            expect(fetchPresentPropertiesWithName('versionName')[0].value.href).to.equal('/versions/1');
          });

          it('should return the version as a link with correct title', function() {
            expect(fetchPresentPropertiesWithName('versionName')[0].value.title).to.equal('Test version');
          });

          it ('should set the correct viewable property', function() {
            expect(fetchPresentPropertiesWithName('versionName')[0].value.viewable).to.equal(true);
          });
        });

      });

      describe('is "user"', function() {
        beforeEach(function() {
          workPackage.embedded['assignee'] = { id: 1, name: 'Waya Namamo' };
          buildController();
        });

        it('should return object with correct id', function() {
          expect(fetchPresentPropertiesWithName('assignee')[0].value.id).to.equal(1);
        });

        it('should return object with correct name', function() {
          expect(fetchPresentPropertiesWithName('assignee')[0].value.name).to.equal('Waya Namamo');
        });
      });
    });

    describe('custom field properties', function() {
      var customPropertyName = 'color';

      describe('when the property has a value', function() {
        beforeEach(function() {
          sinon.spy(CustomFieldHelper, 'formatCustomFieldValue');

          buildController();
        });

        afterEach(function() {
          CustomFieldHelper.formatCustomFieldValue.restore();
        });

        it('adds properties to present properties', function() {
          expect(fetchPresentPropertiesWithName(customPropertyName)).to.have.length(1);
        });

        it('formats values using the custom field helper', function() {
          expect(CustomFieldHelper.formatCustomFieldValue.calledWith('red', 'text')).to.be.true;
        });
      });

      describe('when the property does not have a value', function() {
        beforeEach(function() {
          workPackage.props.customProperties[0].value = null;
          buildController();
        });

        it('adds the custom property to empty properties', function() {
          expect(fetchEmptyPropertiesWithName(customPropertyName)).not.to.be.empty;
        });
      });

      describe('user custom property', function() {
        var userId = '1';

        beforeEach(function() {
          workPackage.props.customProperties[0].value = userId;
          workPackage.props.customProperties[0].format = 'user';

          sinon.spy(UserService, 'getUser');
          buildController();
        });

        it('fetches the user using the user service', function() {
          expect(UserService.getUser.calledWith(userId)).to.be.true;
        });
      });

      describe('version custom property', function() {
        var versionId = '1';
        var versionName = 'A test version name';
        var customVersionName = 'My custom version';
        var errorMessage = 'my error message';
        var tStub;

        before(function() {
          workPackage.props.customProperties[0].name = customVersionName;
          workPackage.props.customProperties[0].value = versionId;
          workPackage.props.customProperties[0].format = 'version';

          tStub = sinon.stub(I18n, 't');
          tStub.withArgs('js.error_could_not_resolve_version_name').returns(errorMessage);
        });

        after(function() {
          tStub.restore();
        });

        var itBehavesLikeHavingAVersion = function(href, title, viewable) {
          var customVersion;

          before(function() {
            customVersion = fetchPresentPropertiesWithName(customVersionName)[0];
          });

          it('sets the custom version link title correctly', function() {
            expect(customVersion.value.title).to.equal(title);
          });

          it('sets the custom version link href correctly', function() {
            expect(customVersion.value.href).to.equal(href);
          });

          it('is viewable', function() {
            expect(customVersion.value.viewable).to.equal(viewable);
          });
        };

        describe('version available', function() {
          var getVersionsStub;

          before(function() {
            getVersionsStub = sinon.stub(VersionService, 'getVersions');

            getVersionsStub.returns([{ id: versionId, name: versionName }]);

            buildController();
          });

          after(function() {
            getVersionsStub.restore();
          });

          itBehavesLikeHavingAVersion('/versions/1', versionName, true);
        });

        describe('version not available', function() {
          before(function() {
            buildController();
          });

          itBehavesLikeHavingAVersion('/versions/1', errorMessage, true);
        });

        describe('list of versions not available', function() {
          var getVersionsStub;

          before(function() {
            var reject = $q.reject('For test reasons!');

            getVersionsStub = sinon.stub(VersionService, 'getVersions');

            getVersionsStub.returns(reject);

            buildController();
          });

          after(function() {
            getVersionsStub.restore();
          });

          itBehavesLikeHavingAVersion('/versions/1', errorMessage, true);
        });
      });
    });

    describe('Plug-in properties', function() {
      var propertyName = 'myPluginProperty';
      var directiveName = 'my-plugin-property-directive';

      before(function() {
        var workPackageOverviewAttributesStub = sinon.stub(HookService, "call");

        workPackageOverviewAttributesStub.withArgs('workPackageOverviewAttributes',
                                                   { type: propertyName,
                                                     workPackage: workPackage })
                                         .returns([directiveName]);
        workPackageOverviewAttributesStub.returns([]);

        WorkPackagesOverviewService.addAttributesToGroup('other', [propertyName]);

        buildController();
      });

      it('adds plug-in property to present properties', function() {
        expect(fetchPresentPropertiesWithName(propertyName)).to.have.length(1);
      });

      it('adds plug-in property to present properties', function() {
        var propertyData = fetchPresentPropertiesWithName(propertyName)[0];

        expect(propertyData.property).to.eq(propertyName);
        expect(propertyData.format).to.eq('dynamic');
        expect(propertyData.value).to.eq(directiveName);
      });
    });

    describe('Properties are sorted', function() {
      var propertyNames = ['a', 'b', 'c'];

      beforeEach(function() {
        var stub = sinon.stub(I18n, 't');

        stub.withArgs('js.work_packages.properties.a').returns('z');
        stub.withArgs('js.work_packages.properties.b').returns('y');
        stub.withArgs('js.work_packages.properties.c').returns('x');
        stub.returnsArg(0);

        WorkPackagesOverviewService.addAttributesToGroup('other', propertyNames);

        buildController();
      });

      afterEach(function() {
        I18n.t.restore();
      });

      it('sorts list of non-empty properties', function() {
        var isSorted = function(element, index, array) {
          return index === 0 || String(array[index - 1].label.toLowerCase()) <= String(element.label.toLowerCase());
        };
        var groupOtherAttributes = WorkPackagesOverviewService.getGroupAttributesForGroupedAttributes('other', scope.groupedAttributes);
        expect(groupOtherAttributes.every(isSorted)).to.be.true;
      });
    });
  });
});<|MERGE_RESOLUTION|>--- conflicted
+++ resolved
@@ -78,25 +78,19 @@
                     'openproject.config',
                     'openproject.workPackages.controllers'));
 
-<<<<<<< HEAD
-  beforeEach(inject(function($rootScope, $controller, $timeout, _HookService_, _WorkPackagesOverviewService_, _$q_) {
-    var workPackageId = 99;
-
-    HookService = _HookService_;
-    WorkPackagesOverviewService = _WorkPackagesOverviewService_;
-    $q = _$q_;
-=======
   beforeEach(inject(function($rootScope,
           $controller,
           $timeout,
           _HookService_,
-          _ConfigurationService_,
+          _WorkPackagesOverviewService_,
           _$q_,
           _I18n_) {
     var workPackageId = 99;
 
+    HookService = _HookService_;
+    WorkPackagesOverviewService = _WorkPackagesOverviewService_;
+    $q = _$q_;
     I18n = _I18n_;
->>>>>>> 7dc2cc30
 
     buildController = function() {
       scope = $rootScope.$new();
@@ -528,7 +522,13 @@
 
         WorkPackagesOverviewService.addAttributesToGroup('other', [propertyName]);
 
+        sinon.stub(I18n, 't').returnsArg(0);
+
         buildController();
+      });
+
+      after(function() {
+        I18n.t.restore();
       });
 
       it('adds plug-in property to present properties', function() {
