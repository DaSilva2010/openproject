{
  "name": "openproject",
  "version": "3.0",
  "dependencies": {
    "jquery": "1.11.0",
    "jquery-ujs": "latest",
    "select2": "3.3.2",
    "jquery.atwho": "finnlabs/At.js#0025862f7600c8dddec98caab13a76b11cfaba18",
    "Caret.js": "ichord/Caret.js#72495fcb194a0beec14de25956a7c615ede630b2",
    "openproject-ui_components": "opf/openproject-ui_components#with-bower",
    "angular": "~1.2.14",
    "angular-animate": "~1.2.14",
    "angular-ui-select2": "latest",
    "angular-ui-select2-sortable": "latest",
    "angular-ui-date": "latest",
    "angular-ui-router": "~0.2.10",
    "angular-i18n": "~1.3.0",
    "angular-modal": "~0.3.0",
    "angular-sanitize": "~1.2.14",
    "angular-truncate": "sparkalow/angular-truncate",
    "angular-feature-flags": "mjt01/angular-feature-flags",
    "jquery-migrate": "~1.2.1",
    "momentjs": "~2.6.0",
    "moment-timezone": "~0.0.6",
<<<<<<< HEAD
    "angular-context-menu": "0.1.1",
    "angular-busy": "~4.0.4"
=======
    "angular-context-menu": "0.1.2"
>>>>>>> f21b659e
  },
  "devDependencies": {
    "mocha": "~1.14.0",
    "angular-mocks": "~1.2.14",
    "angular-scenario": "~1.2.14",
    "chai": "~1.9.0",
    "jquery-mockjax": "~1.5.3"
  },
  "resolutions": {
    "select2": "3.3.2",
    "angular": "1.2.16"
  }
}<|MERGE_RESOLUTION|>--- conflicted
+++ resolved
@@ -22,12 +22,8 @@
     "jquery-migrate": "~1.2.1",
     "momentjs": "~2.6.0",
     "moment-timezone": "~0.0.6",
-<<<<<<< HEAD
-    "angular-context-menu": "0.1.1",
+    "angular-context-menu": "0.1.2",
     "angular-busy": "~4.0.4"
-=======
-    "angular-context-menu": "0.1.2"
->>>>>>> f21b659e
   },
   "devDependencies": {
     "mocha": "~1.14.0",
