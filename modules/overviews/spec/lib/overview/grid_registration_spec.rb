require 'spec_helper'

describe Overviews::GridRegistration do
  let(:user) { build_stubbed(:user) }
  let(:project) { build_stubbed(:project) }
  let(:grid) { build_stubbed(:overview, project:) }

  describe 'writable?' do
<<<<<<< HEAD
    let(:allowed) { true }
=======
    let(:permissions) { %i[manage_overview view_project] }
>>>>>>> 284ad52a

    before do
      allow(user)
        .to receive(:allowed_to?) do |queried_permission, queried_project|
        project == queried_project && permissions.include?(queried_permission)
      end
    end

    context 'if the user has the :manage_overview permission' do
      it 'is truthy' do
        expect(described_class)
          .to be_writable(grid, user)
      end
    end

    context 'if the user lacks the :manage_overview permission and it is a persisted page' do
      let(:permissions) { %i[view_project] }

      it 'is falsey' do
        expect(described_class)
          .not_to be_writable(grid, user)
      end
    end

    context 'if the user lacks the :manage_overview permission and it is a new record' do
<<<<<<< HEAD
      let(:allowed) { false }
      let(:grid) { Grids::Overview.new **attributes_for(:overview).merge(project:) }
=======
      let(:permissions) { %i[view_project] }
      let(:grid) { Grids::Overview.new **attributes_for(:overview).merge(project: project) }
>>>>>>> 284ad52a

      it 'is truthy' do
        expect(described_class)
          .to be_writable(grid, user)
      end
    end
  end
end<|MERGE_RESOLUTION|>--- conflicted
+++ resolved
@@ -6,11 +6,7 @@
   let(:grid) { build_stubbed(:overview, project:) }
 
   describe 'writable?' do
-<<<<<<< HEAD
-    let(:allowed) { true }
-=======
     let(:permissions) { %i[manage_overview view_project] }
->>>>>>> 284ad52a
 
     before do
       allow(user)
@@ -36,13 +32,8 @@
     end
 
     context 'if the user lacks the :manage_overview permission and it is a new record' do
-<<<<<<< HEAD
-      let(:allowed) { false }
+      let(:permissions) { %i[view_project] }
       let(:grid) { Grids::Overview.new **attributes_for(:overview).merge(project:) }
-=======
-      let(:permissions) { %i[view_project] }
-      let(:grid) { Grids::Overview.new **attributes_for(:overview).merge(project: project) }
->>>>>>> 284ad52a
 
       it 'is truthy' do
         expect(described_class)
