--- conflicted
+++ resolved
@@ -47,18 +47,10 @@
   context "logged in on model page" do
     let(:model_page) { ::Pages::IfcModels::ShowDefault.new(project) }
 
-<<<<<<< HEAD
-  before do
-    login_as(user)
-    model_page.visit!
-  end
-=======
     before do
       login_as(user)
       model_page.visit!
-      model_page.finished_loading
     end
->>>>>>> a7501e56
 
     it 'shows "Cards" view by default' do
       model_page.expect_view_toggle_at 'Cards'
@@ -68,19 +60,15 @@
       model_page.model_viewer_visible false
     end
 
-<<<<<<< HEAD
-  it 'shows a toolbar' do
-    model_page.page_shows_a_toolbar true
-  end
+    it 'shows a toolbar' do
+      model_page.page_shows_a_toolbar true
+    end
 
-  it 'shows no viewer' do
-    model_page.model_viewer_visible false
-  end
+    it 'shows no viewer' do
+      model_page.model_viewer_visible false
+    end
 
-  it 'menu has no viewer options' do
-    model_page.has_no_menu_item_with_text? 'Viewer'
-=======
-    it 'has no viewer options' do
+    it 'menu has no viewer options' do
       model_page.has_no_menu_item_with_text? 'Viewer'
     end
 
@@ -101,7 +89,6 @@
 
       expect(page).to have_text(I18n.t('js.revit.revit_addin_settings'))
     end
->>>>>>> a7501e56
   end
 
   it 'can switch to the Table view mode' do
