#-- copyright
# OpenProject is an open source project management software.
# Copyright (C) 2012-2020 the OpenProject GmbH
#
# This program is free software; you can redistribute it and/or
# modify it under the terms of the GNU General Public License version 3.
#
# OpenProject is a fork of ChiliProject, which is a fork of Redmine. The copyright follows:
# Copyright (C) 2006-2017 Jean-Philippe Lang
# Copyright (C) 2010-2013 the ChiliProject Team
#
# This program is free software; you can redistribute it and/or
# modify it under the terms of the GNU General Public License
# as published by the Free Software Foundation; either version 2
# of the License, or (at your option) any later version.
#
# This program is distributed in the hope that it will be useful,
# but WITHOUT ANY WARRANTY; without even the implied warranty of
# MERCHANTABILITY or FITNESS FOR A PARTICULAR PURPOSE.  See the
# GNU General Public License for more details.
#
# You should have received a copy of the GNU General Public License
# along with this program; if not, write to the Free Software
# Foundation, Inc., 51 Franklin Street, Fifth Floor, Boston, MA  02110-1301, USA.
#
# See docs/COPYRIGHT.rdoc for more details.
#++

require 'support/pages/page'
require_relative '../bcf/create_split'

module Pages
  module IfcModels
    class ShowDefault < ::Pages::WorkPackageCards
      include ::Pages::WorkPackages::Concerns::WorkPackageByButtonCreator

      attr_accessor :project

      def initialize(project)
        self.project = project
      end

      def path
        defaults_bcf_project_ifc_models_path(project)
      end

      def finished_loading
        expect(page).to have_no_selector('.xeokit-busy-modal', visible: true)
      end

      def model_viewer_visible(visible)
        selector = '.ifc-model-viewer--model-canvas'
        expect(page).to (visible ? have_selector(selector) : have_no_selector(selector))
      end

      def model_viewer_shows_a_toolbar(visible)
        selector = '.xeokit-btn'

        if visible
          within ('.ifc-model-viewer--toolbar-container') do
            expect(page).to have_selector(selector, count: 8)
          end
        else
          expect(page).to have_no_selector(selector)
          expect(page).to have_no_selector('.ifc-model-viewer--toolbar-container')
        end
      end

      def sidebar_shows_viewer_menu(visible)
        selector = '.xeokit-tab'
        tabs = ['Models', 'Objects', 'Classes', 'Storeys']

        tabs.each do |tab|
          element_visible? visible, selector, tab
        end
      end

      def page_shows_a_toolbar(visible)
        toolbar_items.each do |button|
          element_visible? visible, '.toolbar-item', button
        end
      end

      def page_shows_a_filter_button(visible)
        element_visible? visible, '.toolbar-item', 'Filter'
      end

      def switch_view(value)
        page.find('#bim-view-toggle-button').click
        page.find('.menu-item', text: value).click
      end

      def expect_view_toggle_at(value)
        expect(page).to have_selector('#bim-view-toggle-button', text: value)
      end

      private

      def toolbar_items
        ['Manage models']
      end

<<<<<<< HEAD
      def create_page_class_instance(type)
        create_page_class.new(project, type_id: type.id)
      end

      def create_page_class
        Pages::BCF::CreateSplit
=======
      def element_visible?(visible, selector, name)
        expect(page).to (visible ? have_selector(selector, text: name) : have_no_selector(selector, text: name))
>>>>>>> 5c3e8014
      end
    end
  end
end<|MERGE_RESOLUTION|>--- conflicted
+++ resolved
@@ -100,17 +100,16 @@
         ['Manage models']
       end
 
-<<<<<<< HEAD
       def create_page_class_instance(type)
         create_page_class.new(project, type_id: type.id)
       end
 
       def create_page_class
         Pages::BCF::CreateSplit
-=======
+      end
+
       def element_visible?(visible, selector, name)
         expect(page).to (visible ? have_selector(selector, text: name) : have_no_selector(selector, text: name))
->>>>>>> 5c3e8014
       end
     end
   end
