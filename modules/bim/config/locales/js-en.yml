--- conflicted
+++ resolved
@@ -18,12 +18,8 @@
         manage: 'Manage models'
       views:
         viewer: 'Viewer'
-<<<<<<< HEAD
         split: 'Viewer and table'
         split_cards: 'Viewer and cards'
-=======
-        split: 'Viewer and cards'
     revit:
       revit_addin: "Revit Addin"
-      revit_addin_settings: "Revit Addin settings"
->>>>>>> a7501e56
+      revit_addin_settings: "Revit Addin settings"