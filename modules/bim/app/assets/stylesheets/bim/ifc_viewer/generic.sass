--- conflicted
+++ resolved
@@ -56,11 +56,8 @@
   width: 100%
   height: 100%
   padding-bottom: 10px
-<<<<<<< HEAD
   overflow: hidden
-=======
   min-width: 400px
->>>>>>> 21d0597d
 
 .ifc-model-viewer--model-canvas
   width: 100%
