--- conflicted
+++ resolved
@@ -1,10 +1,6 @@
 zh-CN:
-<<<<<<< HEAD
   label_avatar: "Avatar"
   label_avatar_plural: "Avatars"
-=======
-  label_avatar: "头像"
->>>>>>> 7fdfb06d
   label_current_avatar: "Current Avatar"
   label_choose_avatar: "Choose Avatar from file"
   message_avatar_uploaded: "Avatar changed successfully."
