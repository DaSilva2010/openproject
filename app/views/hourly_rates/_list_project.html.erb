--- conflicted
+++ resolved
@@ -36,21 +36,7 @@
 </div>
 <h3><%=h project.name %><%= (" - " + number_to_currency(current_rate.rate)) if current_rate %></h3>
 <% if rates.empty? %>
-<<<<<<< HEAD
   <%= no_results_box %>
-=======
-  <div class="generic-table--container">
-        <div class="generic-table--no-results-container">
-          <h2 class="generic-table--no-results-title">
-            <i class="icon-info1"></i>
-            <%= t(:label_nothing_display) %>
-          </h2>
-          <div class="generic-table--no-results-description">
-            <p class="nodata"><%= t(:label_no_data) %></p>
-          </div>
-        </div>
-      </div>
->>>>>>> cc52d751
 <% else %>
   <div class="generic-table--container">
     <div class="generic-table--results-container">
