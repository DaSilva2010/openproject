<%#-- copyright
OpenProject is a project management system.
Copyright (C) 2012-2015 the OpenProject Foundation (OPF)

This program is free software; you can redistribute it and/or
modify it under the terms of the GNU General Public License version 3.

OpenProject is a fork of ChiliProject, which is a fork of Redmine. The copyright follows:
Copyright (C) 2006-2013 Jean-Philippe Lang
Copyright (C) 2010-2013 the ChiliProject Team

This program is free software; you can redistribute it and/or
modify it under the terms of the GNU General Public License
as published by the Free Software Foundation; either version 2
of the License, or (at your option) any later version.

This program is distributed in the hope that it will be useful,
but WITHOUT ANY WARRANTY; without even the implied warranty of
MERCHANTABILITY or FITNESS FOR A PARTICULAR PURPOSE.  See the
GNU General Public License for more details.

You should have received a copy of the GNU General Public License
along with this program; if not, write to the Free Software
Foundation, Inc., 51 Franklin Street, Fifth Floor, Boston, MA  02110-1301, USA.

See doc/COPYRIGHT.rdoc for more details.

++#%>

<h2>
  <% if @page.parent %>
    <% breadcrumb_for_page(@page.parent, l("create_new_page")) %>
    <%= l("create_child_page_for", :title => @page.parent.pretty_title) %>
  <% else %>
    <% breadcrumb_paths(l("create_new_page")) %>
    <%= l("create_new_page") %>
  <% end %>
</h2>

<%= labelled_tabular_form_for @content, :as => :content, :url => wiki_create_path(:project_id => @project), :html => {:method => :post, :multipart => true, :id => 'wiki_form'} do |f| %>

  <%= error_messages_for 'page' %>

    <div class="form--field -required">
      <%= f.fields_for :page, @page do |page_fields| %>
        <%= page_fields.hidden_field :parent_id %>
        <%= page_fields.text_field :title, :size => 120 %>
      <% end %>
    </div>
    <div class="form--field -required">
      <%= f.text_area :text, :cols => 100, :rows => 25, :class => 'wiki-edit', :accesskey => accesskey(:edit),
                      :'data-wp_autocomplete_url' => work_packages_auto_complete_path(:project_id => @project, :format => :json),
                      :'ng-non-bindable' => '' %>
    </div>

    <div class="form--field -required">
      <%= f.text_field :comments, :size => 120 %>
    </div>

    <div class="form--field">
      <label><%= l(:label_attachment_plural) %></label>
      <%= render :partial => 'attachments/form', :f => f %>
    </div>

<<<<<<< HEAD
  <hr>
  <%= f.submit l(:button_save), class: 'button -highlight' %>
  <%= preview_link preview_wiki_path(@project), 'wiki_form', class: 'button' %>
=======
  <p>
    <%= submit_tag l(:button_save), class: 'button -highlight' %>
    <%= preview_link preview_wiki_path(@project), 'wiki_form-preview', class: 'button' %>
  </p>
>>>>>>> 3658da94

  <%= wikitoolbar_for 'content_text' %>
<% end %>

<div id="preview" class="wiki"></div>

<% content_for :header_tags do %>
  <%= robot_exclusion_tag %>
<% end %>

<% html_title @page.pretty_title %><|MERGE_RESOLUTION|>--- conflicted
+++ resolved
@@ -62,16 +62,9 @@
       <%= render :partial => 'attachments/form', :f => f %>
     </div>
 
-<<<<<<< HEAD
   <hr>
   <%= f.submit l(:button_save), class: 'button -highlight' %>
-  <%= preview_link preview_wiki_path(@project), 'wiki_form', class: 'button' %>
-=======
-  <p>
-    <%= submit_tag l(:button_save), class: 'button -highlight' %>
-    <%= preview_link preview_wiki_path(@project), 'wiki_form-preview', class: 'button' %>
-  </p>
->>>>>>> 3658da94
+  <%= preview_link preview_wiki_path(@project), 'wiki_form-preview', class: 'button' %>
 
   <%= wikitoolbar_for 'content_text' %>
 <% end %>
