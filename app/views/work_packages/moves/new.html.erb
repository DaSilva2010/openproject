<%#-- copyright
OpenProject is a project management system.
Copyright (C) 2012-2018 the OpenProject Foundation (OPF)

This program is free software; you can redistribute it and/or
modify it under the terms of the GNU General Public License version 3.

OpenProject is a fork of ChiliProject, which is a fork of Redmine. The copyright follows:
Copyright (C) 2006-2017 Jean-Philippe Lang
Copyright (C) 2010-2013 the ChiliProject Team

This program is free software; you can redistribute it and/or
modify it under the terms of the GNU General Public License
as published by the Free Software Foundation; either version 2
of the License, or (at your option) any later version.

This program is distributed in the hope that it will be useful,
but WITHOUT ANY WARRANTY; without even the implied warranty of
MERCHANTABILITY or FITNESS FOR A PARTICULAR PURPOSE.  See the
GNU General Public License for more details.

You should have received a copy of the GNU General Public License
along with this program; if not, write to the Free Software
Foundation, Inc., 51 Franklin Street, Fifth Floor, Boston, MA  02110-1301, USA.

See docs/COPYRIGHT.rdoc for more details.

++#%>

<% html_title @copy ? l(:button_copy) : l(:button_move), l('activerecord.models.work_package') %>

<h2><%= @copy ? l(:button_copy) : l(:button_move) %></h2>
<ul>
  <% @work_packages.each do |work_package| -%>
    <li>
      <%= link_to_work_package work_package %>
      <% descendant_count = work_package.descendants.size %>
      <% if descendant_count > 0 %>
        <span class="contextual-info -small">(+ <%= t('work_packages.x_descendants', count: descendant_count) %>)</span>
      <% end %>
    </li>
  <% end -%>
</ul>

<%= styled_form_tag({action: 'create'},
                    id: 'move_form',
<<<<<<< HEAD
                    data: { 'refresh-url': url_for(action: 'new'), 'input-selector': '#new_project_id' },
                    class: '-wide-labels augment--refresh-on-form-changes') do %>
  <%= @work_packages.collect {|i| hidden_field_tag('ids[]', i.id)}.join.html_safe %>
=======
                    class: '-wide-labels') do %>
  <% @work_packages.each do |wp| %>
    <%= hidden_field_tag 'ids[]', wp.id %>
  <% end %>
>>>>>>> 47412a3a
  <%= back_url_hidden_field_tag %>
    <section class="form--section">
      <fieldset class="form--fieldset">
        <legend class="form--fieldset-legend"><%= l(:label_change_properties) %></legend>
        <div class="grid-block">
          <div class="grid-content medium-6">
              <div class="form--field">
                <label class="form--label" for="new_project_id"><%= WorkPackage.human_attribute_name(:project) %>:</label>
                  <div class="form--field-container">
                    <%= styled_select_tag "new_project_id",
                                          project_tree_options_for_select(@allowed_projects, selected: @target_project),
                                          class: 'remote-field--input' %>
                  </div>
              </div>
            <div class="form--field">
              <label class="form--label" for="new_type_id"><%= WorkPackage.human_attribute_name(:type) %>:</label>
              <div class="form--field-container">
                <%= styled_select_tag("new_type_id",
                       content_tag('option', l(:label_no_change_option), value: '') +
                       options_from_collection_for_select(@types, "id", "name")) %>
              </div>
            </div>
            <div class="form--field">
              <label class="form--label" for='status_id'><%= WorkPackage.human_attribute_name(:status) %></label>
              <div class="form--field-container">
                <%= styled_select_tag('status_id',
                       content_tag('option', l(:label_no_change_option), value: '') +
                       options_from_collection_for_select(@available_statuses, :id, :name)) %>
              </div>
            </div>
            <div class="form--field">
              <label class="form--label" for='priority_id'><%= WorkPackage.human_attribute_name(:priority) %></label>
              <div class="form--field-container">
                <%= styled_select_tag('priority_id',
                       content_tag('option', l(:label_no_change_option), value: '') +
                       options_from_collection_for_select(IssuePriority.active, :id, :name)) %>
              </div>
            </div>
            <div class="form--field">
              <label class="form--label" for='assigned_to_id'><%= WorkPackage.human_attribute_name(:assigned_to) %></label>
              <div class="form--field-container">
                <%= styled_select_tag('assigned_to_id',
                       content_tag('option', l(:label_no_change_option), value: '') +
                       content_tag('option', l(:label_nobody), value: 'none') +
                       options_from_collection_for_select(@target_project.possible_assignees, :id, :name)) %>
              </div>
            </div>
            <div class="form--field">
              <label class="form--label" for='responsible_id'><%= WorkPackage.human_attribute_name(:responsible) %></label>
              <div class="form--field-container">
                <%= styled_select_tag('responsible_id',
                       content_tag('option', l(:label_no_change_option), value: '') +
                       content_tag('option', l(:label_nobody), value: 'none') +
                       options_from_collection_for_select(@target_project.possible_responsibles, :id, :name)) %>
              </div>
            </div>
          </div>
          <div class="grid-content medium-6">
            <div class="form--field">
              <label class="form--label" for='start_date'><%= WorkPackage.human_attribute_name(:start_date) %></label>
              <div class="form--field-container">
                <%= styled_text_field_tag 'start_date', '', size: 10, class: '-augmented-datepicker' %>
              </div>
            </div>
            <div class="form--field">
              <label class="form--label" for='due_date'><%= WorkPackage.human_attribute_name(:due_date) %></label>
              <div class="form--field-container">
                <%= styled_text_field_tag 'due_date', '', size: 10, class: '-augmented-datepicker' %>
              </div>
            </div>
          </div>
        </div>
      </fieldset>
      <fieldset class="form--fieldset">
        <legend class="form--fieldset-legend"><%= Journal.human_attribute_name(:notes) %></legend>
        <%= label_tag 'notes', Journal.human_attribute_name(:notes), class: 'hidden-for-sighted' %>
        <%= styled_text_area_tag 'notes', @notes, cols: 60, rows: 10, class: 'wiki-edit', with_text_formatting: true %>
      </fieldset>
      <%= call_hook(:view_work_packages_move_bottom, work_packages: @work_packages, target_project: @target_project, copy: !!@copy) %>
    </section>
  <% if @copy %>
    <%= hidden_field_tag("copy") %>
    <%= styled_submit_tag l(:button_copy), class: '-highlight' %>
    <%= styled_submit_tag l(:button_copy_and_follow), name: 'follow', class: '-highlight' %>
  <% else %>
    <%= styled_submit_tag l(:button_move), class: '-highlight' %>
    <%= styled_submit_tag l(:button_move_and_follow), name: 'follow', class: '-highlight' %>
  <% end %>
<% end %>
<% content_for :header_tags do %>
  <%= robot_exclusion_tag %>
<% end %><|MERGE_RESOLUTION|>--- conflicted
+++ resolved
@@ -44,16 +44,11 @@
 
 <%= styled_form_tag({action: 'create'},
                     id: 'move_form',
-<<<<<<< HEAD
                     data: { 'refresh-url': url_for(action: 'new'), 'input-selector': '#new_project_id' },
                     class: '-wide-labels augment--refresh-on-form-changes') do %>
-  <%= @work_packages.collect {|i| hidden_field_tag('ids[]', i.id)}.join.html_safe %>
-=======
-                    class: '-wide-labels') do %>
   <% @work_packages.each do |wp| %>
     <%= hidden_field_tag 'ids[]', wp.id %>
   <% end %>
->>>>>>> 47412a3a
   <%= back_url_hidden_field_tag %>
     <section class="form--section">
       <fieldset class="form--fieldset">
