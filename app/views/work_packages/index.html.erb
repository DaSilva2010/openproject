--- conflicted
+++ resolved
@@ -52,18 +52,6 @@
 
 
 <div id="work-packages-index" ng-controller="WorkPackagesController">
-<<<<<<< HEAD
-  <div class="title-bar">
-    <div class="title-bar-extras">
-
-      <%= error_messages_for 'query' %>
-
-      <% if visible_queries.any? %>
-        <div id='work-packages-query-selection'>
-          <%= label_tag 'query-select', l('apply_filter', :scope => 'queries') %>
-=======
->>>>>>> b5da2291
-
 
   <div class="toolbar-container">
     <toolbar>
