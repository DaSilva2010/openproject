--- conflicted
+++ resolved
@@ -91,15 +91,12 @@
       </ul>
     </div>
     </div>
+
     <div id="breadcrumb">
-<<<<<<< HEAD
-      <span class = 'hidden-for-sighted'><%=l(:description_current_position)%></span>
-      <%= page_header_title %>
-=======
       <h1>
+        <span class = 'hidden-for-sighted'><%=l(:description_current_position)%></span>
         <%= page_header_title %>
       </h1>
->>>>>>> 7d97b40c
     </div>
   </div>
 
