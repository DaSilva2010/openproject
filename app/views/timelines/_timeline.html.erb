--- conflicted
+++ resolved
@@ -62,11 +62,8 @@
 
 <%= include_calendar_headers_tags %>
 
-<<<<<<< HEAD
-=======
-<%= javascript_include_tag 'timelines.js', :plugin => 'chiliproject_timelines' %>
->>>>>>> 5349dcf0
 <%= javascript_include_tag 'timelines_modal.js', :plugin => 'chiliproject_timelines' %>
+
 <% @timeline_header_included = true %>
   <% end %>
 <% end %>
