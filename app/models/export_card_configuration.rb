#-- copyright
# OpenProject PDF Export Plugin
#
# Copyright (C)2014 the OpenProject Foundation (OPF)
#
# This program is free software; you can redistribute it and/or modify it under
# the terms of the GNU General Public License version 3.
#
# This program is free software; you can redistribute it and/or
# modify it under the terms of the GNU General Public License
# as published by the Free Software Foundation; either version 2
# of the License, or (at your option) any later version.
#
# This program is distributed in the hope that it will be useful,
# but WITHOUT ANY WARRANTY; without even the implied warranty of
# MERCHANTABILITY or FITNESS FOR A PARTICULAR PURPOSE.  See the
# GNU General Public License for more details.
#
# You should have received a copy of the GNU General Public License
# along with this program; if not, write to the Free Software
# Foundation, Inc., 51 Franklin Street, Fifth Floor, Boston, MA  02110-1301, USA.
#
# See doc/COPYRIGHT.md for more details.
#++


class ExportCardConfiguration < ActiveRecord::Base

  class RowsYamlValidator < ActiveModel::Validator
    REQUIRED_GROUP_KEYS = ["rows"]
    VALID_GROUP_KEYS = ["rows", "has_border"]
    REQUIRED_ROW_KEYS = ["columns"]
    VALID_ROW_KEYS = ["columns", "height", "priority"]
    # TODO: Security Consideration
    # Should we define which model properties are visible and if so how?
    # VALID_MODEL_PROPERTIES = [""]
    REQUIRED_COLUMN_KEYS = []
    VALID_COLUMN_KEYS = ["has_label", "min_font_size", "max_font_size",
      "font_size", "font_style", "text_align", "minimum_lines", "render_if_empty",
      "width", "indented"]

    def assert_required_keys(hash, valid_keys, required_keys)
      if !hash.is_a?(Hash)
        raise ArgumentError, I18n.t('validation_error_yaml_is_badly_formed')
      end

      begin
        hash.assert_valid_keys valid_keys
      rescue ArgumentError => e
        # Small hack alert: Catch a raise error again but with localised text
        raise ArgumentError, "#{I18n.t('validation_error_uknown_key')} '#{e.message.split(": ")[1]}'"
      end

      pending_keys = required_keys - hash.keys
      raise(ArgumentError, "#{I18n.t('validation_error_required_keys_not_present')} #{pending_keys.join(", ")}") unless pending_keys.empty?
    end

    def validate(record)
      begin
        if record.rows.nil? || !(YAML::load(record.rows)).is_a?(Hash)
          record.errors[:rows] << I18n.t('validation_error_yaml_is_badly_formed')
          return false
        end
      rescue Psych::SyntaxError => e
        record.errors[:rows] << I18n.t('validation_error_yaml_is_badly_formed')
          return false
      end

      begin
        groups = YAML::load(record.rows)
        groups.each do |gk, gv|
          assert_required_keys(gv, VALID_GROUP_KEYS, REQUIRED_GROUP_KEYS)
          if gv.has_key?("rows") && gv["rows"].is_a?(Hash)
            gv["rows"].each do |rk, rv|
              assert_required_keys(rv, VALID_ROW_KEYS, REQUIRED_ROW_KEYS)
              if rv.has_key?("columns") && rv["columns"].is_a?(Hash)
                rv["columns"].each do |ck, cv|
                  assert_required_keys(cv, VALID_COLUMN_KEYS, REQUIRED_COLUMN_KEYS)
                end
              end
            end
          end
        end
      rescue ArgumentError => e
        record.errors[:rows] << "#{I18n.t('yaml_error')} #{e.message}"
      end
    end
  end

  include OpenProject::PdfExport::Exceptions

  validates :name, presence: true
  validates :rows, rows_yaml: true
<<<<<<< HEAD
  validates :per_page, numericality: { only_integer: true }
  validates :page_size, inclusion: { in: %w(A4) }, allow_nil: false
  validates :orientation, inclusion: { in: %w(landscape portrait) }, allow_nil: true
=======
  validates :per_page, numericality: { only_integer: true, greater_than_or_equal_to: 1 }
  validates :page_size, inclusion: { in: %w(A4),
    message: "%{value} is not a valid page size" }, allow_nil: false
  validates :orientation, inclusion: { in: %w(landscape portrait),
    message: "%{value} is not a valid page size" }, allow_nil: true
>>>>>>> ff00ebfc

  scope :active, -> { where(active: true) }

  def activate
    self.update_attributes!({active: true})
  end

  def deactivate
    if !self.is_default?
      self.update_attributes!({active: false})
    else
      false
    end
  end

  def landscape?
    !portrait?
  end

  def portrait?
    orientation == "portrait"
  end

  def rows_hash
    config = YAML::load(rows)
    raise BadlyFormedExportCardConfigurationError.new("Badly formed YAML") if !config.is_a?(Hash)
    config
  end

  def is_default?
    self.name.downcase == "default"
  end

  def can_delete?
    !self.is_default?
  end

  def can_activate?
    !self.active
  end

  def can_deactivate?
    self.active && !is_default?
  end
end<|MERGE_RESOLUTION|>--- conflicted
+++ resolved
@@ -91,17 +91,9 @@
 
   validates :name, presence: true
   validates :rows, rows_yaml: true
-<<<<<<< HEAD
-  validates :per_page, numericality: { only_integer: true }
+  validates :per_page, numericality: { only_integer: true, greater_than_or_equal_to: 1 }
   validates :page_size, inclusion: { in: %w(A4) }, allow_nil: false
   validates :orientation, inclusion: { in: %w(landscape portrait) }, allow_nil: true
-=======
-  validates :per_page, numericality: { only_integer: true, greater_than_or_equal_to: 1 }
-  validates :page_size, inclusion: { in: %w(A4),
-    message: "%{value} is not a valid page size" }, allow_nil: false
-  validates :orientation, inclusion: { in: %w(landscape portrait),
-    message: "%{value} is not a valid page size" }, allow_nil: true
->>>>>>> ff00ebfc
 
   scope :active, -> { where(active: true) }
 
@@ -127,7 +119,7 @@
 
   def rows_hash
     config = YAML::load(rows)
-    raise BadlyFormedExportCardConfigurationError.new("Badly formed YAML") if !config.is_a?(Hash)
+    raise BadlyFormedExportCardConfigurationError.new(I18n.t('validation_error_yaml_is_badly_formed')) if !config.is_a?(Hash)
     config
   end
 
