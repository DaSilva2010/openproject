--- conflicted
+++ resolved
@@ -501,12 +501,7 @@
     end
     notified.uniq!
     # Remove users that can not view the issue
-<<<<<<< HEAD
-    notified.reject! do |user| !visible?(user) end
-    notified.map(&:mail)
-=======
     notified.select { |user| visible?(user) }
->>>>>>> dc164ceb
   end
 
   def done_ratio
@@ -669,80 +664,6 @@
     done_date <= Date.today
   end
 
-<<<<<<< HEAD
-  def move_to_project_without_transaction(new_project, new_type = nil, options = {})
-    options ||= {}
-    work_package = options[:copy] ? self.class.new.copy_from(self) : self
-
-    if new_project && work_package.project_id != new_project.id
-      delete_relations(work_package)
-      # work_package is moved to another project
-      # reassign to the category with same name if any
-      new_category = if work_package.category.nil?
-                       nil
-                     else
-                       new_project.categories.find_by(name: work_package.category.name)
-                     end
-      work_package.category = new_category
-      # Keep the fixed_version if it's still valid in the new_project
-      unless new_project.shared_versions.include?(work_package.fixed_version)
-        work_package.fixed_version = nil
-      end
-
-      work_package.project = new_project
-
-      enforce_cross_project_settings(work_package)
-    end
-    if new_type
-      work_package.type = new_type
-      work_package.reset_custom_values!
-    end
-    # Allow bulk setting of attributes on the work_package
-    if options[:attributes]
-      # before setting the attributes, we need to remove the move-related fields
-      work_package.attributes =
-        options[:attributes].except(:copy, :new_project_id, :new_type_id, :follow, :ids)
-          .reject { |_key, value| value.blank? }
-    end # FIXME this eliminates the case, where values shall be bulk-assigned to null,
-    # but this needs to work together with the permit
-    if options[:copy]
-      work_package.author = User.current
-      work_package.custom_field_values =
-        custom_field_values.inject({}) do |h, v|
-          h[v.custom_field_id] = v.value
-          h
-        end
-      work_package.status = if options[:attributes] && options[:attributes][:status_id].present?
-                              Status.find_by(id: options[:attributes][:status_id])
-                            else
-                              status
-                            end
-    else
-      work_package.add_journal User.current, options[:journal_note] if options[:journal_note]
-    end
-
-    if work_package.save
-      if options[:copy]
-        create_and_save_journal_note work_package, options[:journal_note]
-      else
-        # Manually update project_id on related time entries
-        TimeEntry.where(work_package_id: id).update_all("project_id = #{new_project.id}")
-
-        work_package.children.each do |child|
-          unless child.move_to_project_without_transaction(new_project)
-            # Move failed and transaction was rollback'd
-            return false
-          end
-        end
-      end
-    else
-      return false
-    end
-    work_package
-  end
-
-=======
->>>>>>> dc164ceb
   # check if user is allowed to edit WorkPackage Journals.
   # see Redmine::Acts::Journalized::Permissions#journal_editable_by
   def editable_by?(user)
@@ -847,29 +768,10 @@
     reload(select: [:lock_version, :created_at, :updated_at])
   end
 
-<<<<<<< HEAD
-  # Returns an array of projects that current user can move issues to
-  def self.allowed_target_projects_on_move
-    projects = []
-    if User.current.admin?
-      # admin is allowed to move issues to any active (visible) project
-      projects = Project.visible
-    elsif User.current.logged?
-      if Role.non_member.allowed_to?(:move_work_packages)
-        projects = Project.visible
-      else
-        User.current.memberships.each do |m|
-          projects << m.project if m.roles.detect { |r| r.allowed_to?(:move_work_packages) }
-        end
-      end
-    end
-    projects
-=======
   # Returns a scope for the projects
   # the user is allowed to move a work package to
   def self.allowed_target_projects_on_move(user)
     Project.where(Project.allowed_to_condition(user, :move_work_packages))
->>>>>>> dc164ceb
   end
 
   # Do not redefine alias chain on reload (see #4838)
