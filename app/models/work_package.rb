#-- encoding: UTF-8
#-- copyright
# OpenProject is a project management system.
#
# Copyright (C) 2012-2013 the OpenProject Team
#
# This program is free software; you can redistribute it and/or
# modify it under the terms of the GNU General Public License version 3.
#
# See doc/COPYRIGHT.rdoc for more details.
#++

# While loading the Issue class below, we lazy load the Project class. Which itself need Issue.
# So we create an 'emtpy' Issue class first, to make Project happy.

class WorkPackage < ActiveRecord::Base

  #TODO Remove alternate inheritance column name once single table
  # inheritance is no longer needed. The need for a different column name
  # comes from Trackers becoming Types.
  self.inheritance_column = :sti_type

  include NestedAttributesForApi

  belongs_to :project
  belongs_to :type
  belongs_to :status, :class_name => 'IssueStatus', :foreign_key => 'status_id'
  belongs_to :author, :class_name => 'User', :foreign_key => 'author_id'
  belongs_to :assigned_to, :class_name => 'User', :foreign_key => 'assigned_to_id'
  belongs_to :responsible, :class_name => "User", :foreign_key => "responsible_id"
  belongs_to :fixed_version, :class_name => 'Version', :foreign_key => 'fixed_version_id'
  belongs_to :priority, :class_name => 'IssuePriority', :foreign_key => 'priority_id'
  belongs_to :category, :class_name => 'IssueCategory', :foreign_key => 'category_id'

  belongs_to :planning_element_status, :class_name  => "PlanningElementStatus",
                                       :foreign_key => 'planning_element_status_id'

  has_many :time_entries, :dependent => :delete_all
  has_many :relations_from, :class_name => 'IssueRelation', :foreign_key => 'issue_from_id', :dependent => :delete_all
  has_many :relations_to, :class_name => 'IssueRelation', :foreign_key => 'issue_to_id', :dependent => :delete_all
  has_and_belongs_to_many :changesets,
                          :order => "#{Changeset.table_name}.committed_on ASC, #{Changeset.table_name}.id ASC"


  scope :recently_updated, :order => "#{WorkPackage.table_name}.updated_at DESC"
  scope :visible, lambda {|*args| { :include => :project,
                                    :conditions => WorkPackage.visible_condition(args.first ||
                                                                                 User.current) } }
  scope :without_deleted, :conditions => "#{WorkPackage.quoted_table_name}.deleted_at IS NULL"
  scope :deleted, :conditions => "#{WorkPackage.quoted_table_name}.deleted_at IS NOT NULL"

  after_initialize :set_default_values

  acts_as_watchable

  before_save :store_former_parent_id
  include OpenProject::NestedSet::WithRootIdScope
  after_save :reschedule_following_issues,
             :update_parent_attributes,
             :create_alternate_date

  after_move :remove_invalid_relations,
             :recalculate_attributes_for_former_parent

  after_destroy :update_parent_attributes

  acts_as_customizable

  acts_as_searchable :columns => ['subject', "#{table_name}.description", "#{Journal.table_name}.notes"],
                     :include => [:project, :journals],
                     # sort by id so that limited eager loading doesn't break with postgresql
                     :order_column => "#{table_name}.id"

  ##################### WARNING #####################
  # Do not change the order of acts_as_attachable   #
  # and acts_as_journalized!                        #
  #                                                 #
  # This order ensures that no journal entries are  #
  # written after a project is destroyed.           #
  #                                                 #
  # See test/unit/project_test.rb                   #
  # test_destroying_root_projects_should_clear_data #
  # for details.                                    #
  ###################################################
  acts_as_attachable :after_remove => :attachment_removed

  acts_as_journalized :event_title => Proc.new {|o| "#{ o.to_s }"},
                      :event_type => (Proc.new do |o|
                        t = 'work_package'
                        if o.changed_data.empty?
                          t << '-note' unless o.initial?
                        else
                          t << (IssueStatus.find_by_id(
                            o.new_value_for(:status_id)).try(:is_closed?) ? '-closed' : '-edit'
                          )
                        end
                        t
                      end),
                      :except => ["root_id"]

  register_on_journal_formatter(:id, 'parent_id')
  register_on_journal_formatter(:fraction, 'estimated_hours')
  register_on_journal_formatter(:decimal, 'done_ratio')
  register_on_journal_formatter(:diff, 'description')
  register_on_journal_formatter(:attachment, /attachments_?\d+/)
  register_on_journal_formatter(:custom_field, /custom_values\d+/)

  # Joined
  register_on_journal_formatter :named_association, :parent_id, :project_id,
                                                    :status_id, :type_id,
                                                    :assigned_to_id, :priority_id,
                                                    :category_id, :fixed_version_id,
                                                    :planning_element_status_id,
                                                    :author_id, :responsible_id
  register_on_journal_formatter :datetime,          :start_date, :due_date, :deleted_at

  # By planning element
  register_on_journal_formatter :plaintext,         :subject,
                                                    :planning_element_status_comment,
                                                    :responsible_id
  register_on_journal_formatter :scenario_date,     /^scenario_(\d+)_(start|due)_date$/

  # acts_as_journalized will create an initial journal on wp creation
  # and touch the journaled object:
  # journal.rb:47
  #
  # This will result in optimistic locking increasing the lock_version attribute to 1.
  # In order to avoid stale object errors we reload the attributes in question
  # after the wp is created.
  # As after_create is run before after_save, and journal creation is triggered by an
  # after_save hook, we rely on after_save and a specific version, here.
  after_save :reload_lock_and_timestamps, :if => Proc.new { |wp| wp.lock_version == 0 }

  # Returns a SQL conditions string used to find all work units visible by the specified user
  def self.visible_condition(user, options={})
    Project.allowed_to_condition(user, :view_work_packages, options)
  end

  WorkPackageJournal.class_eval do
    # Shortcut
    def new_status
      if details.keys.include? 'status_id'
        (newval = details['status_id'].last) ? IssueStatus.find_by_id(newval.to_i) : nil
      end
    end
  end

  def self.use_status_for_done_ratio?
    Setting.issue_done_ratio == 'issue_status'
  end

  def self.use_field_for_done_ratio?
    Setting.issue_done_ratio == 'issue_field'
  end

  # Returns true if usr or current user is allowed to view the work_package
  def visible?(usr=nil)
    (usr || User.current).allowed_to?(:view_work_packages, self.project)
  end

  def copy_from(arg, options = {})
    merged_options = { :exclude => ["id",
                                    "root_id",
                                    "parent_id",
                                    "lft",
                                    "rgt",
                                    "type", # type_id is in options, type is for STI.
                                    "created_at",
                                    "updated_at"] + (options[:exclude]|| []).map(&:to_s) }

    work_package = arg.is_a?(WorkPackage) ? arg : WorkPackage.visible.find(arg)

    # attributes don't come from form, so it's save to force assign
    self.force_attributes = work_package.attributes.dup.except(*merged_options[:exclude])
    self.parent_id = work_package.parent_id if work_package.parent_id
    self.custom_field_values = work_package.custom_field_values.inject({}) {|h,v| h[v.custom_field_id] = v.value; h}
    self.status = work_package.status
    self
  end

  # Returns true if the work_package is overdue
  def overdue?
    !due_date.nil? && (due_date < Date.today) && !status.is_closed?
  end

  # ACTS AS ATTACHABLE
  # Callback on attachment deletion
  def attachment_removed(obj)
    init_journal(User.current)
    create_journal
    last_journal.update_attribute(:changed_data, { "attachments_#{obj.id}" => [obj.filename, nil] })
  end

  # ACTS AS JOURNALIZED
  def activity_type
    "work_packages"
  end

  # RELATIONS
  def delete_relations(work_package)
    unless Setting.cross_project_issue_relations?
      work_package.relations_from.clear
      work_package.relations_to.clear
    end
  end

  def delete_invalid_relations(invalid_work_packages)
    invalid_work_package.each do |work_package|
      work_package.relations.each do |relation|
        relation.destroy unless relation.valid?
      end
    end
  end

  # Returns true if this work package is blocked by another work package that is still open
  def blocked?
    !relations_to.detect {|ir| ir.relation_type == 'blocks' && !ir.issue_from.closed?}.nil?
  end

  def relations
    IssueRelation.of_issue(self)
  end

  def relation(id)
    IssueRelation.of_issue(self).find(id)
  end

  def new_relation
    self.relations_from.build
  end

  def add_time_entry
    time_entries.build(:project => project,
                       :work_package => self)
  end

  def all_dependent_issues(except=[])
    except << self
    dependencies = []
    relations_from.each do |relation|
      if relation.issue_to && !except.include?(relation.issue_to)
        dependencies << relation.issue_to
        dependencies += relation.issue_to.all_dependent_issues(except)
      end
    end
    dependencies
  end

  # Returns an array of issues that duplicate this one
  def duplicates
    relations_to.select {|r| r.relation_type == IssueRelation::TYPE_DUPLICATES}.collect {|r| r.issue_from}
  end

  def soonest_start
    @soonest_start ||= (
        relations_to.collect{|relation| relation.successor_soonest_start} +
        ancestors.collect(&:soonest_start)
      ).compact.max
  end

  # Updates start/due dates of following issues
  def reschedule_following_issues
    if start_date_changed? || due_date_changed?
      relations_from.each do |relation|
        relation.set_issue_to_dates
      end
    end
  end

  def trash
    unless new_record? or self.deleted_at
      self.children.each{|child| child.trash}

      self.reload
      self.deleted_at = Time.now
      self.save!
    end
    freeze
  end

  def restore!
    unless parent && parent.deleted?
      self.deleted_at = nil
      self.save
    else
      raise "You cannot restore an element whose parent is deleted. Restore the parent first!"
    end
  end

  def deleted?
    !!read_attribute(:deleted_at)
  end

  # Users the work_package can be assigned to
  delegate :assignable_users, :to => :project

  # Versions that the work_package can be assigned to
  def assignable_versions
    @assignable_versions ||= (project.shared_versions.open + [Version.find_by_id(fixed_version_id_was)]).compact.uniq.sort
  end

  def kind
    return type
  end

  def to_s
    "#{(kind.nil?) ? '' : "#{kind.name} "}##{id}: #{subject}"
  end

  # Return true if the work_package is closed, otherwise false
  def closed?
    self.status.nil? || self.status.is_closed?
  end

  # Returns true if the work_package is overdue
  def overdue?
    !due_date.nil? && (due_date < Date.today) && !closed?
  end

  # TODO: move into Business Object and rename to update
  # update for now is a private method defined by AR
  def update_by!(user, attributes)
    raw_attachments = attributes.delete(:attachments)

    update_by(user, attributes)

    if save
      # as attach_files always saves an attachment right away
      # it is not possible to stage attaching and check for
      # valid. If this would be possible, we could check
      # for this along with update_attributes
      attachments = Attachment.attach_files(self, raw_attachments)
    end
  end

<<<<<<< HEAD
=======
  def update_by(user, attributes)
    init_journal(user, attributes.delete(:notes)) if attributes[:notes]

    add_time_entry_for(user, attributes.delete(:time_entry))
    attributes.delete(:attachments)

    self.attributes = attributes
  end

  def is_milestone?
    type && type.is_milestone?
  end

>>>>>>> e3fb94df
  # Returns an array of status that user is able to apply
  def new_statuses_allowed_to(user, include_default=false)
    return [] if status.nil?

    statuses = status.find_new_statuses_allowed_to(
      user.roles_for_project(project),
      type,
      author == user,
      assigned_to_id_changed? ? assigned_to_id_was == user.id : assigned_to_id == user.id
      )
    statuses << status unless statuses.empty?
    statuses << IssueStatus.default if include_default
    statuses = statuses.uniq.sort
    blocked? ? statuses.reject {|s| s.is_closed?} : statuses
  end

  def is_milestone?
    type && type.is_milestone?
  end

  def self.use_status_for_done_ratio?
    Setting.issue_done_ratio == 'issue_status'
  end

  # Returns the total number of hours spent on this issue and its descendants
  #
  # Example:
  #   spent_hours => 0.0
  #   spent_hours => 50.2
  def spent_hours
    @spent_hours ||= self_and_descendants.joins(:time_entries)
                                         .sum("#{TimeEntry.table_name}.hours").to_f || 0.0
  end

  # Moves/copies an work_package to a new project and type
  # Returns the moved/copied work_package on success, false on failure
  def move_to_project(*args)
    ret = WorkPackage.transaction do
      move_to_project_without_transaction(*args) || raise(ActiveRecord::Rollback)
    end || false
  end

  protected

  def recalculate_attributes_for(work_package_id)
    p = if work_package_id.is_a? WorkPackage
          work_package_id
        else
          WorkPackage.find_by_id(work_package_id)
        end

    return unless p

    p.inherit_priority_from_children

    p.inherit_dates_from_children

    p.inherit_done_ratio_from_leaves

    p.inherit_estimated_hours_from_leaves

    # ancestors will be recursively updated
    if p.changed?
      p.journal_notes = I18n.t('timelines.planning_element_updated_automatically_by_child_changes', :child => "*#{id}")

      # Ancestors will be updated by parent's after_save hook.
      p.save(:validate => false)
    end
  end

  def update_parent_attributes
    recalculate_attributes_for(parent_id) if parent_id.present?
  end

  def inherit_priority_from_children
    # priority = highest priority of children
    if priority_position = children.joins(:priority).maximum("#{IssuePriority.table_name}.position")
      self.priority = IssuePriority.find_by_position(priority_position)
    end
  end

  def inherit_dates_from_children
    active_children = children.without_deleted

    unless active_children.empty?
      self.start_date = [active_children.minimum(:start_date), active_children.minimum(:due_date)].compact.min
      self.due_date   = [active_children.maximum(:start_date), active_children.maximum(:due_date)].compact.max
    end
  end

  def inherit_done_ratio_from_leaves
    # done ratio = weighted average ratio of leaves
    unless WorkPackage.use_status_for_done_ratio? && status && status.default_done_ratio
      leaves_count = leaves.count
      if leaves_count > 0
        average = leaves.average(:estimated_hours).to_f
        if average == 0
          average = 1
        end
        done = leaves.joins(:status).sum("COALESCE(estimated_hours, #{average}) * (CASE WHEN is_closed = #{connection.quoted_true} THEN 100 ELSE COALESCE(done_ratio, 0) END)").to_f
        progress = done / (average * leaves_count)

        self.done_ratio = progress.round
      end
    end
  end

  def inherit_estimated_hours_from_leaves
    # estimate = sum of leaves estimates
    self.estimated_hours = leaves.sum(:estimated_hours).to_f
    self.estimated_hours = nil if estimated_hours == 0.0
  end

  def store_former_parent_id
    @former_parent_id = parent_id_changed? ? parent_id_was : false
    true # force callback to return true
  end

  def remove_invalid_relations
    # delete invalid relations of all descendants
    self_and_descendants.each do |issue|
      issue.relations.each do |relation|
        relation.destroy unless relation.valid?
      end
    end
  end

  def recalculate_attributes_for_former_parent
    recalculate_attributes_for(@former_parent_id) if @former_parent_id
  end

  def reload_lock_and_timestamps
    reload(:select => [:lock_version, :created_at, :updated_at])
  end

  # Returns an array of projects that current user can move issues to
  def self.allowed_target_projects_on_move
    projects = []
    if User.current.admin?
      # admin is allowed to move issues to any active (visible) project
      projects = Project.visible.all
    elsif User.current.logged?
      if Role.non_member.allowed_to?(:move_work_packages)
        projects = Project.visible.all
      else
        User.current.memberships.each {|m| projects << m.project if m.roles.detect {|r| r.allowed_to?(:move_work_packages)}}
      end
    end
    projects
  end

  def move_to_project_without_transaction(new_project, new_type = nil, options = {})
    options ||= {}
    work_package = options[:copy] ? self.class.new.copy_from(self) : self

    if new_project && work_package.project_id != new_project.id
      delete_relations(work_package)
      # work_package is moved to another project
      # reassign to the category with same name if any
      new_category = work_package.category.nil? ? nil : new_project.issue_categories.find_by_name(work_package.category.name)
      work_package.category = new_category
      # Keep the fixed_version if it's still valid in the new_project
      unless new_project.shared_versions.include?(work_package.fixed_version)
        work_package.fixed_version = nil
      end
      work_package.project = new_project

      if !Setting.cross_project_issue_relations? &&
         parent && parent.project_id != project_id
        self.parent_id = nil
      end
    end
    if new_type
      work_package.type = new_type
      work_package.reset_custom_values!
    end
    # Allow bulk setting of attributes on the work_package
    if options[:attributes]
      work_package.attributes = options[:attributes]
    end
    if options[:copy]
      work_package.author = User.current
      work_package.custom_field_values = self.custom_field_values.inject({}) {|h,v| h[v.custom_field_id] = v.value; h}
      work_package.status = if options[:attributes] && options[:attributes][:status_id]
                              IssueStatus.find_by_id(options[:attributes][:status_id])
                            else
                              self.status
                            end
    end
    if work_package.save
      unless options[:copy]
        # Manually update project_id on related time entries
        TimeEntry.update_all("project_id = #{new_project.id}", {:work_package_id => id})

        work_package.children.each do |child|
          unless child.move_to_project_without_transaction(new_project)
            # Move failed and transaction was rollback'd
            return false
          end
        end
      end
    else
      return false
    end
    work_package
  end

  private

  def set_default_values
    if new_record? # set default values for new records only
      self.status   ||= IssueStatus.default
      self.priority ||= IssuePriority.default
    end
  end

  private

  def add_time_entry_for(user, attributes)
    return if attributes.nil? || attributes.values.all?(&:blank?)

    attributes.reverse_merge!({ :user => user,
                                :spent_on => Date.today })

    time_entries.build(attributes)
  end

  def create_alternate_date
    # This is a hack.
    # It is required as long as alternate dates exist/are not moved up to work_packages.
    # Its purpose is to allow for setting the after_save filter in the correct order
    # before acts as journalized and the cleanup method reload_lock_and_timestamps.
    return true unless respond_to?(:alternate_dates)

    if start_date_changed? or due_date_changed?
      alternate_dates.create(:start_date => start_date, :due_date => due_date)
    end
  end
end<|MERGE_RESOLUTION|>--- conflicted
+++ resolved
@@ -333,8 +333,6 @@
     end
   end
 
-<<<<<<< HEAD
-=======
   def update_by(user, attributes)
     init_journal(user, attributes.delete(:notes)) if attributes[:notes]
 
@@ -348,7 +346,6 @@
     type && type.is_milestone?
   end
 
->>>>>>> e3fb94df
   # Returns an array of status that user is able to apply
   def new_statuses_allowed_to(user, include_default=false)
     return [] if status.nil?
@@ -363,10 +360,6 @@
     statuses << IssueStatus.default if include_default
     statuses = statuses.uniq.sort
     blocked? ? statuses.reject {|s| s.is_closed?} : statuses
-  end
-
-  def is_milestone?
-    type && type.is_milestone?
   end
 
   def self.use_status_for_done_ratio?
