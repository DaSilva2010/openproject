--- conflicted
+++ resolved
@@ -219,11 +219,7 @@
     # that are reporting into the project that this timeline is
     # referencing.
 
-<<<<<<< HEAD
-    ::Type.find(:all, :order => :name)
-=======
-    Type.find(:all, order: :name)
->>>>>>> 43d388f0
+    ::Type.find(:all, order: :name)
   end
 
   def available_planning_element_status
