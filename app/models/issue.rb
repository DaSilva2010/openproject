#-- encoding: UTF-8
#-- copyright
# ChiliProject is a project management system.
#
# Copyright (C) 2010-2011 the ChiliProject Team
#
# This program is free software; you can redistribute it and/or
# modify it under the terms of the GNU General Public License
# as published by the Free Software Foundation; either version 2
# of the License, or (at your option) any later version.
#
# See doc/COPYRIGHT.rdoc for more details.
#++

class Issue < ActiveRecord::Base
  include Redmine::SafeAttributes

  belongs_to :project
  belongs_to :tracker
  belongs_to :status, :class_name => 'IssueStatus', :foreign_key => 'status_id'
  belongs_to :author, :class_name => 'User', :foreign_key => 'author_id'
  belongs_to :assigned_to, :class_name => 'User', :foreign_key => 'assigned_to_id'
  belongs_to :fixed_version, :class_name => 'Version', :foreign_key => 'fixed_version_id'
  belongs_to :priority, :class_name => 'IssuePriority', :foreign_key => 'priority_id'
  belongs_to :category, :class_name => 'IssueCategory', :foreign_key => 'category_id'

  has_many :time_entries, :dependent => :delete_all
  has_and_belongs_to_many :changesets, :order => "#{Changeset.table_name}.committed_on ASC, #{Changeset.table_name}.id ASC"

  has_many :relations_from, :class_name => 'IssueRelation', :foreign_key => 'issue_from_id', :dependent => :delete_all
  has_many :relations_to, :class_name => 'IssueRelation', :foreign_key => 'issue_to_id', :dependent => :delete_all

  acts_as_nested_set :scope => 'root_id', :dependent => :destroy
  acts_as_attachable :after_remove => :attachment_removed
  acts_as_customizable
  acts_as_watchable

  acts_as_journalized :event_title => Proc.new {|o| "#{o.tracker.name} ##{o.journaled_id} (#{o.status}): #{o.subject}"},
                      :event_type => Proc.new {|o|
                                                t = 'issue'
                                                if o.changes.empty?
                                                  t << '-note' unless o.initial?
                                                else
                                                  t << (IssueStatus.find_by_id(o.new_value_for(:status_id)).try(:is_closed?) ? '-closed' : '-edit')
                                                end
                                                t },
                      :except => ["root_id"]

  register_on_journal_formatter(:id, 'parent_id')
  register_on_journal_formatter(:named_association, 'project_id', 'status_id', 'tracker_id', 'assigned_to_id',
      'priority_id', 'category_id', 'fixed_version_id')
  register_on_journal_formatter(:fraction, 'estimated_hours')
  register_on_journal_formatter(:decimal, 'done_ratio')
  register_on_journal_formatter(:datetime, 'due_date', 'start_date')
  register_on_journal_formatter(:plaintext, 'subject', 'description')

  acts_as_searchable :columns => ['subject', "#{table_name}.description", "#{Journal.table_name}.notes"],
                     :include => [:project, :journals],
                     # sort by id so that limited eager loading doesn't break with postgresql
                     :order_column => "#{table_name}.id"

  DONE_RATIO_OPTIONS = %w(issue_field issue_status)

  attr_protected :project_id, :author_id

  validates_presence_of :subject, :priority, :project, :tracker, :author, :status

  validates_length_of :subject, :maximum => 255
  validates_inclusion_of :done_ratio, :in => 0..100
  validates_numericality_of :estimated_hours, :allow_nil => true

  named_scope :visible, lambda {|*args| { :include => :project,
                                          :conditions => Issue.visible_condition(args.first || User.current) } }

  named_scope :open, :conditions => ["#{IssueStatus.table_name}.is_closed = ?", false], :include => :status

  named_scope :recently_updated, :order => "#{Issue.table_name}.updated_on DESC"
  named_scope :with_limit, lambda { |limit| { :limit => limit} }
  named_scope :on_active_project, :include => [:status, :project, :tracker],
                                  :conditions => ["#{Project.table_name}.status=#{Project::STATUS_ACTIVE}"]

  named_scope :without_version, lambda {
    {
      :conditions => { :fixed_version_id => nil}
    }
  }

  named_scope :with_query, lambda {|query|
    {
      :conditions => Query.merge_conditions(query.statement)
    }
  }

  before_create :default_assign
  before_save :close_duplicates, :update_done_ratio_from_issue_status
  after_save :reschedule_following_issues, :update_nested_set_attributes, :update_parent_attributes
  after_destroy :update_parent_attributes

  # Returns a SQL conditions string used to find all issues visible by the specified user
  def self.visible_condition(user, options={})
    Project.allowed_to_condition(user, :view_issues, options)
  end

  # Returns true if usr or current user is allowed to view the issue
  def visible?(usr=nil)
    (usr || User.current).allowed_to?(:view_issues, self.project)
  end

  def after_initialize
    if new_record?
      # set default values for new records only
      self.status ||= IssueStatus.default
      self.priority ||= IssuePriority.default
    end
  end

  # Overrides Redmine::Acts::Customizable::InstanceMethods#available_custom_fields
  def available_custom_fields
    (project && tracker) ? (project.all_issue_custom_fields & tracker.custom_fields.all) : []
  end

  def copy_from(arg)
    issue = arg.is_a?(Issue) ? arg : Issue.visible.find(arg)
<<<<<<< HEAD
    self.attributes = issue.attributes.dup.except("id", "root_id", "parent_id", "lft", "rgt", "created_on", "updated_on")
    self.parent_issue_id = issue.parent_id if issue.parent_id
=======
    # attributes don't come from form, so it's save to force assign
    self.force_attributes = issue.attributes.dup.except("id", "root_id", "parent_id", "lft", "rgt", "created_on", "updated_on")
>>>>>>> 51be0057
    self.custom_field_values = issue.custom_field_values.inject({}) {|h,v| h[v.custom_field_id] = v.value; h}
    self.status = issue.status
    self
  end

  # Moves/copies an issue to a new project and tracker
  # Returns the moved/copied issue on success, false on failure
  def move_to_project(*args)
    ret = Issue.transaction do
      move_to_project_without_transaction(*args) || raise(ActiveRecord::Rollback)
    end || false
  end

  def move_to_project_without_transaction(new_project, new_tracker = nil, options = {})
    options ||= {}
    issue = options[:copy] ? self.class.new.copy_from(self) : self

    if new_project && issue.project_id != new_project.id
      # delete issue relations
      unless Setting.cross_project_issue_relations?
        issue.relations_from.clear
        issue.relations_to.clear
      end
      # issue is moved to another project
      # reassign to the category with same name if any
      new_category = issue.category.nil? ? nil : new_project.issue_categories.find_by_name(issue.category.name)
      issue.category = new_category
      # Keep the fixed_version if it's still valid in the new_project
      unless new_project.shared_versions.include?(issue.fixed_version)
        issue.fixed_version = nil
      end
      issue.project = new_project
    end
    if new_tracker
      issue.tracker = new_tracker
      issue.reset_custom_values!
    end
    if options[:copy]
      issue.author = User.current
      issue.custom_field_values = self.custom_field_values.inject({}) {|h,v| h[v.custom_field_id] = v.value; h}
      issue.status = if options[:attributes] && options[:attributes][:status_id]
                       IssueStatus.find_by_id(options[:attributes][:status_id])
                     else
                       self.status
                     end
    end
    # Allow bulk setting of attributes on the issue
    if options[:attributes]
      issue.attributes = options[:attributes]
    end
    if issue.save
      unless options[:copy]
        # Manually update project_id on related time entries
        TimeEntry.update_all("project_id = #{new_project.id}", {:issue_id => id})

        issue.children.each do |child|
          unless child.move_to_project_without_transaction(new_project)
            # Move failed and transaction was rollback'd
            return false
          end
        end
      end
    else
      return false
    end
    issue
  end

  def status_id=(sid)
    self.status = nil
    write_attribute(:status_id, sid)
  end

  def priority_id=(pid)
    self.priority = nil
    write_attribute(:priority_id, pid)
  end

  def tracker_id=(tid)
    self.tracker = nil
    result = write_attribute(:tracker_id, tid)
    @custom_field_values = nil
    result
  end

  # Overrides attributes= so that tracker_id gets assigned first
  def attributes_with_tracker_first=(new_attributes, *args)
    return if new_attributes.nil?
    new_tracker_id = new_attributes['tracker_id'] || new_attributes[:tracker_id]
    if new_tracker_id
      self.tracker_id = new_tracker_id
    end
    send :attributes_without_tracker_first=, new_attributes, *args
  end
  # Do not redefine alias chain on reload (see #4838)
  alias_method_chain(:attributes=, :tracker_first) unless method_defined?(:attributes_without_tracker_first=)

  def estimated_hours=(h)
    write_attribute :estimated_hours, (h.is_a?(String) ? h.to_hours : h)
  end

  safe_attributes 'tracker_id',
    'status_id',
    'parent_issue_id',
    'category_id',
    'assigned_to_id',
    'priority_id',
    'fixed_version_id',
    'subject',
    'description',
    'start_date',
    'due_date',
    'done_ratio',
    'estimated_hours',
    'custom_field_values',
    'custom_fields',
    'lock_version',
    :if => lambda {|issue, user| issue.new_record? || user.allowed_to?(:edit_issues, issue.project) }

  safe_attributes 'status_id',
    'assigned_to_id',
    'fixed_version_id',
    'done_ratio',
    :if => lambda {|issue, user| issue.new_statuses_allowed_to(user).any? }

  # Safely sets attributes
  # Should be called from controllers instead of #attributes=
  # attr_accessible is too rough because we still want things like
  # Issue.new(:project => foo) to work
  # TODO: move workflow/permission checks from controllers to here
  def safe_attributes=(attrs, user=User.current)
    return unless attrs.is_a?(Hash)

    # User can change issue attributes only if he has :edit permission or if a workflow transition is allowed
    attrs = delete_unsafe_attributes(attrs, user)
    return if attrs.empty?

    # Tracker must be set before since new_statuses_allowed_to depends on it.
    if t = attrs.delete('tracker_id')
      self.tracker_id = t
    end

    if attrs['status_id']
      unless new_statuses_allowed_to(user).collect(&:id).include?(attrs['status_id'].to_i)
        attrs.delete('status_id')
      end
    end

    unless leaf?
      attrs.reject! {|k,v| %w(priority_id done_ratio start_date due_date estimated_hours).include?(k)}
    end

    if attrs.has_key?('parent_issue_id')
      if !user.allowed_to?(:manage_subtasks, project)
        attrs.delete('parent_issue_id')
      elsif !attrs['parent_issue_id'].blank?
        attrs.delete('parent_issue_id') unless Issue.visible(user).exists?(attrs['parent_issue_id'].to_i)
      end
    end

    # Bug #501: browsers might swap the line endings causing a Journal.
    if attrs.has_key?('description') && attrs['description'].present?
      if attrs['description'].gsub(/\r\n?/,"\n") == self.description
        attrs.delete('description')
      end
    end

    self.attributes = attrs
  end

  def done_ratio
    if Issue.use_status_for_done_ratio? && status && status.default_done_ratio
      status.default_done_ratio
    else
      read_attribute(:done_ratio)
    end
  end

  def self.use_status_for_done_ratio?
    Setting.issue_done_ratio == 'issue_status'
  end

  def self.use_field_for_done_ratio?
    Setting.issue_done_ratio == 'issue_field'
  end

  def validate
    if self.due_date.nil? && @attributes['due_date'] && !@attributes['due_date'].empty?
      errors.add :due_date, :not_a_date
    end

    if self.due_date and self.start_date and self.due_date < self.start_date
      errors.add :due_date, :greater_than_start_date
    end

    if start_date && soonest_start && start_date < soonest_start
      errors.add :start_date, :invalid
    end

    if fixed_version
      if !assignable_versions.include?(fixed_version)
        errors.add :fixed_version_id, :inclusion
      elsif reopened? && fixed_version.closed?
        errors.add_to_base I18n.t(:error_can_not_reopen_issue_on_closed_version)
      end
    end

    # Checks that the issue can not be added/moved to a disabled tracker
    if project && (tracker_id_changed? || project_id_changed?)
      unless project.trackers.include?(tracker)
        errors.add :tracker_id, :inclusion
      end
    end

    # Checks parent issue assignment
    if @parent_issue
      if !new_record?
        # moving an existing issue
        if @parent_issue.root_id != root_id
          # we can always move to another tree
        elsif move_possible?(@parent_issue)
          # move accepted inside tree
        else
          errors.add :parent_issue_id, :not_a_valid_parent
        end
      end
    end
  end

  # Set the done_ratio using the status if that setting is set.  This will keep the done_ratios
  # even if the user turns off the setting later
  def update_done_ratio_from_issue_status
    if Issue.use_status_for_done_ratio? && status && status.default_done_ratio
      self.done_ratio = status.default_done_ratio
    end
  end

  # Callback on attachment deletion
  def attachment_removed(obj)
    init_journal(User.current)
    create_journal
    last_journal.update_attribute(:changes, {"attachments_" + obj.id.to_s => [obj.filename, nil]}.to_yaml)
  end

  # Return true if the issue is closed, otherwise false
  def closed?
    self.status.is_closed?
  end

  # Return true if the issue is being reopened
  def reopened?
    if !new_record? && status_id_changed?
      status_was = IssueStatus.find_by_id(status_id_was)
      status_new = IssueStatus.find_by_id(status_id)
      if status_was && status_new && status_was.is_closed? && !status_new.is_closed?
        return true
      end
    end
    false
  end

  # Return true if the issue is being closed
  def closing?
    if !new_record? && status_id_changed?
      status_was = IssueStatus.find_by_id(status_id_was)
      status_new = IssueStatus.find_by_id(status_id)
      if status_was && status_new && !status_was.is_closed? && status_new.is_closed?
        return true
      end
    end
    false
  end

  # Returns true if the issue is overdue
  def overdue?
    !due_date.nil? && (due_date < Date.today) && !status.is_closed?
  end

  # Is the amount of work done less than it should for the due date
  def behind_schedule?
    return false if start_date.nil? || due_date.nil?
    done_date = start_date + ((due_date - start_date+1)* done_ratio/100).floor
    return done_date <= Date.today
  end

  # Does this issue have children?
  def children?
    !leaf?
  end

  # Users the issue can be assigned to
  def assignable_users
    users = project.assignable_users
    users << author if author
    users.uniq.sort
  end

  # Versions that the issue can be assigned to
  def assignable_versions
    @assignable_versions ||= (project.shared_versions.open + [Version.find_by_id(fixed_version_id_was)]).compact.uniq.sort
  end

  # Returns true if this issue is blocked by another issue that is still open
  def blocked?
    !relations_to.detect {|ir| ir.relation_type == 'blocks' && !ir.issue_from.closed?}.nil?
  end

  # Returns an array of status that user is able to apply
  def new_statuses_allowed_to(user, include_default=false)
    statuses = status.find_new_statuses_allowed_to(
      user.roles_for_project(project),
      tracker,
      author == user,
      assigned_to_id_changed? ? assigned_to_id_was == user.id : assigned_to_id == user.id
      )
    statuses << status unless statuses.empty?
    statuses << IssueStatus.default if include_default
    statuses = statuses.uniq.sort
    blocked? ? statuses.reject {|s| s.is_closed?} : statuses
  end

  # Returns the mail adresses of users that should be notified
  def recipients
    notified = project.notified_users
    # Author and assignee are always notified unless they have been
    # locked or don't want to be notified
    notified << author if author && author.active? && author.notify_about?(self)
    notified << assigned_to if assigned_to && assigned_to.active? && assigned_to.notify_about?(self)
    notified.uniq!
    # Remove users that can not view the issue
    notified.reject! {|user| !visible?(user)}
    notified.collect(&:mail)
  end

  # Returns the total number of hours spent on this issue and its descendants
  #
  # Example:
  #   spent_hours => 0.0
  #   spent_hours => 50.2
  def spent_hours
    @spent_hours ||= self_and_descendants.sum("#{TimeEntry.table_name}.hours", :include => :time_entries).to_f || 0.0
  end

  def relations
    (relations_from + relations_to).sort
  end

  def all_dependent_issues(except=[])
    except << self
    dependencies = []
    relations_from.each do |relation|
      if relation.issue_to && !except.include?(relation.issue_to)
        dependencies << relation.issue_to
        dependencies += relation.issue_to.all_dependent_issues(except)
      end
    end
    dependencies
  end

  # Returns an array of issues that duplicate this one
  def duplicates
    relations_to.select {|r| r.relation_type == IssueRelation::TYPE_DUPLICATES}.collect {|r| r.issue_from}
  end

  # Returns the due date or the target due date if any
  # Used on gantt chart
  def due_before
    due_date || (fixed_version ? fixed_version.effective_date : nil)
  end

  # Returns the time scheduled for this issue.
  #
  # Example:
  #   Start Date: 2/26/09, End Date: 3/04/09
  #   duration => 6
  def duration
    (start_date && due_date) ? due_date - start_date : 0
  end

  def soonest_start
    @soonest_start ||= (
        relations_to.collect{|relation| relation.successor_soonest_start} +
        ancestors.collect(&:soonest_start)
      ).compact.max
  end

  def reschedule_after(date)
    return if date.nil?
    if leaf?
      if start_date.nil? || start_date < date
        self.start_date, self.due_date = date, date + duration
        save
      end
    else
      leaves.each do |leaf|
        leaf.reschedule_after(date)
      end
    end
  end

  def <=>(issue)
    if issue.nil?
      -1
    elsif root_id != issue.root_id
      (root_id || 0) <=> (issue.root_id || 0)
    else
      (lft || 0) <=> (issue.lft || 0)
    end
  end

  def to_s
    "#{tracker} ##{id}: #{subject}"
  end

  # The number of "items" this issue spans in it's nested set
  #
  # A parent issue would span all of it's children + 1 left + 1 right (3)
  #
  #   |  parent |
  #   || child ||
  #
  # A child would span only itself (1)
  #
  #   |child|
  def nested_set_span
    rgt - lft
  end

  # Returns a string of css classes that apply to the issue
  def css_classes
    s = "issue status-#{status.position} priority-#{priority.position}"
    s << ' closed' if closed?
    s << ' overdue' if overdue?
    s << ' child' if child?
    s << ' parent' unless leaf?
    s << ' created-by-me' if User.current.logged? && author_id == User.current.id
    s << ' assigned-to-me' if User.current.logged? && assigned_to_id == User.current.id
    s
  end
  
  # Saves an issue, time_entry, attachments, and a journal from the parameters
  # Returns false if save fails
  def save_issue_with_child_records(params, existing_time_entry=nil)
    Issue.transaction do
      if params[:time_entry] && (params[:time_entry][:hours].present? || params[:time_entry][:comments].present?) && User.current.allowed_to?(:log_time, project)
        @time_entry = existing_time_entry || TimeEntry.new
        @time_entry.project = project
        @time_entry.issue = self
        @time_entry.user = User.current
        @time_entry.spent_on = Date.today
        @time_entry.attributes = params[:time_entry]
        self.time_entries << @time_entry
      end

      if valid?
        attachments = Attachment.attach_files(self, params[:attachments])

        # TODO: Rename hook
        Redmine::Hook.call_hook(:controller_issues_edit_before_save, { :params => params, :issue => self, :time_entry => @time_entry, :journal => current_journal})
        begin
          if save
            # TODO: Rename hook
            Redmine::Hook.call_hook(:controller_issues_edit_after_save, { :params => params, :issue => self, :time_entry => @time_entry, :journal => current_journal})
          else
            raise ActiveRecord::Rollback
          end
        rescue ActiveRecord::StaleObjectError
          attachments[:files].each(&:destroy)
          error_message = l(:notice_locking_conflict)
          
          journals_since = self.journals.after(lock_version)
          
          if journals_since.any?
            changes = journals_since.map { |j| "#{j.user.name} (#{j.created_at.to_s(:short)})" }
            error_message << " " << l(:notice_locking_conflict_additional_information, :users => changes.join(', '))
          end

          error_message << " " << l(:notice_locking_conflict_reload_page)
          
          errors.add_to_base error_message
          raise ActiveRecord::Rollback
        end
      end
    end
  end

  # Unassigns issues from +version+ if it's no longer shared with issue's project
  def self.update_versions_from_sharing_change(version)
    # Update issues assigned to the version
    update_versions(["#{Issue.table_name}.fixed_version_id = ?", version.id])
  end

  # Unassigns issues from versions that are no longer shared
  # after +project+ was moved
  def self.update_versions_from_hierarchy_change(project)
    moved_project_ids = project.self_and_descendants.reload.collect(&:id)
    # Update issues of the moved projects and issues assigned to a version of a moved project
    Issue.update_versions(["#{Version.table_name}.project_id IN (?) OR #{Issue.table_name}.project_id IN (?)", moved_project_ids, moved_project_ids])
  end

  def parent_issue_id=(arg)
    parent_issue_id = arg.blank? ? nil : arg.to_i
    if parent_issue_id && @parent_issue = Issue.find_by_id(parent_issue_id)
      journal_changes["parent_id"] = [self.parent_id, @parent_issue.id]
      @parent_issue.id
    else
      @parent_issue = nil
      journal_changes["parent_id"] = [self.parent_id, nil]
      nil
    end
  end

  def parent_issue_id
    if instance_variable_defined? :@parent_issue
      @parent_issue.nil? ? nil : @parent_issue.id
    else
      parent_id
    end
  end

  # Extracted from the ReportsController.
  def self.by_tracker(project)
    count_and_group_by(:project => project,
                       :field => 'tracker_id',
                       :joins => Tracker.table_name)
  end

  def self.by_version(project)
    count_and_group_by(:project => project,
                       :field => 'fixed_version_id',
                       :joins => Version.table_name)
  end

  def self.by_priority(project)
    count_and_group_by(:project => project,
                       :field => 'priority_id',
                       :joins => IssuePriority.table_name)
  end

  def self.by_category(project)
    count_and_group_by(:project => project,
                       :field => 'category_id',
                       :joins => IssueCategory.table_name)
  end

  def self.by_assigned_to(project)
    count_and_group_by(:project => project,
                       :field => 'assigned_to_id',
                       :joins => User.table_name)
  end

  def self.by_author(project)
    count_and_group_by(:project => project,
                       :field => 'author_id',
                       :joins => User.table_name)
  end

  def self.by_subproject(project)
    ActiveRecord::Base.connection.select_all("select    s.id as status_id,
                                                s.is_closed as closed,
                                                i.project_id as project_id,
                                                count(i.id) as total
                                              from
                                                #{Issue.table_name} i, #{IssueStatus.table_name} s
                                              where
                                                i.status_id=s.id
                                                and i.project_id IN (#{project.descendants.active.collect{|p| p.id}.join(',')})
                                              group by s.id, s.is_closed, i.project_id") if project.descendants.active.any?
  end
  # End ReportsController extraction

  # Returns an array of projects that current user can move issues to
  def self.allowed_target_projects_on_move
    projects = []
    if User.current.admin?
      # admin is allowed to move issues to any active (visible) project
      projects = Project.visible.all
    elsif User.current.logged?
      if Role.non_member.allowed_to?(:move_issues)
        projects = Project.visible.all
      else
        User.current.memberships.each {|m| projects << m.project if m.roles.detect {|r| r.allowed_to?(:move_issues)}}
      end
    end
    projects
  end

  private

  def update_nested_set_attributes
    if root_id.nil?
      # issue was just created
      self.root_id = (@parent_issue.nil? ? id : @parent_issue.root_id)
      set_default_left_and_right
      Issue.update_all("root_id = #{root_id}, lft = #{lft}, rgt = #{rgt}", ["id = ?", id])
      if @parent_issue
        move_to_child_of(@parent_issue)
      end
      reload
    elsif parent_issue_id != parent_id
      former_parent_id = parent_id
      # moving an existing issue
      if @parent_issue && @parent_issue.root_id == root_id
        # inside the same tree
        move_to_child_of(@parent_issue)
      else
        # to another tree
        unless root?
          move_to_right_of(root)
          reload
        end
        old_root_id = root_id
        self.root_id = (@parent_issue.nil? ? id : @parent_issue.root_id )
        target_maxright = nested_set_scope.maximum(right_column_name) || 0
        offset = target_maxright + 1 - lft
        Issue.update_all("root_id = #{root_id}, lft = lft + #{offset}, rgt = rgt + #{offset}",
                          ["root_id = ? AND lft >= ? AND rgt <= ? ", old_root_id, lft, rgt])
        self[left_column_name] = lft + offset
        self[right_column_name] = rgt + offset
        if @parent_issue
          move_to_child_of(@parent_issue)
        end
      end
      reload
      # delete invalid relations of all descendants
      self_and_descendants.each do |issue|
        issue.relations.each do |relation|
          relation.destroy unless relation.valid?
        end
      end
      # update former parent
      recalculate_attributes_for(former_parent_id) if former_parent_id
    end
    remove_instance_variable(:@parent_issue) if instance_variable_defined?(:@parent_issue)
  end

  def update_parent_attributes
    recalculate_attributes_for(parent_id) if parent_id
  end

  def recalculate_attributes_for(issue_id)
    if issue_id && p = Issue.find_by_id(issue_id)
      # priority = highest priority of children
      if priority_position = p.children.maximum("#{IssuePriority.table_name}.position", :include => :priority)
        p.priority = IssuePriority.find_by_position(priority_position)
      end

      # start/due dates = lowest/highest dates of children
      p.start_date = p.children.minimum(:start_date)
      p.due_date = p.children.maximum(:due_date)
      if p.start_date && p.due_date && p.due_date < p.start_date
        p.start_date, p.due_date = p.due_date, p.start_date
      end

      # done ratio = weighted average ratio of leaves
      unless Issue.use_status_for_done_ratio? && p.status && p.status.default_done_ratio
        leaves_count = p.leaves.count
        if leaves_count > 0
          average = p.leaves.average(:estimated_hours).to_f
          if average == 0
            average = 1
          end
          done = p.leaves.sum("COALESCE(estimated_hours, #{average}) * (CASE WHEN is_closed = #{connection.quoted_true} THEN 100 ELSE COALESCE(done_ratio, 0) END)", :include => :status).to_f
          progress = done / (average * leaves_count)
          p.done_ratio = progress.round
        end
      end

      # estimate = sum of leaves estimates
      p.estimated_hours = p.leaves.sum(:estimated_hours).to_f
      p.estimated_hours = nil if p.estimated_hours == 0.0

      # ancestors will be recursively updated
      p.save(false)
    end
  end

  # Update issues so their versions are not pointing to a
  # fixed_version that is not shared with the issue's project
  def self.update_versions(conditions=nil)
    # Only need to update issues with a fixed_version from
    # a different project and that is not systemwide shared
    Issue.all(:conditions => merge_conditions("#{Issue.table_name}.fixed_version_id IS NOT NULL" +
                                                " AND #{Issue.table_name}.project_id <> #{Version.table_name}.project_id" +
                                                " AND #{Version.table_name}.sharing <> 'system'",
                                                conditions),
              :include => [:project, :fixed_version]
              ).each do |issue|
      next if issue.project.nil? || issue.fixed_version.nil?
      unless issue.project.shared_versions.include?(issue.fixed_version)
        issue.fixed_version = nil
        issue.save
      end
    end
  end

  # Default assignment based on category
  def default_assign
    if assigned_to.nil? && category && category.assigned_to
      self.assigned_to = category.assigned_to
    end
  end

  # Updates start/due dates of following issues
  def reschedule_following_issues
    if start_date_changed? || due_date_changed?
      relations_from.each do |relation|
        relation.set_issue_to_dates
      end
    end
  end

  # Closes duplicates if the issue is being closed
  def close_duplicates
    if closing?
      duplicates.each do |duplicate|
        # Reload is need in case the duplicate was updated by a previous duplicate
        duplicate.reload
        # Don't re-close it if it's already closed
        next if duplicate.closed?
        # Implicitely creates a new journal
        duplicate.update_attribute :status, self.status
        # Same user and notes
        duplicate.journals.last.user = current_journal.user
        duplicate.journals.last.notes = current_journal.notes
      end
    end
  end

  # Query generator for selecting groups of issue counts for a project
  # based on specific criteria
  #
  # Options
  # * project - Project to search in.
  # * field - String. Issue field to key off of in the grouping.
  # * joins - String. The table name to join against.
  def self.count_and_group_by(options)
    project = options.delete(:project)
    select_field = options.delete(:field)
    joins = options.delete(:joins)

    where = "i.#{select_field}=j.id"

    ActiveRecord::Base.connection.select_all("select    s.id as status_id,
                                                s.is_closed as closed,
                                                j.id as #{select_field},
                                                count(i.id) as total
                                              from
                                                  #{Issue.table_name} i, #{IssueStatus.table_name} s, #{joins} j
                                              where
                                                i.status_id=s.id
                                                and #{where}
                                                and i.project_id=#{project.id}
                                              group by s.id, s.is_closed, j.id")
  end


  IssueJournal.class_eval do
    # Shortcut
    def new_status
      if details.keys.include? 'status_id'
        (newval = details['status_id'].last) ? IssueStatus.find_by_id(newval.to_i) : nil
      end
    end
  end

end<|MERGE_RESOLUTION|>--- conflicted
+++ resolved
@@ -121,13 +121,9 @@
 
   def copy_from(arg)
     issue = arg.is_a?(Issue) ? arg : Issue.visible.find(arg)
-<<<<<<< HEAD
-    self.attributes = issue.attributes.dup.except("id", "root_id", "parent_id", "lft", "rgt", "created_on", "updated_on")
-    self.parent_issue_id = issue.parent_id if issue.parent_id
-=======
     # attributes don't come from form, so it's save to force assign
     self.force_attributes = issue.attributes.dup.except("id", "root_id", "parent_id", "lft", "rgt", "created_on", "updated_on")
->>>>>>> 51be0057
+    self.parent_issue_id = issue.parent_id if issue.parent_id
     self.custom_field_values = issue.custom_field_values.inject({}) {|h,v| h[v.custom_field_id] = v.value; h}
     self.status = issue.status
     self
@@ -567,7 +563,7 @@
     s << ' assigned-to-me' if User.current.logged? && assigned_to_id == User.current.id
     s
   end
-  
+
   # Saves an issue, time_entry, attachments, and a journal from the parameters
   # Returns false if save fails
   def save_issue_with_child_records(params, existing_time_entry=nil)
@@ -597,16 +593,16 @@
         rescue ActiveRecord::StaleObjectError
           attachments[:files].each(&:destroy)
           error_message = l(:notice_locking_conflict)
-          
+
           journals_since = self.journals.after(lock_version)
-          
+
           if journals_since.any?
             changes = journals_since.map { |j| "#{j.user.name} (#{j.created_at.to_s(:short)})" }
             error_message << " " << l(:notice_locking_conflict_additional_information, :users => changes.join(', '))
           end
 
           error_message << " " << l(:notice_locking_conflict_reload_page)
-          
+
           errors.add_to_base error_message
           raise ActiveRecord::Rollback
         end
