--- conflicted
+++ resolved
@@ -29,20 +29,14 @@
 
 # Enqueues
 class EnqueueWorkPackageNotificationJob < ApplicationJob
-<<<<<<< HEAD
+  queue_with_priority :notification
+
   include Notifications::JournalNotifier
 
-  def initialize(journal_id, send_mails)
+  def perform(journal_id, send_mails)
+    # This is caused by a DJ job running as ActiveJob
     @journal_id = journal_id
     @send_mails = send_mails
-  end
-=======
-
-  def perform(journal_id, author_id)
-    # This is caused by a DJ job running as ActiveJob
-    @journal_id = journal_id
-    @author_id = author_id
->>>>>>> 859233eb
 
     # if the WP has been deleted the unaggregated journal will have been deleted too
     # and our job here is done
@@ -53,13 +47,7 @@
     # If we can't find the aggregated journal, it was superseded by a journal that aggregated ours.
     # In that case a job for the new journal will have been enqueued that is now responsible for
     # sending the notification. Our job here is done.
-<<<<<<< HEAD
     return unless journal
-=======
-    return nil unless @journal
-
-    @author = User.find_by(id: author_id) || DeletedUser.first
->>>>>>> 859233eb
 
     # Do not deliver notifications if a follow-up journal will already have sent a notification
     # on behalf of this job.
@@ -68,21 +56,7 @@
     notify_journal_complete(journal, @send_mails)
   end
 
-<<<<<<< HEAD
   private
-=======
-  def deliver_notifications_for(journal)
-    notification_receivers(work_package).each do |recipient|
-      DeliverWorkPackageNotificationJob.perform_later(journal.id, recipient.id, @author_id)
-    end
-
-    OpenProject::Notifications.send(
-      OpenProject::Events::AGGREGATED_WORK_PACKAGE_JOURNAL_READY,
-      journal_id: journal.id,
-      initial: journal.initial?
-    )
-  end
->>>>>>> 859233eb
 
   def raw_journal
     @raw_journal ||= Journal.find_by(id: @journal_id)
