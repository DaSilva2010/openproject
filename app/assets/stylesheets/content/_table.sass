//-- copyright
// OpenProject is a project management system.
// Copyright (C) 2012-2015 the OpenProject Foundation (OPF)
//
// This program is free software; you can redistribute it and/or
// modify it under the terms of the GNU General Public License version 3.
//
// OpenProject is a fork of ChiliProject, which is a fork of Redmine. The copyright follows:
// Copyright (C) 2006-2013 Jean-Philippe Lang
// Copyright (C) 2010-2013 the ChiliProject Team
//
// This program is free software; you can redistribute it and/or
// modify it under the terms of the GNU General Public License
// as published by the Free Software Foundation; either version 2
// of the License, or (at your option) any later version.
//
// This program is distributed in the hope that it will be useful,
// but WITHOUT ANY WARRANTY; without even the implied warranty of
// MERCHANTABILITY or FITNESS FOR A PARTICULAR PURPOSE.  See the
// GNU General Public License for more details.
//
// You should have received a copy of the GNU General Public License
// along with this program; if not, write to the Free Software
// Foundation, Inc., 51 Franklin Street, Fifth Floor, Boston, MA  02110-1301, USA.
//
// See doc/COPYRIGHT.rdoc for more details.
//++

@include keyframes(fade-out)
  from
    opacity: 1
  to
    opacity: 0

$generic-table--font-size: 0.875rem
$generic-table--header-font-size: 0.875rem

$generic-table--header-height: 40px
$generic-table--footer-height: 34px

$input-elements: input, 'input.form--text-field', select, 'select.form--select', '.form--field-affix'

.generic-table--container
  position:     relative
  height:       100%
  padding-top:    $generic-table--header-height
  overflow:
    x: auto
    y: hidden

  &.-with-footer
    padding-bottom: $generic-table--footer-height

.generic-table--results-container
  height:       100%
  overflow:
    x: hidden
    y: auto

#generic-table
  tr.issue
    &.ng-enter, &.ng-move
      @include transition(0.5s linear all)
      opacity: 0
    &.ng-enter.ng-enter-active, &.ng-move.ng-move-active
      opacity: 1
    &.ng-leave
      @include animation(0.5s fade-out)

table.generic-table
  border-collapse: collapse
  width:  100%
  margin: 0
  font-size: $generic-table--font-size

  col
    &:hover,
    &.hover
      background:   #f8f8f8

  thead
    tr
      &:hover
        background: none
    th
      font-size: $generic-table--header-font-size
      text-transform: uppercase
      text-align: left
      line-height: 34px
      padding: 0

      &.active-column
        background: #f8f8f8
      a
        text-decoration: none
        color: $body-font-color
        &:hover, &:active
          text-decoration: none
          color: $body-font-color

      &.-short
        .generic-table--header-outer,
        .generic-table--sort-header-outer
          min-width: 0

    .sort
      &.asc:after
        @include icon-common
        content: "\e0dd"
        margin-left: 5px
        font-size: 1.2em
        vertical-align: text-bottom

      &.desc:after
        @include icon-common
        content: "\e0de"
        margin-left: 5px
        font-size: 1.2em
        vertical-align: text-bottom

  tfoot
    tr
      border:
        top:    0
        bottom: 0
      height:   0
    td
      height:   0
      padding:
        top:    0
        bottom: 0

  tbody
    tr
      border-bottom: 1px solid $light-gray
      &:hover
        background: #e4f7fb

    td
      max-width: 300px
      min-width: 150px
      overflow:  hidden
      text-overflow: ellipsis
      text-align: left
      line-height: 34px
      vertical-align: middle

      // Center input fields and select boxes vertically in tables
      .form--field
        margin: 0px
      @each $inputElement in $input-elements
        #{$inputElement}
          margin-top: 0.5rem
          margin-bottom: 0.5rem

<<<<<<< HEAD
      &.-short
        min-width: 50px
=======
      &.checkbox
        min-width: 0
        width: 20px
        line-height: 1
      &.id
        min-width: 0
>>>>>>> aab76d1f
        width: 50px

      &.info
        a
          text-decoration: none
          color: $body-font-color

      &.buttons
        text-align: right

    p
      padding: 0 8px
      margin: 0

  .generic-table--footer-outer
    position:     absolute
    bottom:       0
    padding:      0 6px
    line-height:  $generic-table--footer-height
    z-index:      1

  .generic-table--header-outer,
  .generic-table--sort-header-outer
    position:     absolute
    top:          0
    padding:      0 6px
    line-height:  $generic-table--header-height
    z-index:      1
    min-width:    150px

    &:hover,
    &.hover
      background:   #f8f8f8

  .generic-table--column-spacer
    padding:      0 6px
    visibility:   hidden
    height:       0px
    font-size:    0px
    line-height:  0px

  .generic-table--sort-header
    white-space: nowrap
    width:   100%
    clear:   both
    display: table

    & > a,
    & > span
      display: table-cell
      font-weight: bold
      overflow: hidden
      text-overflow: ellipsis
      max-width: 0px

    & > .dropdown-indicator
      width: 1em
      text-align: right
      overflow: visible
      min-width: 1em

.generic-table--header-background
  position:     absolute
  top:          0
  width:        100%
  height:       $generic-table--header-height
  background:   $body-background
  border-bottom: 1px solid $light-gray
  box-shadow:   0 5px 15px -5px $light-gray
  z-index:      0

.generic-table--footer-background
  position:     absolute
  bottom:       0
  width:        100%
  height:       $generic-table--footer-height
  background:   #f6f7f8
  z-index:      0

.generic-table--no-results-container
  background:   #fff
  border:       1px solid $light-gray
  border-radius: $global-radius
  padding:      20px

.generic-table--no-results-title
  // properties to reset h2
  border:         0
  font-weight:    normal
  text-transform: none
  color:          black

.generic-table--no-results-description
  color:          black<|MERGE_RESOLUTION|>--- conflicted
+++ resolved
@@ -153,17 +153,8 @@
           margin-top: 0.5rem
           margin-bottom: 0.5rem
 
-<<<<<<< HEAD
       &.-short
         min-width: 50px
-=======
-      &.checkbox
-        min-width: 0
-        width: 20px
-        line-height: 1
-      &.id
-        min-width: 0
->>>>>>> aab76d1f
         width: 50px
 
       &.info
