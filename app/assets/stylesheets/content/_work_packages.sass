--- conflicted
+++ resolved
@@ -50,76 +50,6 @@
   width: 100%
   text-align: right
 
-<<<<<<< HEAD
-=======
-// Legacy Form
-
-#work_package-form
-  @extend %form-style
-  .attributes
-    margin-bottom: 30px
-    overflow: auto
-
-  #watchers_form
-    position: relative
-    padding-left: 160px
-    margin-bottom: 30px
-    line-height: 30px
-
-    .watcher_label
-      @include label-style
-      width: 152px
-      margin-left: -160px
-
-    .floating
-      float: none
-      display: inline-block
-
-  #attachments
-    padding-left: 0
-    padding-right: 0
-
-  .handle_attachments, #attachments
-    > label
-      @include label-style
-      height: 30px
-      display: block
-    margin-bottom: 30px
-
-    #attachments_fields
-      display: inline-block
-
-    .attachment_field
-      display: block
-      margin-bottom: 10px
-      height: 32px
-      > input
-        @include input-style
-        border: none
-        &:hover, &:focus
-          border: none
-      label
-        @include label-style
-        width: auto
-        height: 32px
-        input
-          margin-left: 50px
-    .add_another_file
-      padding-left: 10px
-
-  fieldset
-    margin-bottom: 20px
-    padding: 30px 20px
-
-  legend.change_properties
-    padding-right: 20px
-  #show_more_wp_properties
-    float: left
-    margin-left: 145px
-    margin-top: -48px
-    background-color: $content-form-bg-color
-
->>>>>>> 847e9198
 // Detail Panel Content
 
 .subtitle
