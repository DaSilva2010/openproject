@font-face {
	font-family: "openproject-icon-font";
	src: url(font-path("openproject_icon/openproject-icon-font.woff2")) format("woff2"),
       url(font-path("openproject_icon/openproject-icon-font.woff")) format("woff");
}

@mixin icon-mixin-accessibility {
    content: "\f101";
}
.icon-accessibility:before {
	content: "\f101";
}
@mixin icon-mixin-add {
    content: "\f102";
}
.icon-add:before {
	content: "\f102";
}
@mixin icon-mixin-align-center {
    content: "\f103";
}
.icon-align-center:before {
	content: "\f103";
}
@mixin icon-mixin-align-justify {
    content: "\f104";
}
.icon-align-justify:before {
	content: "\f104";
}
@mixin icon-mixin-align-left {
    content: "\f105";
}
.icon-align-left:before {
	content: "\f105";
}
@mixin icon-mixin-align-right {
    content: "\f106";
}
.icon-align-right:before {
	content: "\f106";
}
@mixin icon-mixin-arrow-down1 {
    content: "\f107";
}
.icon-arrow-down1:before {
	content: "\f107";
}
@mixin icon-mixin-arrow-down2 {
    content: "\f108";
}
.icon-arrow-down2:before {
	content: "\f108";
}
@mixin icon-mixin-arrow-left-right {
    content: "\f109";
}
.icon-arrow-left-right:before {
	content: "\f109";
}
@mixin icon-mixin-arrow-left1 {
    content: "\f10a";
}
.icon-arrow-left1:before {
	content: "\f10a";
}
@mixin icon-mixin-arrow-left2 {
    content: "\f10b";
}
.icon-arrow-left2:before {
	content: "\f10b";
}
@mixin icon-mixin-arrow-left3 {
    content: "\f10c";
}
.icon-arrow-left3:before {
	content: "\f10c";
}
@mixin icon-mixin-arrow-left4 {
    content: "\f10d";
}
.icon-arrow-left4:before {
	content: "\f10d";
}
@mixin icon-mixin-arrow-right2 {
    content: "\f10e";
}
.icon-arrow-right2:before {
	content: "\f10e";
}
@mixin icon-mixin-arrow-right3 {
    content: "\f10f";
}
.icon-arrow-right3:before {
	content: "\f10f";
}
@mixin icon-mixin-arrow-right4 {
    content: "\f110";
}
.icon-arrow-right4:before {
	content: "\f110";
}
@mixin icon-mixin-arrow-right5 {
    content: "\f111";
}
.icon-arrow-right5:before {
	content: "\f111";
}
@mixin icon-mixin-arrow-right6 {
    content: "\f112";
}
.icon-arrow-right6:before {
	content: "\f112";
}
@mixin icon-mixin-arrow-right7 {
    content: "\f113";
}
.icon-arrow-right7:before {
	content: "\f113";
}
@mixin icon-mixin-arrow-thin {
    content: "\f114";
}
.icon-arrow-thin:before {
	content: "\f114";
}
@mixin icon-mixin-arrow-up1 {
    content: "\f115";
}
.icon-arrow-up1:before {
	content: "\f115";
}
@mixin icon-mixin-arrow-up2 {
    content: "\f116";
}
.icon-arrow-up2:before {
	content: "\f116";
}
@mixin icon-mixin-assigned-to-me {
    content: "\f117";
}
.icon-assigned-to-me:before {
	content: "\f117";
}
@mixin icon-mixin-attachment {
    content: "\f118";
}
.icon-attachment:before {
	content: "\f118";
}
@mixin icon-mixin-attention {
    content: "\f119";
}
.icon-attention:before {
	content: "\f119";
}
@mixin icon-mixin-back-up {
    content: "\f11a";
}
.icon-back-up:before {
	content: "\f11a";
}
@mixin icon-mixin-backlogs {
    content: "\f11b";
}
.icon-backlogs:before {
	content: "\f11b";
}
@mixin icon-mixin-bcf {
    content: "\f11c";
}
.icon-bcf:before {
	content: "\f11c";
}
@mixin icon-mixin-billing-information {
    content: "\f11d";
}
.icon-billing-information:before {
	content: "\f11d";
}
@mixin icon-mixin-boards {
    content: "\f11e";
}
.icon-boards:before {
	content: "\f11e";
}
@mixin icon-mixin-bold {
    content: "\f11f";
}
.icon-bold:before {
	content: "\f11f";
}
@mixin icon-mixin-budget {
    content: "\f120";
}
.icon-budget:before {
	content: "\f120";
}
@mixin icon-mixin-bug {
    content: "\f121";
}
.icon-bug:before {
	content: "\f121";
}
@mixin icon-mixin-calendar {
    content: "\f122";
}
.icon-calendar:before {
	content: "\f122";
}
@mixin icon-mixin-calendar2 {
    content: "\f123";
}
.icon-calendar2:before {
	content: "\f123";
}
@mixin icon-mixin-camera {
    content: "\f124";
}
.icon-camera:before {
	content: "\f124";
}
@mixin icon-mixin-cancel {
    content: "\f125";
}
.icon-cancel:before {
	content: "\f125";
}
@mixin icon-mixin-cart {
    content: "\f126";
}
.icon-cart:before {
	content: "\f126";
}
@mixin icon-mixin-changeset-down {
    content: "\f127";
}
.icon-changeset-down:before {
	content: "\f127";
}
@mixin icon-mixin-changeset-up {
    content: "\f128";
}
.icon-changeset-up:before {
	content: "\f128";
}
@mixin icon-mixin-changeset {
    content: "\f129";
}
.icon-changeset:before {
	content: "\f129";
}
@mixin icon-mixin-chart1 {
    content: "\f12a";
}
.icon-chart1:before {
	content: "\f12a";
}
@mixin icon-mixin-chart2 {
    content: "\f12b";
}
.icon-chart2:before {
	content: "\f12b";
}
@mixin icon-mixin-chart3 {
    content: "\f12c";
}
.icon-chart3:before {
	content: "\f12c";
}
@mixin icon-mixin-checkmark {
    content: "\f12d";
}
.icon-checkmark:before {
	content: "\f12d";
}
@mixin icon-mixin-close {
    content: "\f12e";
}
.icon-close:before {
	content: "\f12e";
}
@mixin icon-mixin-code-tag {
    content: "\f12f";
}
.icon-code-tag:before {
	content: "\f12f";
}
@mixin icon-mixin-color-text {
    content: "\f130";
}
.icon-color-text:before {
	content: "\f130";
}
@mixin icon-mixin-color-underline {
    content: "\f131";
}
.icon-color-underline:before {
	content: "\f131";
}
@mixin icon-mixin-column-left {
    content: "\f132";
}
.icon-column-left:before {
	content: "\f132";
}
@mixin icon-mixin-column-right {
    content: "\f133";
}
.icon-column-right:before {
	content: "\f133";
}
@mixin icon-mixin-columns {
    content: "\f134";
}
.icon-columns:before {
	content: "\f134";
}
@mixin icon-mixin-compare2 {
    content: "\f135";
}
.icon-compare2:before {
	content: "\f135";
}
@mixin icon-mixin-concept {
    content: "\f136";
}
.icon-concept:before {
	content: "\f136";
}
@mixin icon-mixin-console {
    content: "\f137";
}
.icon-console:before {
	content: "\f137";
}
@mixin icon-mixin-contacts {
    content: "\f138";
}
.icon-contacts:before {
	content: "\f138";
}
@mixin icon-mixin-copy {
    content: "\f139";
}
.icon-copy:before {
	content: "\f139";
}
@mixin icon-mixin-cost-reports {
    content: "\f13a";
}
.icon-cost-reports:before {
	content: "\f13a";
}
@mixin icon-mixin-cost-types {
    content: "\f13b";
}
.icon-cost-types:before {
	content: "\f13b";
}
@mixin icon-mixin-custom-development {
    content: "\f13c";
}
.icon-custom-development:before {
	content: "\f13c";
}
@mixin icon-mixin-custom-fields {
    content: "\f13d";
}
.icon-custom-fields:before {
	content: "\f13d";
}
@mixin icon-mixin-cut {
    content: "\f13e";
}
.icon-cut:before {
	content: "\f13e";
}
@mixin icon-mixin-delete-folder {
    content: "\f13f";
}
.icon-delete-folder:before {
	content: "\f13f";
}
@mixin icon-mixin-delete {
    content: "\f140";
}
.icon-delete:before {
	content: "\f140";
}
@mixin icon-mixin-dependency {
    content: "\f141";
}
.icon-dependency:before {
	content: "\f141";
}
@mixin icon-mixin-design {
    content: "\f142";
}
.icon-design:before {
	content: "\f142";
}
@mixin icon-mixin-double-arrow-left {
    content: "\f143";
}
.icon-double-arrow-left:before {
	content: "\f143";
}
@mixin icon-mixin-double-arrow-right {
    content: "\f144";
}
.icon-double-arrow-right:before {
	content: "\f144";
}
@mixin icon-mixin-download {
    content: "\f145";
}
.icon-download:before {
	content: "\f145";
}
@mixin icon-mixin-drag-handle {
    content: "\f146";
}
.icon-drag-handle:before {
	content: "\f146";
}
@mixin icon-mixin-duplicate {
    content: "\f147";
}
.icon-duplicate:before {
	content: "\f147";
}
@mixin icon-mixin-edit {
    content: "\f148";
}
.icon-edit:before {
	content: "\f148";
}
@mixin icon-mixin-enterprise {
    content: "\f149";
}
.icon-enterprise:before {
	content: "\f149";
}
@mixin icon-mixin-enumerations {
    content: "\f14a";
}
.icon-enumerations:before {
	content: "\f14a";
}
@mixin icon-mixin-error {
    content: "\f14b";
}
.icon-error:before {
	content: "\f14b";
}
@mixin icon-mixin-export-atom {
    content: "\f14c";
}
.icon-export-atom:before {
	content: "\f14c";
}
@mixin icon-mixin-export-bcf {
    content: "\f14d";
}
.icon-export-bcf:before {
	content: "\f14d";
}
@mixin icon-mixin-export-csv {
    content: "\f14e";
}
.icon-export-csv:before {
	content: "\f14e";
}
@mixin icon-mixin-export-pdf-descr {
    content: "\f14f";
}
.icon-export-pdf-descr:before {
	content: "\f14f";
}
@mixin icon-mixin-export-pdf-with-descriptions {
    content: "\f150";
}
.icon-export-pdf-with-descriptions:before {
	content: "\f150";
}
@mixin icon-mixin-export-pdf {
    content: "\f151";
}
.icon-export-pdf:before {
	content: "\f151";
}
@mixin icon-mixin-export-xls-descr {
    content: "\f152";
}
.icon-export-xls-descr:before {
	content: "\f152";
}
@mixin icon-mixin-export-xls-with-descriptions {
    content: "\f153";
}
.icon-export-xls-with-descriptions:before {
	content: "\f153";
}
@mixin icon-mixin-export-xls-with-relations {
    content: "\f154";
}
.icon-export-xls-with-relations:before {
	content: "\f154";
}
@mixin icon-mixin-export-xls {
    content: "\f155";
}
.icon-export-xls:before {
	content: "\f155";
}
@mixin icon-mixin-export {
    content: "\f156";
}
.icon-export:before {
	content: "\f156";
}
@mixin icon-mixin-faq {
    content: "\f157";
}
.icon-faq:before {
	content: "\f157";
}
@mixin icon-mixin-filter {
    content: "\f158";
}
.icon-filter:before {
	content: "\f158";
}
@mixin icon-mixin-flag {
    content: "\f159";
}
.icon-flag:before {
	content: "\f159";
}
@mixin icon-mixin-folder-add {
    content: "\f15a";
}
.icon-folder-add:before {
	content: "\f15a";
}
@mixin icon-mixin-folder-locked {
    content: "\f15b";
}
.icon-folder-locked:before {
	content: "\f15b";
}
@mixin icon-mixin-folder-open {
    content: "\f15c";
}
.icon-folder-open:before {
	content: "\f15c";
}
@mixin icon-mixin-folder-remove {
    content: "\f15d";
}
.icon-folder-remove:before {
	content: "\f15d";
}
@mixin icon-mixin-folder {
    content: "\f15e";
}
.icon-folder:before {
	content: "\f15e";
}
@mixin icon-mixin-forums {
    content: "\f15f";
}
.icon-forums:before {
	content: "\f15f";
}
@mixin icon-mixin-from-fullscreen {
    content: "\f160";
}
.icon-from-fullscreen:before {
	content: "\f160";
}
@mixin icon-mixin-getting-started {
    content: "\f161";
}
.icon-getting-started:before {
	content: "\f161";
}
@mixin icon-mixin-glossar {
    content: "\f162";
}
.icon-glossar:before {
	content: "\f162";
}
@mixin icon-mixin-google-plus {
    content: "\f163";
}
.icon-google-plus:before {
	content: "\f163";
}
@mixin icon-mixin-group-by {
    content: "\f164";
}
.icon-group-by:before {
	content: "\f164";
}
@mixin icon-mixin-group {
    content: "\f165";
}
.icon-group:before {
	content: "\f165";
}
@mixin icon-mixin-hamburger {
    content: "\f166";
}
.icon-hamburger:before {
	content: "\f166";
}
@mixin icon-mixin-headline1 {
    content: "\f167";
}
.icon-headline1:before {
	content: "\f167";
}
@mixin icon-mixin-headline2 {
    content: "\f168";
}
.icon-headline2:before {
	content: "\f168";
}
@mixin icon-mixin-headline3 {
    content: "\f169";
}
.icon-headline3:before {
	content: "\f169";
}
@mixin icon-mixin-headset {
    content: "\f16a";
}
.icon-headset:before {
	content: "\f16a";
}
@mixin icon-mixin-help {
    content: "\f16b";
}
.icon-help:before {
	content: "\f16b";
}
@mixin icon-mixin-help1 {
    content: "\f16c";
}
.icon-help1:before {
	content: "\f16c";
}
@mixin icon-mixin-help2 {
    content: "\f16d";
}
.icon-help2:before {
	content: "\f16d";
}
@mixin icon-mixin-hierarchy {
    content: "\f16e";
}
.icon-hierarchy:before {
	content: "\f16e";
}
@mixin icon-mixin-home {
    content: "\f16f";
}
.icon-home:before {
	content: "\f16f";
}
@mixin icon-mixin-hosting {
    content: "\f170";
}
.icon-hosting:before {
	content: "\f170";
}
@mixin icon-mixin-image1 {
    content: "\f171";
}
.icon-image1:before {
	content: "\f171";
}
@mixin icon-mixin-image2 {
    content: "\f172";
}
.icon-image2:before {
	content: "\f172";
}
@mixin icon-mixin-import {
    content: "\f173";
}
.icon-import:before {
	content: "\f173";
}
@mixin icon-mixin-info1 {
    content: "\f174";
}
.icon-info1:before {
	content: "\f174";
}
@mixin icon-mixin-info2 {
    content: "\f175";
}
.icon-info2:before {
	content: "\f175";
}
@mixin icon-mixin-installation-services {
    content: "\f176";
}
.icon-installation-services:before {
	content: "\f176";
}
@mixin icon-mixin-italic {
    content: "\f177";
}
.icon-italic:before {
	content: "\f177";
}
@mixin icon-mixin-key {
    content: "\f178";
}
.icon-key:before {
	content: "\f178";
}
@mixin icon-mixin-link {
    content: "\f179";
}
.icon-link:before {
	content: "\f179";
}
@mixin icon-mixin-loading1 {
    content: "\f17a";
}
.icon-loading1:before {
	content: "\f17a";
}
@mixin icon-mixin-loading2 {
    content: "\f17b";
}
.icon-loading2:before {
	content: "\f17b";
}
@mixin icon-mixin-location {
    content: "\f17c";
}
.icon-location:before {
	content: "\f17c";
}
@mixin icon-mixin-locked {
    content: "\f17d";
}
.icon-locked:before {
	content: "\f17d";
}
@mixin icon-mixin-logout {
    content: "\f17e";
}
.icon-logout:before {
	content: "\f17e";
}
@mixin icon-mixin-mail1 {
    content: "\f17f";
}
.icon-mail1:before {
	content: "\f17f";
}
@mixin icon-mixin-mail2 {
    content: "\f180";
}
.icon-mail2:before {
	content: "\f180";
}
@mixin icon-mixin-maintenance-support {
    content: "\f181";
}
.icon-maintenance-support:before {
	content: "\f181";
}
@mixin icon-mixin-meetings {
    content: "\f182";
}
.icon-meetings:before {
	content: "\f182";
}
@mixin icon-mixin-menu {
    content: "\f183";
}
.icon-menu:before {
	content: "\f183";
}
@mixin icon-mixin-microphone {
    content: "\f184";
}
.icon-microphone:before {
	content: "\f184";
}
@mixin icon-mixin-milestone {
    content: "\f185";
}
.icon-milestone:before {
	content: "\f185";
}
@mixin icon-mixin-minus1 {
    content: "\f186";
}
.icon-minus1:before {
	content: "\f186";
}
@mixin icon-mixin-minus2 {
    content: "\f187";
}
.icon-minus2:before {
	content: "\f187";
}
@mixin icon-mixin-mobile {
    content: "\f188";
}
.icon-mobile:before {
	content: "\f188";
}
@mixin icon-mixin-modules {
    content: "\f189";
}
.icon-modules:before {
	content: "\f189";
}
@mixin icon-mixin-more {
    content: "\f18a";
}
.icon-more:before {
	content: "\f18a";
}
@mixin icon-mixin-move {
    content: "\f18b";
}
.icon-move:before {
	content: "\f18b";
}
@mixin icon-mixin-movie {
    content: "\f18c";
}
.icon-movie:before {
	content: "\f18c";
}
@mixin icon-mixin-music {
    content: "\f18d";
}
.icon-music:before {
	content: "\f18d";
}
@mixin icon-mixin-new-planning-element {
    content: "\f18e";
}
.icon-new-planning-element:before {
	content: "\f18e";
}
@mixin icon-mixin-news {
    content: "\f18f";
}
.icon-news:before {
	content: "\f18f";
}
@mixin icon-mixin-no-hierarchy {
    content: "\f190";
}
.icon-no-hierarchy:before {
	content: "\f190";
}
@mixin icon-mixin-no-zen-mode {
    content: "\f191";
}
.icon-no-zen-mode:before {
	content: "\f191";
}
@mixin icon-mixin-not-supported {
    content: "\f192";
}
.icon-not-supported:before {
	content: "\f192";
}
@mixin icon-mixin-notes {
    content: "\f193";
}
.icon-notes:before {
	content: "\f193";
}
@mixin icon-mixin-openid {
    content: "\f194";
}
.icon-openid:before {
	content: "\f194";
}
@mixin icon-mixin-openproject {
    content: "\f195";
}
.icon-openproject:before {
	content: "\f195";
}
@mixin icon-mixin-ordered-list {
    content: "\f196";
}
.icon-ordered-list:before {
	content: "\f196";
}
@mixin icon-mixin-outline {
    content: "\f197";
}
.icon-outline:before {
	content: "\f197";
}
@mixin icon-mixin-paragraph-left {
    content: "\f198";
}
.icon-paragraph-left:before {
	content: "\f198";
}
@mixin icon-mixin-paragraph-right {
    content: "\f199";
}
.icon-paragraph-right:before {
	content: "\f199";
}
@mixin icon-mixin-paragraph {
    content: "\f19a";
}
.icon-paragraph:before {
	content: "\f19a";
}
@mixin icon-mixin-payment-history {
    content: "\f19b";
}
.icon-payment-history:before {
	content: "\f19b";
}
@mixin icon-mixin-phone {
    content: "\f19c";
}
.icon-phone:before {
	content: "\f19c";
}
@mixin icon-mixin-pin {
    content: "\f19d";
}
.icon-pin:before {
	content: "\f19d";
}
@mixin icon-mixin-play {
    content: "\f19e";
}
.icon-play:before {
	content: "\f19e";
}
@mixin icon-mixin-plugins {
    content: "\f19f";
}
.icon-plugins:before {
	content: "\f19f";
}
@mixin icon-mixin-plus {
    content: "\f1a0";
}
.icon-plus:before {
	content: "\f1a0";
}
@mixin icon-mixin-pre {
    content: "\f1a1";
}
.icon-pre:before {
	content: "\f1a1";
}
@mixin icon-mixin-presentation {
    content: "\f1a2";
}
.icon-presentation:before {
	content: "\f1a2";
}
@mixin icon-mixin-preview {
    content: "\f1a3";
}
.icon-preview:before {
	content: "\f1a3";
}
@mixin icon-mixin-print {
    content: "\f1a4";
}
.icon-print:before {
	content: "\f1a4";
}
@mixin icon-mixin-priority {
    content: "\f1a5";
}
.icon-priority:before {
	content: "\f1a5";
}
@mixin icon-mixin-project-types {
    content: "\f1a6";
}
.icon-project-types:before {
	content: "\f1a6";
}
@mixin icon-mixin-projects {
    content: "\f1a7";
}
.icon-projects:before {
	content: "\f1a7";
}
@mixin icon-mixin-publish {
    content: "\f1a8";
}
.icon-publish:before {
	content: "\f1a8";
}
@mixin icon-mixin-pulldown-up {
    content: "\f1a9";
}
.icon-pulldown-up:before {
	content: "\f1a9";
}
@mixin icon-mixin-pulldown {
    content: "\f1aa";
}
.icon-pulldown:before {
	content: "\f1aa";
}
@mixin icon-mixin-quote {
    content: "\f1ab";
}
.icon-quote:before {
	content: "\f1ab";
}
@mixin icon-mixin-quote2 {
    content: "\f1ac";
}
.icon-quote2:before {
	content: "\f1ac";
}
@mixin icon-mixin-redo {
    content: "\f1ad";
}
.icon-redo:before {
	content: "\f1ad";
}
@mixin icon-mixin-relation-follows {
    content: "\f1ae";
}
.icon-relation-follows:before {
	content: "\f1ae";
}
@mixin icon-mixin-relation-new-child {
    content: "\f1af";
}
.icon-relation-new-child:before {
	content: "\f1af";
}
@mixin icon-mixin-relation-precedes {
    content: "\f1b0";
}
.icon-relation-precedes:before {
	content: "\f1b0";
}
@mixin icon-mixin-relations {
    content: "\f1b1";
}
.icon-relations:before {
	content: "\f1b1";
}
@mixin icon-mixin-reload {
    content: "\f1b2";
}
.icon-reload:before {
	content: "\f1b2";
}
@mixin icon-mixin-reminder {
    content: "\f1b3";
}
.icon-reminder:before {
	content: "\f1b3";
}
@mixin icon-mixin-remove {
    content: "\f1b4";
}
.icon-remove:before {
	content: "\f1b4";
}
@mixin icon-mixin-rename {
    content: "\f1b5";
}
.icon-rename:before {
	content: "\f1b5";
}
@mixin icon-mixin-reported-by-me {
    content: "\f1b6";
}
.icon-reported-by-me:before {
	content: "\f1b6";
}
@mixin icon-mixin-resizer-bottom-right {
    content: "\f1b7";
}
.icon-resizer-bottom-right:before {
	content: "\f1b7";
}
@mixin icon-mixin-resizer-vertical-lines {
    content: "\f1b8";
}
.icon-resizer-vertical-lines:before {
	content: "\f1b8";
}
@mixin icon-mixin-roadmap {
    content: "\f1b9";
}
.icon-roadmap:before {
	content: "\f1b9";
}
@mixin icon-mixin-rss {
    content: "\f1ba";
}
.icon-rss:before {
	content: "\f1ba";
}
@mixin icon-mixin-rubber {
    content: "\f1bb";
}
.icon-rubber:before {
	content: "\f1bb";
}
@mixin icon-mixin-save {
    content: "\f1bc";
}
.icon-save:before {
	content: "\f1bc";
}
@mixin icon-mixin-search {
    content: "\f1bd";
}
.icon-search:before {
	content: "\f1bd";
}
@mixin icon-mixin-send-mail {
    content: "\f1be";
}
.icon-send-mail:before {
	content: "\f1be";
}
@mixin icon-mixin-server-key {
    content: "\f1bf";
}
.icon-server-key:before {
	content: "\f1bf";
}
@mixin icon-mixin-settings {
    content: "\f1c0";
}
.icon-settings:before {
	content: "\f1c0";
}
@mixin icon-mixin-settings2 {
    content: "\f1c1";
}
.icon-settings2:before {
	content: "\f1c1";
}
@mixin icon-mixin-settings3 {
    content: "\f1c2";
}
.icon-settings3:before {
	content: "\f1c2";
}
@mixin icon-mixin-settings4 {
    content: "\f1c3";
}
.icon-settings4:before {
	content: "\f1c3";
}
@mixin icon-mixin-shortcuts {
    content: "\f1c4";
}
.icon-shortcuts:before {
	content: "\f1c4";
}
@mixin icon-mixin-show-all-projects {
    content: "\f1c5";
}
.icon-show-all-projects:before {
	content: "\f1c5";
}
@mixin icon-mixin-show-more-horizontal {
    content: "\f1c6";
}
.icon-show-more-horizontal:before {
	content: "\f1c6";
}
@mixin icon-mixin-show-more {
    content: "\f1c7";
}
.icon-show-more:before {
	content: "\f1c7";
}
@mixin icon-mixin-slack {
    content: "\f1c8";
}
.icon-slack:before {
	content: "\f1c8";
}
@mixin icon-mixin-sort-ascending {
    content: "\f1c9";
}
.icon-sort-ascending:before {
	content: "\f1c9";
}
@mixin icon-mixin-sort-by {
    content: "\f1ca";
}
.icon-sort-by:before {
	content: "\f1ca";
}
@mixin icon-mixin-sort-descending {
    content: "\f1cb";
}
.icon-sort-descending:before {
	content: "\f1cb";
}
@mixin icon-mixin-sort-down {
    content: "\f1cc";
}
.icon-sort-down:before {
	content: "\f1cc";
}
@mixin icon-mixin-sort-up {
    content: "\f1cd";
}
.icon-sort-up:before {
	content: "\f1cd";
}
@mixin icon-mixin-square {
    content: "\f1ce";
}
.icon-square:before {
	content: "\f1ce";
}
@mixin icon-mixin-star {
    content: "\f1cf";
}
.icon-star:before {
	content: "\f1cf";
}
@mixin icon-mixin-status-reporting {
    content: "\f1d0";
}
.icon-status-reporting:before {
	content: "\f1d0";
}
@mixin icon-mixin-status {
    content: "\f1d1";
}
.icon-status:before {
	content: "\f1d1";
}
@mixin icon-mixin-strike-through {
    content: "\f1d2";
}
.icon-strike-through:before {
	content: "\f1d2";
}
@mixin icon-mixin-text {
    content: "\f1d3";
}
.icon-text:before {
	content: "\f1d3";
}
@mixin icon-mixin-ticket-checked {
    content: "\f1d4";
}
.icon-ticket-checked:before {
	content: "\f1d4";
}
@mixin icon-mixin-ticket-down {
    content: "\f1d5";
}
.icon-ticket-down:before {
	content: "\f1d5";
}
@mixin icon-mixin-ticket-edit {
    content: "\f1d6";
}
.icon-ticket-edit:before {
	content: "\f1d6";
}
@mixin icon-mixin-ticket-minus {
    content: "\f1d7";
}
.icon-ticket-minus:before {
	content: "\f1d7";
}
@mixin icon-mixin-ticket-note {
    content: "\f1d8";
}
.icon-ticket-note:before {
	content: "\f1d8";
}
@mixin icon-mixin-ticket {
    content: "\f1d9";
}
.icon-ticket:before {
	content: "\f1d9";
}
@mixin icon-mixin-time {
    content: "\f1da";
}
.icon-time:before {
	content: "\f1da";
}
<<<<<<< HEAD
@mixin icon-mixin-training-consulting {
    content: "\f1db";
}
.icon-training-consulting:before {
	content: "\f1db";
}
@mixin icon-mixin-two-factor-authentication {
    content: "\f1dc";
}
.icon-two-factor-authentication:before {
	content: "\f1dc";
}
@mixin icon-mixin-types {
    content: "\f1dd";
}
.icon-types:before {
	content: "\f1dd";
}
@mixin icon-mixin-underline {
    content: "\f1de";
}
.icon-underline:before {
	content: "\f1de";
}
@mixin icon-mixin-undo {
    content: "\f1df";
}
.icon-undo:before {
	content: "\f1df";
}
@mixin icon-mixin-unit {
    content: "\f1e0";
}
.icon-unit:before {
	content: "\f1e0";
}
@mixin icon-mixin-unlocked {
    content: "\f1e1";
}
.icon-unlocked:before {
	content: "\f1e1";
}
@mixin icon-mixin-unordered-list {
    content: "\f1e2";
}
.icon-unordered-list:before {
	content: "\f1e2";
}
@mixin icon-mixin-unwatched {
    content: "\f1e3";
}
.icon-unwatched:before {
	content: "\f1e3";
}
@mixin icon-mixin-upload {
    content: "\f1e4";
}
.icon-upload:before {
	content: "\f1e4";
}
@mixin icon-mixin-user-minus {
    content: "\f1e5";
}
.icon-user-minus:before {
	content: "\f1e5";
}
@mixin icon-mixin-user-plus {
    content: "\f1e6";
}
.icon-user-plus:before {
	content: "\f1e6";
}
@mixin icon-mixin-user {
    content: "\f1e7";
}
.icon-user:before {
	content: "\f1e7";
}
@mixin icon-mixin-view-card {
    content: "\f1e8";
}
.icon-view-card:before {
	content: "\f1e8";
}
@mixin icon-mixin-view-fullscreen {
    content: "\f1e9";
}
.icon-view-fullscreen:before {
	content: "\f1e9";
}
@mixin icon-mixin-view-list {
    content: "\f1ea";
}
.icon-view-list:before {
	content: "\f1ea";
}
@mixin icon-mixin-view-split {
    content: "\f1eb";
}
.icon-view-split:before {
	content: "\f1eb";
}
@mixin icon-mixin-view-timeline {
    content: "\f1ec";
}
.icon-view-timeline:before {
	content: "\f1ec";
}
@mixin icon-mixin-warning {
    content: "\f1ed";
}
.icon-warning:before {
	content: "\f1ed";
}
@mixin icon-mixin-watched {
    content: "\f1ee";
}
.icon-watched:before {
	content: "\f1ee";
}
@mixin icon-mixin-wiki-edit {
    content: "\f1ef";
}
.icon-wiki-edit:before {
	content: "\f1ef";
}
@mixin icon-mixin-wiki {
    content: "\f1f0";
}
.icon-wiki:before {
	content: "\f1f0";
}
@mixin icon-mixin-wiki2 {
    content: "\f1f1";
}
.icon-wiki2:before {
	content: "\f1f1";
}
@mixin icon-mixin-work-packages {
    content: "\f1f2";
}
.icon-work-packages:before {
	content: "\f1f2";
}
@mixin icon-mixin-workflow {
    content: "\f1f3";
}
.icon-workflow:before {
	content: "\f1f3";
}
@mixin icon-mixin-yes {
    content: "\f1f4";
}
.icon-yes:before {
	content: "\f1f4";
}
@mixin icon-mixin-zen-mode {
    content: "\f1f5";
}
.icon-zen-mode:before {
	content: "\f1f5";
}
@mixin icon-mixin-zoom-auto {
    content: "\f1f6";
}
.icon-zoom-auto:before {
	content: "\f1f6";
}
@mixin icon-mixin-zoom-in {
    content: "\f1f7";
}
.icon-zoom-in:before {
	content: "\f1f7";
}
@mixin icon-mixin-zoom-out {
    content: "\f1f8";
}
.icon-zoom-out:before {
	content: "\f1f8";
=======
@mixin icon-mixin-to-fullscreen {
    content: "\f1db";
}
.icon-to-fullscreen:before {
	content: "\f1db";
}
@mixin icon-mixin-toggle {
    content: "\f1dc";
}
.icon-toggle:before {
	content: "\f1dc";
}
@mixin icon-mixin-training-consulting {
    content: "\f1dd";
}
.icon-training-consulting:before {
	content: "\f1dd";
}
@mixin icon-mixin-two-factor-authentication {
    content: "\f1de";
}
.icon-two-factor-authentication:before {
	content: "\f1de";
}
@mixin icon-mixin-types {
    content: "\f1df";
}
.icon-types:before {
	content: "\f1df";
}
@mixin icon-mixin-underline {
    content: "\f1e0";
}
.icon-underline:before {
	content: "\f1e0";
}
@mixin icon-mixin-undo {
    content: "\f1e1";
}
.icon-undo:before {
	content: "\f1e1";
}
@mixin icon-mixin-unit {
    content: "\f1e2";
}
.icon-unit:before {
	content: "\f1e2";
}
@mixin icon-mixin-unlocked {
    content: "\f1e3";
}
.icon-unlocked:before {
	content: "\f1e3";
}
@mixin icon-mixin-unordered-list {
    content: "\f1e4";
}
.icon-unordered-list:before {
	content: "\f1e4";
}
@mixin icon-mixin-unwatched {
    content: "\f1e5";
}
.icon-unwatched:before {
	content: "\f1e5";
}
@mixin icon-mixin-upload {
    content: "\f1e6";
}
.icon-upload:before {
	content: "\f1e6";
}
@mixin icon-mixin-user-minus {
    content: "\f1e7";
}
.icon-user-minus:before {
	content: "\f1e7";
}
@mixin icon-mixin-user-plus {
    content: "\f1e8";
}
.icon-user-plus:before {
	content: "\f1e8";
}
@mixin icon-mixin-user {
    content: "\f1e9";
}
.icon-user:before {
	content: "\f1e9";
}
@mixin icon-mixin-view-card {
    content: "\f1ea";
}
.icon-view-card:before {
	content: "\f1ea";
}
@mixin icon-mixin-view-fullscreen {
    content: "\f1eb";
}
.icon-view-fullscreen:before {
	content: "\f1eb";
}
@mixin icon-mixin-view-list {
    content: "\f1ec";
}
.icon-view-list:before {
	content: "\f1ec";
}
@mixin icon-mixin-view-split {
    content: "\f1ed";
}
.icon-view-split:before {
	content: "\f1ed";
}
@mixin icon-mixin-view-timeline {
    content: "\f1ee";
}
.icon-view-timeline:before {
	content: "\f1ee";
}
@mixin icon-mixin-warning {
    content: "\f1ef";
}
.icon-warning:before {
	content: "\f1ef";
}
@mixin icon-mixin-watched {
    content: "\f1f0";
}
.icon-watched:before {
	content: "\f1f0";
}
@mixin icon-mixin-wiki-edit {
    content: "\f1f1";
}
.icon-wiki-edit:before {
	content: "\f1f1";
}
@mixin icon-mixin-wiki {
    content: "\f1f2";
}
.icon-wiki:before {
	content: "\f1f2";
}
@mixin icon-mixin-wiki2 {
    content: "\f1f3";
}
.icon-wiki2:before {
	content: "\f1f3";
}
@mixin icon-mixin-work-packages {
    content: "\f1f4";
}
.icon-work-packages:before {
	content: "\f1f4";
}
@mixin icon-mixin-workflow {
    content: "\f1f5";
}
.icon-workflow:before {
	content: "\f1f5";
}
@mixin icon-mixin-yes {
    content: "\f1f6";
}
.icon-yes:before {
	content: "\f1f6";
}
@mixin icon-mixin-zen-mode {
    content: "\f1f7";
}
.icon-zen-mode:before {
	content: "\f1f7";
}
@mixin icon-mixin-zoom-auto {
    content: "\f1f8";
}
.icon-zoom-auto:before {
	content: "\f1f8";
}
@mixin icon-mixin-zoom-in {
    content: "\f1f9";
}
.icon-zoom-in:before {
	content: "\f1f9";
}
@mixin icon-mixin-zoom-out {
    content: "\f1fa";
}
.icon-zoom-out:before {
	content: "\f1fa";
>>>>>>> 325ccbc3
}<|MERGE_RESOLUTION|>--- conflicted
+++ resolved
@@ -1312,377 +1312,189 @@
 .icon-time:before {
 	content: "\f1da";
 }
-<<<<<<< HEAD
-@mixin icon-mixin-training-consulting {
-    content: "\f1db";
-}
-.icon-training-consulting:before {
-	content: "\f1db";
-}
-@mixin icon-mixin-two-factor-authentication {
-    content: "\f1dc";
-}
-.icon-two-factor-authentication:before {
-	content: "\f1dc";
-}
-@mixin icon-mixin-types {
-    content: "\f1dd";
-}
-.icon-types:before {
-	content: "\f1dd";
-}
-@mixin icon-mixin-underline {
-    content: "\f1de";
-}
-.icon-underline:before {
-	content: "\f1de";
-}
-@mixin icon-mixin-undo {
-    content: "\f1df";
-}
-.icon-undo:before {
-	content: "\f1df";
-}
-@mixin icon-mixin-unit {
-    content: "\f1e0";
-}
-.icon-unit:before {
-	content: "\f1e0";
-}
-@mixin icon-mixin-unlocked {
-    content: "\f1e1";
-}
-.icon-unlocked:before {
-	content: "\f1e1";
-}
-@mixin icon-mixin-unordered-list {
-    content: "\f1e2";
-}
-.icon-unordered-list:before {
-	content: "\f1e2";
-}
-@mixin icon-mixin-unwatched {
-    content: "\f1e3";
-}
-.icon-unwatched:before {
-	content: "\f1e3";
-}
-@mixin icon-mixin-upload {
-    content: "\f1e4";
-}
-.icon-upload:before {
-	content: "\f1e4";
-}
-@mixin icon-mixin-user-minus {
-    content: "\f1e5";
-}
-.icon-user-minus:before {
-	content: "\f1e5";
-}
-@mixin icon-mixin-user-plus {
-    content: "\f1e6";
-}
-.icon-user-plus:before {
-	content: "\f1e6";
-}
-@mixin icon-mixin-user {
-    content: "\f1e7";
-}
-.icon-user:before {
-	content: "\f1e7";
-}
-@mixin icon-mixin-view-card {
-    content: "\f1e8";
-}
-.icon-view-card:before {
-	content: "\f1e8";
-}
-@mixin icon-mixin-view-fullscreen {
-    content: "\f1e9";
-}
-.icon-view-fullscreen:before {
-	content: "\f1e9";
-}
-@mixin icon-mixin-view-list {
-    content: "\f1ea";
-}
-.icon-view-list:before {
-	content: "\f1ea";
-}
-@mixin icon-mixin-view-split {
-    content: "\f1eb";
-}
-.icon-view-split:before {
-	content: "\f1eb";
-}
-@mixin icon-mixin-view-timeline {
-    content: "\f1ec";
-}
-.icon-view-timeline:before {
-	content: "\f1ec";
-}
-@mixin icon-mixin-warning {
-    content: "\f1ed";
-}
-.icon-warning:before {
-	content: "\f1ed";
-}
-@mixin icon-mixin-watched {
-    content: "\f1ee";
-}
-.icon-watched:before {
-	content: "\f1ee";
-}
-@mixin icon-mixin-wiki-edit {
-    content: "\f1ef";
-}
-.icon-wiki-edit:before {
-	content: "\f1ef";
-}
-@mixin icon-mixin-wiki {
-    content: "\f1f0";
-}
-.icon-wiki:before {
-	content: "\f1f0";
-}
-@mixin icon-mixin-wiki2 {
-    content: "\f1f1";
-}
-.icon-wiki2:before {
-	content: "\f1f1";
-}
-@mixin icon-mixin-work-packages {
-    content: "\f1f2";
-}
-.icon-work-packages:before {
-	content: "\f1f2";
-}
-@mixin icon-mixin-workflow {
-    content: "\f1f3";
-}
-.icon-workflow:before {
-	content: "\f1f3";
-}
-@mixin icon-mixin-yes {
-    content: "\f1f4";
-}
-.icon-yes:before {
-	content: "\f1f4";
-}
-@mixin icon-mixin-zen-mode {
-    content: "\f1f5";
-}
-.icon-zen-mode:before {
-	content: "\f1f5";
-}
-@mixin icon-mixin-zoom-auto {
-    content: "\f1f6";
-}
-.icon-zoom-auto:before {
-	content: "\f1f6";
-}
-@mixin icon-mixin-zoom-in {
-    content: "\f1f7";
-}
-.icon-zoom-in:before {
-	content: "\f1f7";
-}
-@mixin icon-mixin-zoom-out {
-    content: "\f1f8";
-}
-.icon-zoom-out:before {
-	content: "\f1f8";
-=======
 @mixin icon-mixin-to-fullscreen {
     content: "\f1db";
 }
 .icon-to-fullscreen:before {
 	content: "\f1db";
 }
-@mixin icon-mixin-toggle {
+@mixin icon-mixin-training-consulting {
     content: "\f1dc";
 }
-.icon-toggle:before {
+.icon-training-consulting:before {
 	content: "\f1dc";
 }
-@mixin icon-mixin-training-consulting {
+@mixin icon-mixin-two-factor-authentication {
     content: "\f1dd";
 }
-.icon-training-consulting:before {
+.icon-two-factor-authentication:before {
 	content: "\f1dd";
 }
-@mixin icon-mixin-two-factor-authentication {
+@mixin icon-mixin-types {
     content: "\f1de";
 }
-.icon-two-factor-authentication:before {
+.icon-types:before {
 	content: "\f1de";
 }
-@mixin icon-mixin-types {
+@mixin icon-mixin-underline {
     content: "\f1df";
 }
-.icon-types:before {
+.icon-underline:before {
 	content: "\f1df";
 }
-@mixin icon-mixin-underline {
+@mixin icon-mixin-undo {
     content: "\f1e0";
 }
-.icon-underline:before {
+.icon-undo:before {
 	content: "\f1e0";
 }
-@mixin icon-mixin-undo {
+@mixin icon-mixin-unit {
     content: "\f1e1";
 }
-.icon-undo:before {
+.icon-unit:before {
 	content: "\f1e1";
 }
-@mixin icon-mixin-unit {
+@mixin icon-mixin-unlocked {
     content: "\f1e2";
 }
-.icon-unit:before {
+.icon-unlocked:before {
 	content: "\f1e2";
 }
-@mixin icon-mixin-unlocked {
+@mixin icon-mixin-unordered-list {
     content: "\f1e3";
 }
-.icon-unlocked:before {
+.icon-unordered-list:before {
 	content: "\f1e3";
 }
-@mixin icon-mixin-unordered-list {
+@mixin icon-mixin-unwatched {
     content: "\f1e4";
 }
-.icon-unordered-list:before {
+.icon-unwatched:before {
 	content: "\f1e4";
 }
-@mixin icon-mixin-unwatched {
+@mixin icon-mixin-upload {
     content: "\f1e5";
 }
-.icon-unwatched:before {
+.icon-upload:before {
 	content: "\f1e5";
 }
-@mixin icon-mixin-upload {
+@mixin icon-mixin-user-minus {
     content: "\f1e6";
 }
-.icon-upload:before {
+.icon-user-minus:before {
 	content: "\f1e6";
 }
-@mixin icon-mixin-user-minus {
+@mixin icon-mixin-user-plus {
     content: "\f1e7";
 }
-.icon-user-minus:before {
+.icon-user-plus:before {
 	content: "\f1e7";
 }
-@mixin icon-mixin-user-plus {
+@mixin icon-mixin-user {
     content: "\f1e8";
 }
-.icon-user-plus:before {
+.icon-user:before {
 	content: "\f1e8";
 }
-@mixin icon-mixin-user {
+@mixin icon-mixin-view-card {
     content: "\f1e9";
 }
-.icon-user:before {
+.icon-view-card:before {
 	content: "\f1e9";
 }
-@mixin icon-mixin-view-card {
+@mixin icon-mixin-view-fullscreen {
     content: "\f1ea";
 }
-.icon-view-card:before {
+.icon-view-fullscreen:before {
 	content: "\f1ea";
 }
-@mixin icon-mixin-view-fullscreen {
+@mixin icon-mixin-view-list {
     content: "\f1eb";
 }
-.icon-view-fullscreen:before {
+.icon-view-list:before {
 	content: "\f1eb";
 }
-@mixin icon-mixin-view-list {
+@mixin icon-mixin-view-split {
     content: "\f1ec";
 }
-.icon-view-list:before {
+.icon-view-split:before {
 	content: "\f1ec";
 }
-@mixin icon-mixin-view-split {
+@mixin icon-mixin-view-timeline {
     content: "\f1ed";
 }
-.icon-view-split:before {
+.icon-view-timeline:before {
 	content: "\f1ed";
 }
-@mixin icon-mixin-view-timeline {
+@mixin icon-mixin-warning {
     content: "\f1ee";
 }
-.icon-view-timeline:before {
+.icon-warning:before {
 	content: "\f1ee";
 }
-@mixin icon-mixin-warning {
+@mixin icon-mixin-watched {
     content: "\f1ef";
 }
-.icon-warning:before {
+.icon-watched:before {
 	content: "\f1ef";
 }
-@mixin icon-mixin-watched {
+@mixin icon-mixin-wiki-edit {
     content: "\f1f0";
 }
-.icon-watched:before {
+.icon-wiki-edit:before {
 	content: "\f1f0";
 }
-@mixin icon-mixin-wiki-edit {
+@mixin icon-mixin-wiki {
     content: "\f1f1";
 }
-.icon-wiki-edit:before {
+.icon-wiki:before {
 	content: "\f1f1";
 }
-@mixin icon-mixin-wiki {
+@mixin icon-mixin-wiki2 {
     content: "\f1f2";
 }
-.icon-wiki:before {
+.icon-wiki2:before {
 	content: "\f1f2";
 }
-@mixin icon-mixin-wiki2 {
+@mixin icon-mixin-work-packages {
     content: "\f1f3";
 }
-.icon-wiki2:before {
+.icon-work-packages:before {
 	content: "\f1f3";
 }
-@mixin icon-mixin-work-packages {
+@mixin icon-mixin-workflow {
     content: "\f1f4";
 }
-.icon-work-packages:before {
+.icon-workflow:before {
 	content: "\f1f4";
 }
-@mixin icon-mixin-workflow {
+@mixin icon-mixin-yes {
     content: "\f1f5";
 }
-.icon-workflow:before {
+.icon-yes:before {
 	content: "\f1f5";
 }
-@mixin icon-mixin-yes {
+@mixin icon-mixin-zen-mode {
     content: "\f1f6";
 }
-.icon-yes:before {
+.icon-zen-mode:before {
 	content: "\f1f6";
 }
-@mixin icon-mixin-zen-mode {
+@mixin icon-mixin-zoom-auto {
     content: "\f1f7";
 }
-.icon-zen-mode:before {
+.icon-zoom-auto:before {
 	content: "\f1f7";
 }
-@mixin icon-mixin-zoom-auto {
+@mixin icon-mixin-zoom-in {
     content: "\f1f8";
 }
-.icon-zoom-auto:before {
+.icon-zoom-in:before {
 	content: "\f1f8";
 }
-@mixin icon-mixin-zoom-in {
+@mixin icon-mixin-zoom-out {
     content: "\f1f9";
 }
-.icon-zoom-in:before {
+.icon-zoom-out:before {
 	content: "\f1f9";
-}
-@mixin icon-mixin-zoom-out {
-    content: "\f1fa";
-}
-.icon-zoom-out:before {
-	content: "\f1fa";
->>>>>>> 325ccbc3
 }