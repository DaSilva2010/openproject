--- conflicted
+++ resolved
@@ -31,11 +31,7 @@
 .service('QueryService', ['$http', 'PathHelper', '$q', 'AVAILABLE_WORK_PACKAGE_FILTERS', 'StatusService', 'TypeService', 'PriorityService', 'UserService', 'VersionService', 'RoleService', 'GroupService', 'ProjectService',
   function($http, PathHelper, $q, AVAILABLE_WORK_PACKAGE_FILTERS, StatusService, TypeService, PriorityService, UserService, VersionService, RoleService, GroupService, ProjectService) {
 
-<<<<<<< HEAD
   var availableColumns = [], availableFilterValues = {}, availableFilters = {};
-=======
-  var availableColumns = [], availableFilterValues = {}, availableFilters = null;
->>>>>>> 771321ae
 
   var QueryService = {
     getAvailableColumns: function(projectIdentifier) {
@@ -45,7 +41,6 @@
     },
 
     getAvailableFilters: function(projectIdentifier){
-<<<<<<< HEAD
       var identifier = 'global';
       var getFilters = QueryService.getCustomFieldFilters;
       var getFiltersArgs = [];
@@ -63,26 +58,6 @@
           });
       }
 
-
-      // if(projectIdentifier){
-      //   if(availableFilters[projectIdentifier]){
-      //     return $q.when(availableFilters[projectIdentifier]);
-      //   } else {
-      //     return QueryService.getProjectCustomFieldFilters(projectIdentifier)
-      //       .then(function(data){
-      //         return QueryService.storeAvailableFilters(projectIdentifier, angular.extend(AVAILABLE_WORK_PACKAGE_FILTERS, data.custom_field_filters));
-      //       });
-      //   }
-      // } else {
-      //   if(availableFilters['global']){
-      //     return $q.when(availableFilters['global']);
-      //   } else {
-      //     return QueryService.getCustomFieldFilters()
-      //       .then(function(data){
-      //         return QueryService.storeAvailableFilters('global', angular.extend(AVAILABLE_WORK_PACKAGE_FILTERS, data.custom_field_filters));
-      //       });
-      //   }
-      // }
     },
 
     getProjectCustomFieldFilters: function(projectIdentifier) {
@@ -95,28 +70,6 @@
 
     getAvailableFilterValues: function(filterName, projectIdentifier) {
       return QueryService.getAvailableFilters(projectIdentifier)
-=======
-      if(availableFilters){
-        return $q.when(availableFilters);
-      } else{
-        if (projectIdentifier){
-          return QueryService.getCustomFieldFilters(projectIdentifier)
-            .then(function(data){
-              return QueryService.storeAvailableFilters(angular.extend(AVAILABLE_WORK_PACKAGE_FILTERS, data.custom_field_filters));
-            });
-        } else {
-          return $q.when(AVAILABLE_WORK_PACKAGE_FILTERS);
-        }
-      }
-    },
-
-    getCustomFieldFilters: function(projectIdentifier) {
-      return QueryService.doQuery(PathHelper.apiProjectCustomFieldsPath(projectIdentifier));
-    },
-
-    getAvailableFilterValues: function(filterName, projectIdentifier) {
-      return QueryService.getAvailableFilters()
->>>>>>> 771321ae
         .then(function(filters){
           var filter = filters[filterName];
           var modelName = filter.modelName
@@ -181,15 +134,9 @@
       return values;
     },
 
-<<<<<<< HEAD
     storeAvailableFilters: function(projectIdentifier, filters){
       availableFilters[projectIdentifier] = filters;
       return availableFilters[projectIdentifier];
-=======
-    storeAvailableFilters: function(filters){
-      availableFilters = filters;
-      return availableFilters;
->>>>>>> 771321ae
     },
 
     doQuery: function(url, params) {
