<%#-- copyright
OpenProject is a project management system.
Copyright (C) 2012-2018 the OpenProject Foundation (OPF)

This program is free software; you can redistribute it and/or
modify it under the terms of the GNU General Public License version 3.

OpenProject is a fork of ChiliProject, which is a fork of Redmine. The copyright follows:
Copyright (C) 2006-2017 Jean-Philippe Lang
Copyright (C) 2010-2013 the ChiliProject Team

This program is free software; you can redistribute it and/or
modify it under the terms of the GNU General Public License
as published by the Free Software Foundation; either version 2
of the License, or (at your option) any later version.

This program is distributed in the hope that it will be useful,
but WITHOUT ANY WARRANTY; without even the implied warranty of
MERCHANTABILITY or FITNESS FOR A PARTICULAR PURPOSE.  See the
GNU General Public License for more details.

You should have received a copy of the GNU General Public License
along with this program; if not, write to the Free Software
Foundation, Inc., 51 Franklin Street, Fifth Floor, Boston, MA  02110-1301, USA.

See docs/COPYRIGHT.rdoc for more details.

++#%>

function initMainMenuExpandStatus() {
  var wrapper = jQuery('#wrapper')

  var upToggle = jQuery('ul.menu_root.closed li.open a.arrow-left-to-project');
  if (upToggle.length == 1 && wrapper.hasClass('hidden-navigation')) {
    upToggle.trigger('click');
  }
}

jQuery(document).ready(function($) {
  // rejigger the main-menu sub-menu functionality.
  $("#main-menu .toggler").remove(); // remove the togglers so they're inserted properly later.

  $.fn.mySlide = function (callback) {
    this.slideToggle(animationRate, callback);

    return this;
  };

  var toggler = $('<a class="toggler" href="#"><i class="icon6 icon-toggler icon-arrow-right3" aria-hidden="true"></i><span class="hidden-for-sighted"></span></a>')
    .click(function() {
      var target = $(this);
      if (target.hasClass('toggler')) {

        // TODO: Instead of hiding the sidebar move sidebar's contents to submenus and cache it.
        $('#sidebar').toggleClass('-hidden', true);

        $(".menu_root li").removeClass('open')
        $(".menu_root").removeClass('open').addClass('closed');
        target.closest('li').addClass('open');
        target.closest('li').find('li > a:first').focus();
      }
      return false;
    });

  // wrap main items
  var mainItems = $('#main-menu li > a').not('ul ul a');

  function getMainItemWrapper(index) {
    var item = mainItems[index];
    var elementId = item.id;

    var wrapperElement = $('<div class="main-item-wrapper"/>')

    // inherit element id
    if(elementId) {
      wrapperElement.attr('id', elementId + '-wrapper')
    }

    return wrapperElement;
  }

  mainItems.wrap(getMainItemWrapper)

  $('#main-menu li:has(ul) .main-item-wrapper > a').not('ul ul a')
    // 1. unbind the current click functions
    .unbind('click')
    // 2. wrap each in a span that we'll use for the new click element
    .wrapInner('<span class="ellipsis"/>')
    // 3. reinsert the <span class="toggler"> so that it sits outside of the above
    .after(toggler);

  $('#main-menu ul.main-menu--children').each(function(_i, child){
    var title = $(child).parents('li').find('.main-item-wrapper .menu-item--title').text();
    var header = $('<div class="main-menu--children-menu-header"></div>');
    var upLink = $('<a class="main-menu--arrow-left-to-project" href="#"><i class="icon-arrow-left1" aria-hidden="true"></i></a>');
    upLink.attr('title', I18n.t('js.label_up'));
    upLink.click(function() {
      var target = $(this);
      $(target).parents('li').first().removeClass('open');
      $(".menu_root").removeClass('closed').addClass('open');

<<<<<<< HEAD
      // TODO: Instead of hiding the sidebar move sidebar's contents to submenus and cache it.
=======
      target.parents('li').first().find('.toggler').first().focus();

      // TODO: Instead of hiding the sidebar move sidebar's contents to submenus and cache it. 
>>>>>>> cb132d8b
      $('#sidebar').toggleClass('-hidden', false);
    });
    header.append(upLink);
    header.append('<span class="main-menu--parent-node ellipsis">' + title + '</span>');
    $(child).before(header);
  })

});<|MERGE_RESOLUTION|>--- conflicted
+++ resolved
@@ -99,13 +99,9 @@
       $(target).parents('li').first().removeClass('open');
       $(".menu_root").removeClass('closed').addClass('open');
 
-<<<<<<< HEAD
-      // TODO: Instead of hiding the sidebar move sidebar's contents to submenus and cache it.
-=======
       target.parents('li').first().find('.toggler').first().focus();
 
-      // TODO: Instead of hiding the sidebar move sidebar's contents to submenus and cache it. 
->>>>>>> cb132d8b
+      // TODO: Instead of hiding the sidebar move sidebar's contents to submenus and cache it.
       $('#sidebar').toggleClass('-hidden', false);
     });
     header.append(upLink);
