#-- encoding: UTF-8
#-- copyright
# OpenProject is a project management system.
# Copyright (C) 2012-2015 the OpenProject Foundation (OPF)
#
# This program is free software; you can redistribute it and/or
# modify it under the terms of the GNU General Public License version 3.
#
# OpenProject is a fork of ChiliProject, which is a fork of Redmine. The copyright follows:
# Copyright (C) 2006-2013 Jean-Philippe Lang
# Copyright (C) 2010-2013 the ChiliProject Team
#
# This program is free software; you can redistribute it and/or
# modify it under the terms of the GNU General Public License
# as published by the Free Software Foundation; either version 2
# of the License, or (at your option) any later version.
#
# This program is distributed in the hope that it will be useful,
# but WITHOUT ANY WARRANTY; without even the implied warranty of
# MERCHANTABILITY or FITNESS FOR A PARTICULAR PURPOSE.  See the
# GNU General Public License for more details.
#
# You should have received a copy of the GNU General Public License
# along with this program; if not, write to the Free Software
# Foundation, Inc., 51 Franklin Street, Fifth Floor, Boston, MA  02110-1301, USA.
#
# See doc/COPYRIGHT.rdoc for more details.
#++

require 'SVG/Graph/Bar'
require 'SVG/Graph/BarHorizontal'
require 'digest/sha1'

class ChangesetNotFound < Exception; end
class InvalidRevisionParam < Exception; end

class RepositoriesController < ApplicationController
  include PaginationHelper

  menu_item :repository
  menu_item :settings, only: :edit
  default_search_scope :changesets

  before_filter :find_repository, except: :edit
  before_filter :find_project, only: :edit
  before_filter :authorize
  accept_key_auth :revisions

  rescue_from Redmine::Scm::Adapters::CommandFailed, with: :show_error_command_failed

  def edit
    @repository = @project.repository
    if !@repository
      @repository = Repository.factory(params[:repository_scm])
      @repository.project = @project if @repository
    end
    if request.post? && @repository
      @repository.attributes = params[:repository]
      @repository.save
    end
<<<<<<< HEAD
    render(:update) do |page|
      page.replace_html 'tab-content-repository', partial: 'projects/settings/repository'
      if @repository && !@project.repository
        @project.reload # needed to reload association
        page.replace_html 'main-menu', render_main_menu(@project)
=======

    menu_reload_required = if @repository.persisted? && !@project.repository
                             @project.reload # needed to reload association
                           end

    respond_to do |format|
      format.js do
        render template: '/projects/settings/repository',
               locals: { project: @project,
                         reload_menu: menu_reload_required }
>>>>>>> bbc9c88c
      end
    end
  end

  def committers
    @committers = @repository.committers
    @users = @project.users
    additional_user_ids = @committers.map(&:last).map(&:to_i) - @users.map(&:id)
    @users += User.find_all_by_id(additional_user_ids) unless additional_user_ids.empty?
    @users.compact!
    @users.sort!
    if request.post? && params[:committers].is_a?(Hash)
      # Build a hash with repository usernames as keys and corresponding user ids as values
      @repository.committer_ids = params[:committers].values.inject({}) { |h, c| h[c.first] = c.last; h }
      flash[:notice] = l(:notice_successful_update)
      redirect_to action: 'committers', project_id: @project
    end
  end

  def destroy
    @repository.destroy
    redirect_to controller: '/projects', action: 'settings', id: @project, tab: 'repository'
  end

  def show
    @repository.fetch_changesets if Setting.autofetch_changesets? && @path.blank?

    @entries = @repository.entries(@path, @rev)
    @changeset = @repository.find_changeset_by_name(@rev)
    if request.xhr?
<<<<<<< HEAD
      @entries ? render(partial: 'dir_list_content') : render(nothing: true)
=======
      if @entries && @repository.valid?
        render(partial: 'dir_list_content')
      else
        render(nothing: true)
      end
    elsif @entries.nil? && @repository.invalid?
      show_error_not_found
>>>>>>> bbc9c88c
    else
      @changesets = @repository.latest_changesets(@path, @rev)
      @properties = @repository.properties(@path, @rev)
      render action: 'show'
    end
  end

  alias_method :browse, :show

  def changes
    @entry = @repository.entry(@path, @rev)
    (show_error_not_found; return) unless @entry
    @changesets = @repository.latest_changesets(@path, @rev, Setting.repository_log_display_limit.to_i)
    @properties = @repository.properties(@path, @rev)
    @changeset = @repository.find_changeset_by_name(@rev)
  end

  def revisions
    @changesets = @repository.changesets.includes(:user, :repository)
                  .page(params[:page])
                  .per_page(per_page_param)

    respond_to do |format|
      format.html { render layout: false if request.xhr? }
      format.atom { render_feed(@changesets, title: "#{@project.name}: #{l(:label_revision_plural)}") }
    end
  end

  def entry
    @entry = @repository.entry(@path, @rev)
    (show_error_not_found; return) unless @entry

    # If the entry is a dir, show the browser
    (show; return) if @entry.is_dir?

    @content = @repository.cat(@path, @rev)
    (show_error_not_found; return) unless @content
    if 'raw' == params[:format] ||
       (@content.size && @content.size > Setting.file_max_size_displayed.to_i.kilobyte) ||
       !is_entry_text_data?(@content, @path)
      # Force the download
      send_opt = { filename: filename_for_content_disposition(@path.split('/').last) }
      send_type = Redmine::MimeType.of(@path)
      send_opt[:type] = send_type.to_s if send_type
      send_data @content, send_opt
    else
      # Prevent empty lines when displaying a file with Windows style eol
      # TODO: UTF-16
      # Is this needs? AttachmentsController reads file simply.
      @content.gsub!("\r\n", "\n")
      @changeset = @repository.find_changeset_by_name(@rev)
    end
  end

  def is_entry_text_data?(ent, path)
    # UTF-16 contains "\x00".
    # It is very strict that file contains less than 30% of ascii symbols
    # in non Western Europe.
    return true if Redmine::MimeType.is_type?('text', path)
    # Ruby 1.8.6 has a bug of integer divisions.
    # http://apidock.com/ruby/v1_8_6_287/String/is_binary_data%3F
    if ent.respond_to?('is_binary_data?') && ent.is_binary_data? # Ruby 1.8.x and <1.9.2
      return false
    elsif ent.respond_to?(:force_encoding) && (ent.dup.force_encoding('UTF-8') != ent.dup.force_encoding('BINARY')) # Ruby 1.9.2
      # TODO: need to handle edge cases of non-binary content that isn't UTF-8
      return false
    end
    true
  end
  private :is_entry_text_data?

  def annotate
    @entry = @repository.entry(@path, @rev)
    (show_error_not_found; return) unless @entry

    @annotate = @repository.scm.annotate(@path, @rev)
    (render_error l(:error_scm_annotate); return) if @annotate.nil? || @annotate.empty?
    @changeset = @repository.find_changeset_by_name(@rev)
  end

  def revision
    raise ChangesetNotFound if @rev.blank?
    @changeset = @repository.find_changeset_by_name(@rev)
    raise ChangesetNotFound unless @changeset

    respond_to do |format|
      format.html
      format.js { render layout: false }
    end
  rescue ChangesetNotFound
    show_error_not_found
  end

  def diff
    if params[:format] == 'diff'
      @diff = @repository.diff(@path, @rev, @rev_to)
      (show_error_not_found; return) unless @diff
      filename = "changeset_r#{@rev}"
      filename << "_r#{@rev_to}" if @rev_to
      send_data @diff.join, filename: "#{filename}.diff",
                            type: 'text/x-patch',
                            disposition: 'attachment'
    else
      @diff_type = params[:type] || User.current.pref[:diff_type] || 'inline'
      @diff_type = 'inline' unless %w(inline sbs).include?(@diff_type)

      # Save diff type as user preference
      if User.current.logged? && @diff_type != User.current.pref[:diff_type]
        User.current.pref[:diff_type] = @diff_type
        User.current.preference.save
      end

      @cache_key = "repositories/diff/#{@repository.id}/" + Digest::MD5.hexdigest("#{@path}-#{@rev}-#{@rev_to}-#{@diff_type}")
      unless read_fragment(@cache_key)
        @diff = @repository.diff(@path, @rev, @rev_to)
        show_error_not_found unless @diff
      end

      @changeset = @repository.find_changeset_by_name(@rev)
      @changeset_to = @rev_to ? @repository.find_changeset_by_name(@rev_to) : nil
      @diff_format_revisions = @repository.diff_format_revisions(@changeset, @changeset_to)
    end
  end

  def stats
    @show_commits_per_author = current_user.allowed_to_in_project?(:view_commit_author_statistics,
                                                                   @project)
  end

  def graph
    data = nil
    case params[:graph]
    when 'commits_per_month'
      data = graph_commits_per_month(@repository)
    when 'commits_per_author'
      unless current_user.allowed_to_in_project?(:view_commit_author_statistics, @project)
        return deny_access
      end
      data = graph_commits_per_author(@repository)
    end
    if data
      headers['Content-Type'] = 'image/svg+xml'
      send_data(data, type: 'image/svg+xml', disposition: 'inline')
    else
      render_404
    end
  end

  private

  REV_PARAM_RE = %r{\A[a-f0-9]*\Z}i

  def find_repository
    @project = Project.find(params[:project_id])
    @repository = @project.repository
    (render_404; return false) unless @repository
    @path = params[:path] || ''
    @rev = params[:rev].blank? ? @repository.default_branch : params[:rev].to_s.strip
    @rev_to = params[:rev_to]

    unless @rev.to_s.match(REV_PARAM_RE) && @rev_to.to_s.match(REV_PARAM_RE)
      if @repository.branches.blank?
        raise InvalidRevisionParam
      end
    end
  rescue ActiveRecord::RecordNotFound
    render_404
  rescue InvalidRevisionParam
    show_error_not_found
  end

  def show_error_not_found
    render_error message: l(:error_scm_not_found), status: 404
  end

  # Handler for Redmine::Scm::Adapters::CommandFailed exception
  def show_error_command_failed(exception)
    render_error l(:error_scm_command_failed, exception.message)
  end

  def graph_commits_per_month(repository)
    @date_to = Date.today
    @date_from = @date_to << 11
    @date_from = Date.civil(@date_from.year, @date_from.month, 1)
    commits_by_day = Changeset.where(['repository_id = ? AND commit_date BETWEEN ? AND ?', repository.id, @date_from, @date_to]).group(:commit_date).size
    commits_by_month = [0] * 12
    commits_by_day.each { |c| commits_by_month[(@date_to.month - c.first.to_date.month) % 12] += c.last }

    changes_by_day = Change.includes(:changeset).where(["#{Changeset.table_name}.repository_id = ? AND #{Changeset.table_name}.commit_date BETWEEN ? AND ?", repository.id, @date_from, @date_to]).group(:commit_date).size
    changes_by_month = [0] * 12
    changes_by_day.each { |c| changes_by_month[(@date_to.month - c.first.to_date.month) % 12] += c.last }

    fields = []
    12.times { |m| fields << month_name(((Date.today.month - 1 - m) % 12) + 1) }

    graph = SVG::Graph::Bar.new(
      height: 300,
      width: 800,
      fields: fields.reverse,
      stack: :side,
      scale_integers: true,
      step_x_labels: 2,
      show_data_values: false,
      graph_title: l(:label_commits_per_month),
      show_graph_title: true
    )

    graph.add_data(
      data: commits_by_month[0..11].reverse,
      title: l(:label_revision_plural)
    )

    graph.add_data(
      data: changes_by_month[0..11].reverse,
      title: l(:label_change_plural)
    )

    graph.burn
  end

  def graph_commits_per_author(repository)
    commits_by_author = Changeset.where(['repository_id = ?', repository.id]).group(:committer).size
    commits_by_author.to_a.sort! { |x, y| x.last <=> y.last }

    changes_by_author = Change.includes(:changeset).where(["#{Changeset.table_name}.repository_id = ?", repository.id]).group(:committer).size
    h = changes_by_author.inject({}) { |o, i| o[i.first] = i.last; o }

    fields = commits_by_author.map(&:first)
    commits_data = commits_by_author.map(&:last)
    changes_data = commits_by_author.map { |r| h[r.first] || 0 }

    fields = fields + [''] * (10 - fields.length) if fields.length < 10
    commits_data = commits_data + [0] * (10 - commits_data.length) if commits_data.length < 10
    changes_data = changes_data + [0] * (10 - changes_data.length) if changes_data.length < 10

    # Remove email adress in usernames
    fields = fields.map { |c| c.gsub(%r{<.+@.+>}, '') }

    graph = SVG::Graph::BarHorizontal.new(
      height: 400,
      width: 800,
      fields: fields,
      stack: :side,
      scale_integers: true,
      show_data_values: false,
      rotate_y_labels: false,
      graph_title: l(:label_commits_per_author),
      show_graph_title: true
    )
    graph.add_data(
      data: commits_data,
      title: l(:label_revision_plural)
    )
    graph.add_data(
      data: changes_data,
      title: l(:label_change_plural)
    )
    graph.burn
  end
end

class Date
  def months_ago(date = Date.today)
    (date.year - year) * 12 + (date.month - month)
  end

  def weeks_ago(date = Date.today)
    (date.year - year) * 52 + (date.cweek - cweek)
  end
end

class String
  def with_leading_slash
    starts_with?('/') ? self : "/#{self}"
  end
end<|MERGE_RESOLUTION|>--- conflicted
+++ resolved
@@ -58,13 +58,6 @@
       @repository.attributes = params[:repository]
       @repository.save
     end
-<<<<<<< HEAD
-    render(:update) do |page|
-      page.replace_html 'tab-content-repository', partial: 'projects/settings/repository'
-      if @repository && !@project.repository
-        @project.reload # needed to reload association
-        page.replace_html 'main-menu', render_main_menu(@project)
-=======
 
     menu_reload_required = if @repository.persisted? && !@project.repository
                              @project.reload # needed to reload association
@@ -75,7 +68,6 @@
         render template: '/projects/settings/repository',
                locals: { project: @project,
                          reload_menu: menu_reload_required }
->>>>>>> bbc9c88c
       end
     end
   end
@@ -106,9 +98,6 @@
     @entries = @repository.entries(@path, @rev)
     @changeset = @repository.find_changeset_by_name(@rev)
     if request.xhr?
-<<<<<<< HEAD
-      @entries ? render(partial: 'dir_list_content') : render(nothing: true)
-=======
       if @entries && @repository.valid?
         render(partial: 'dir_list_content')
       else
@@ -116,7 +105,6 @@
       end
     elsif @entries.nil? && @repository.invalid?
       show_error_not_found
->>>>>>> bbc9c88c
     else
       @changesets = @repository.latest_changesets(@path, @rev)
       @properties = @repository.properties(@path, @rev)
