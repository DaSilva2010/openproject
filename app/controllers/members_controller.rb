--- conflicted
+++ resolved
@@ -90,17 +90,11 @@
     end
   end
 
-<<<<<<< HEAD
-  def autocomplete
-    @principals = Principal.possible_members(params[:q], 100) - @project.principals
-    render :layout => false
-=======
   def autocomplete_for_member
     roles = Role.find_all_givable
     available_principals = @project.possible_members(params[:q], 100)
 
     render :partial => 'members/autocomplete_for_member', :locals => { :available_principals => available_principals, :roles => roles }
->>>>>>> 2c306713
   end
 
   private
