--- conflicted
+++ resolved
@@ -29,13 +29,7 @@
 
 module Api
   module V2
-<<<<<<< HEAD
-
     class ProjectAssociationsController < ::ProjectAssociationsController
-
-=======
-    class ProjectAssociationsController < ProjectAssociationsController
->>>>>>> 43d388f0
       include ::Api::V2::ApiController
 
       respond_to :api
