#-- encoding: UTF-8
#-- copyright
# OpenProject is a project management system.
# Copyright (C) 2012-2014 the OpenProject Foundation (OPF)
#
# This program is free software; you can redistribute it and/or
# modify it under the terms of the GNU General Public License version 3.
#
# OpenProject is a fork of ChiliProject, which is a fork of Redmine. The copyright follows:
# Copyright (C) 2006-2013 Jean-Philippe Lang
# Copyright (C) 2010-2013 the ChiliProject Team
#
# This program is free software; you can redistribute it and/or
# modify it under the terms of the GNU General Public License
# as published by the Free Software Foundation; either version 2
# of the License, or (at your option) any later version.
#
# This program is distributed in the hope that it will be useful,
# but WITHOUT ANY WARRANTY; without even the implied warranty of
# MERCHANTABILITY or FITNESS FOR A PARTICULAR PURPOSE.  See the
# GNU General Public License for more details.
#
# You should have received a copy of the GNU General Public License
# along with this program; if not, write to the Free Software
# Foundation, Inc., 51 Franklin Street, Fifth Floor, Boston, MA  02110-1301, USA.
#
# See doc/COPYRIGHT.rdoc for more details.
#++

module Api
  module V2
<<<<<<< HEAD
    class ProjectsController < ::ProjectsController

=======
    class ProjectsController < ProjectsController
>>>>>>> 43d388f0
      include ::Api::V2::ApiController

      before_filter :find_project, except: [:index, :level_list]
      before_filter :authorize, only: :show
      before_filter :require_permissions, only: :planning_element_custom_fields

      def self.accept_key_auth_actions
        super + ['planning_element_custom_fields']
      end

      def index
        options = { order: 'lft' }

        if params[:ids]
          ids, identifiers = params[:ids].split(/,/).map(&:strip).partition { |s| s =~ /\A\d*\z/ }
          ids = ids.map(&:to_i).sort
          identifiers = identifiers.sort

          options[:conditions] = ['id IN (?) OR identifier IN (?)', ids, identifiers]
        end

        @projects = @base.visible
                    .includes(:types)
                    .all(options)

        @projects_by_id = Hash[@projects.map { |p| [p.id, p] }]

        build_associations unless @projects.empty?

        respond_to do |format|
          format.api
        end
      end

      def show
        respond_to do |format|
          format.api
        end
      end

      def level_list
        @projects = Project.project_level_list(Project.visible)

        respond_to do |format|
          format.api
        end
      end

      def planning_element_custom_fields
        @custom_fields = @project.all_work_package_custom_fields include: [:projects, :types, :translations]

        respond_to do |format|
          format.api
        end
      end

      protected

      def find_project
        @project = Project.find params[:id],
                                include: [{ custom_values: [{ custom_field: :translations }] }]
      end

      def build_associations
        association_attributes = ProjectAssociation.with_projects(@projects_by_id.keys)
                                 .map(&:attributes)

        associations = association_attributes.map { |attributes| OpenStruct.new(attributes) }

        @associations_by_id = {}
        associations.each do |a|
          @associations_by_id[a.project_a_id] ||= []
          @associations_by_id[a.project_a_id] << a

          @associations_by_id[a.project_b_id] ||= []
          @associations_by_id[a.project_b_id] << a

        end
      end

      # Helpers
      helper_method :has_associations?
      helper_method :associations_for_project

      def has_associations?(project)
        @associations_by_id[project.id].present?
      end

      def associations_for_project(project)
        @associations_by_id[project.id]
      end

      def require_permissions
        deny_access unless @project.visible?
      end
    end
  end
end<|MERGE_RESOLUTION|>--- conflicted
+++ resolved
@@ -29,12 +29,7 @@
 
 module Api
   module V2
-<<<<<<< HEAD
     class ProjectsController < ::ProjectsController
-
-=======
-    class ProjectsController < ProjectsController
->>>>>>> 43d388f0
       include ::Api::V2::ApiController
 
       before_filter :find_project, except: [:index, :level_list]
