#-- encoding: UTF-8
#-- copyright
# OpenProject is a project management system.
# Copyright (C) 2012-2014 the OpenProject Foundation (OPF)
#
# This program is free software; you can redistribute it and/or
# modify it under the terms of the GNU General Public License version 3.
#
# OpenProject is a fork of ChiliProject, which is a fork of Redmine. The copyright follows:
# Copyright (C) 2006-2013 Jean-Philippe Lang
# Copyright (C) 2010-2013 the ChiliProject Team
#
# This program is free software; you can redistribute it and/or
# modify it under the terms of the GNU General Public License
# as published by the Free Software Foundation; either version 2
# of the License, or (at your option) any later version.
#
# This program is distributed in the hope that it will be useful,
# but WITHOUT ANY WARRANTY; without even the implied warranty of
# MERCHANTABILITY or FITNESS FOR A PARTICULAR PURPOSE.  See the
# GNU General Public License for more details.
#
# You should have received a copy of the GNU General Public License
# along with this program; if not, write to the Free Software
# Foundation, Inc., 51 Franklin Street, Fifth Floor, Boston, MA  02110-1301, USA.
#
# See doc/COPYRIGHT.rdoc for more details.
#++

module Api
  module V2
    class PlanningElementTypesController < TypesController
      include ::Api::V2::ApiController

      # Before filters are inherited from TypesController.
      # However we do want non admins to access the actions.
      skip_before_filter :require_admin
      before_filter :find_optional_project

      accept_key_auth :index, :show

      def index
        @types = (@project.nil?) ? Type.all : @project.types

        respond_to do |format|
          format.api
        end
      end

      def show
<<<<<<< HEAD
        @type = (@project.nil?) ? ::Type.find(params[:id])
                                : @project.types.find(params[:id])
=======
        @type = if @project.nil?
                  Type.find_by_id(params[:id])
                else
                  @project.types.find_by_id(params[:id])
                end
>>>>>>> fb0f6e68

        if @type
          respond_to do |format|
            format.api
          end
        else
          render_404
        end
      end
    end
  end
end<|MERGE_RESOLUTION|>--- conflicted
+++ resolved
@@ -48,16 +48,11 @@
       end
 
       def show
-<<<<<<< HEAD
-        @type = (@project.nil?) ? ::Type.find(params[:id])
-                                : @project.types.find(params[:id])
-=======
         @type = if @project.nil?
-                  Type.find_by_id(params[:id])
+                  ::Type.find_by_id(params[:id])
                 else
                   @project.types.find_by_id(params[:id])
                 end
->>>>>>> fb0f6e68
 
         if @type
           respond_to do |format|
