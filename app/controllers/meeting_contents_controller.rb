--- conflicted
+++ resolved
@@ -31,11 +31,7 @@
     end
   rescue ActiveRecord::StaleObjectError
     # Optimistic locking exception
-<<<<<<< HEAD
-    flash[:error] = l(:notice_locking_conflict)
-=======
     flash.now[:error] = l(:notice_locking_conflict)
->>>>>>> c120ce7d
     params[:tab] ||= "minutes" if @meeting.agenda.present? && @meeting.agenda.locked?
     render 'meetings/show'
   end
