--- conflicted
+++ resolved
@@ -52,12 +52,7 @@
   verify :method => :put, :only => :update, :render => {:nothing => true, :status => :method_not_allowed }
 
   def index
-<<<<<<< HEAD
-    retrieve_query
-    sort_init(@query.sort_criteria.empty? ? [['parent', 'desc']] : @query.sort_criteria)
-=======
     sort_init(@query.sort_criteria.empty? ? [['id', 'desc']] : @query.sort_criteria)
->>>>>>> 60b5734c
     sort_update(@query.sortable_columns)
 
     if @query.valid?
