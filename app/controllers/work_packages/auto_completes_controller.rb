#-- encoding: UTF-8
#-- copyright
# OpenProject is a project management system.
# Copyright (C) 2012-2015 the OpenProject Foundation (OPF)
#
# This program is free software; you can redistribute it and/or
# modify it under the terms of the GNU General Public License version 3.
#
# OpenProject is a fork of ChiliProject, which is a fork of Redmine. The copyright follows:
# Copyright (C) 2006-2013 Jean-Philippe Lang
# Copyright (C) 2010-2013 the ChiliProject Team
#
# This program is free software; you can redistribute it and/or
# modify it under the terms of the GNU General Public License
# as published by the Free Software Foundation; either version 2
# of the License, or (at your option) any later version.
#
# This program is distributed in the hope that it will be useful,
# but WITHOUT ANY WARRANTY; without even the implied warranty of
# MERCHANTABILITY or FITNESS FOR A PARTICULAR PURPOSE.  See the
# GNU General Public License for more details.
#
# You should have received a copy of the GNU General Public License
# along with this program; if not, write to the Free Software
# Foundation, Inc., 51 Franklin Street, Fifth Floor, Boston, MA  02110-1301, USA.
#
# See doc/COPYRIGHT.rdoc for more details.
#++

require 'rack/utils'

class WorkPackages::AutoCompletesController < ApplicationController
  def index
    scope = determine_scope
    if scope.nil?
      render_404
      return
    end

    query_term = params[:q].to_s
    @work_packages = []
    # query for exact ID matches first, to make an exact match the first result of autocompletion
    if query_term =~ /\A\d+\z/
      @work_packages |= scope.visible.where(id: query_term.to_i)
    end

    sql_query = ["LOWER(#{WorkPackage.table_name}.subject) LIKE :q OR
                  CAST(#{WorkPackage.table_name}.id AS CHAR(13)) LIKE :q",
                 { q: "%#{query_term.downcase}%" }]

    @work_packages |= scope.visible
                      .where(sql_query)
                      .order("#{WorkPackage.table_name}.id ASC") # :id does not work because...
                      .limit(10)

    respond_to do |format|
<<<<<<< HEAD
      format.html do
        render layout: false
      end
      format.any(:xml, :json) do
        render request.format.to_sym => wp_hashes_with_string
      end
=======
      format.html do render layout: false end
      format.any(:xml, :json) { render request.format.to_sym => wp_hashes_with_string(@work_packages) }
>>>>>>> 5eee75e3
    end
  end

  private

  def wp_hashes_with_string(work_packages)
    work_packages.map do |work_package|
      wp_hash = Hash.new
      work_package.attributes.each do |key, value| wp_hash[key] = Rack::Utils.escape_html(value) end
      wp_hash['to_s'] = Rack::Utils.escape_html(work_package.to_s)
      wp_hash
    end
  end

  def find_project
    project_id = (params[:work_package] && params[:work_package][:project_id]) || params[:project_id]
    return nil unless project_id
    Project.find_by_id(project_id)
  end

  def determine_scope
    project = find_project

    if params[:scope] == 'relatable'
      return nil unless project

      Setting.cross_project_work_package_relations? ? WorkPackage.all : project.work_packages
    elsif params[:scope] == 'all' || project.nil?
      WorkPackage.all
    else
      project.work_packages
    end
  end
end<|MERGE_RESOLUTION|>--- conflicted
+++ resolved
@@ -54,17 +54,8 @@
                       .limit(10)
 
     respond_to do |format|
-<<<<<<< HEAD
-      format.html do
-        render layout: false
-      end
-      format.any(:xml, :json) do
-        render request.format.to_sym => wp_hashes_with_string
-      end
-=======
       format.html do render layout: false end
       format.any(:xml, :json) { render request.format.to_sym => wp_hashes_with_string(@work_packages) }
->>>>>>> 5eee75e3
     end
   end
 
