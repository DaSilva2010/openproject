#-- encoding: UTF-8
#-- copyright
# ChiliProject is a project management system.
#
# Copyright (C) 2010-2011 the ChiliProject Team
#
# This program is free software; you can redistribute it and/or
# modify it under the terms of the GNU General Public License
# as published by the Free Software Foundation; either version 2
# of the License, or (at your option) any later version.
#
# See doc/COPYRIGHT.rdoc for more details.
#++

require 'forwardable'
require 'cgi'

module ApplicationHelper
  include Redmine::WikiFormatting::Macros::Definitions
  include Redmine::I18n
  include GravatarHelper::PublicMethods

  extend Forwardable
  def_delegators :wiki_helper, :wikitoolbar_for, :heads_for_wiki_formatter

  # Return true if user is authorized for controller/action, otherwise false
  def authorize_for(controller, action)
    User.current.allowed_to?({:controller => controller, :action => action}, @project)
  end

  # Display a link if user is authorized
  #
  # @param [String] name Anchor text (passed to link_to)
  # @param [Hash] options Hash params. This will checked by authorize_for to see if the user is authorized
  # @param [optional, Hash] html_options Options passed to link_to
  # @param [optional, Hash] parameters_for_method_reference Extra parameters for link_to
  def link_to_if_authorized(name, options = {}, html_options = nil, *parameters_for_method_reference)
    link_to(name, options, html_options, *parameters_for_method_reference) if authorize_for(options[:controller] || params[:controller], options[:action])
  end

  # Display a link to remote if user is authorized
  def link_to_remote_if_authorized(name, options = {}, html_options = nil)
    url = options[:url] || {}
    link_to_remote(name, options, html_options) if authorize_for(url[:controller] || params[:controller], url[:action])
  end

  # Displays a link to user's account page if active or registered
  def link_to_user(user, options={})
    if user.is_a?(User)
      name = h(user.name(options.delete(:format)))
      if user.active? || user.registered?
        link_to(name, {:controller => 'users', :action => 'show', :id => user}, options)
      else
        name
      end
    else
      h(user.to_s)
    end
  end

  # Show a sorted linkified (if active) comma-joined list of users
  def list_users(users, options={})
    users.sort.collect{|u| link_to_user(u, options)}.join(", ")
  end

  #returns a class name based on the user's status
  def user_status_class(user)
    case user.status
      when User::STATUS_ACTIVE
        "status_active"
      when User::STATUS_REGISTERED
        "status_registered"
      when User::STATUS_LOCKED
        "status_locked"
    end
  end

  def user_status_i18n(user)
    case user.status
      when User::STATUS_ACTIVE
        l(:status_active)
      when User::STATUS_REGISTERED
        l(:status_registered)
      when User::STATUS_LOCKED
        l(:status_locked)
    end
  end

  # Displays a link to +issue+ with its subject.
  # Examples:
  #
  #   link_to_issue(issue)                        # => Defect #6: This is the subject
  #   link_to_issue(issue, :truncate => 6)        # => Defect #6: This i...
  #   link_to_issue(issue, :subject => false)     # => Defect #6
  #   link_to_issue(issue, :project => true)      # => Foo - Defect #6
  #
  def link_to_issue(issue, options={})
    title = nil
    subject = nil
    if options[:subject] == false
      title = truncate(issue.subject, :length => 60)
    else
      subject = issue.subject
      if options[:truncate]
        subject = truncate(subject, :length => options[:truncate])
      end
    end
    closed = issue.closed? ? content_tag(:span, l(:label_closed_issues), :class => "hidden-for-sighted") : nil
    s = link_to "#{h(issue.tracker)} ##{issue.id}", {:controller => "issues", :action => "show", :id => issue},
                                                 :class => issue.css_classes,
                                                 :title => title
    s << closed unless closed.nil?
    s << ": #{h subject}" if subject
    s = "#{h issue.project} - " + s if options[:project]
    s
  end

  # Generates a link to an attachment.
  # Options:
  # * :text - Link text (default to attachment filename)
  # * :download - Force download (default: false)
  def link_to_attachment(attachment, options={})
    text = options.delete(:text) || attachment.filename
    action = options.delete(:download) ? 'download' : 'show'

    link_to(h(text), {:controller => 'attachments', :action => action, :id => attachment, :filename => attachment.filename }, options)
  end

  # Generates a link to a SCM revision
  # Options:
  # * :text - Link text (default to the formatted revision)
  def link_to_revision(revision, project, options={})
    text = options.delete(:text) || format_revision(revision)
    rev = revision.respond_to?(:identifier) ? revision.identifier : revision

    link_to(h(text), {:controller => 'repositories', :action => 'revision', :id => project, :rev => rev},
            :title => l(:label_revision_id, format_revision(revision)))
  end

  # Generates a link to a message
  def link_to_message(message, options={}, html_options = nil)
    link_to(
      h(truncate(message.subject, :length => 60)),
      { :controller => 'messages', :action => 'show',
        :board_id => message.board_id,
        :id => message.root,
        :r => (message.parent_id && message.id),
        :anchor => (message.parent_id ? "message-#{message.id}" : nil)
      }.merge(options),
      html_options
    )
  end

  # Generates a link to a project if active
  # Examples:
  #
  #   link_to_project(project)                          # => link to the specified project overview
  #   link_to_project(project, :action=>'settings')     # => link to project settings
  #   link_to_project(project, {:only_path => false}, :class => "project") # => 3rd arg adds html options
  #   link_to_project(project, {}, :class => "project") # => html options with default url (project overview)
  #
  def link_to_project(project, options={}, html_options = nil, show_icon = false)
    if show_icon && User.current.member_of?(project)
      icon = image_tag('fav.png', :title => l(:description_my_project))
    else
      icon = ""
    end

    if project.active?
      url = {:controller => 'projects', :action => 'show', :id => project}.merge(options)
      link_to(h(project) + icon, url, html_options)
    else
      h(project) + icon
    end
  end

  def toggle_link(name, id, options={})
    onclick = "Element.toggle('#{id}'); "
    onclick << (options[:focus] ? "Form.Element.focus('#{options[:focus]}'); " : "this.blur(); ")
    onclick << "return false;"
    link_to(name, "#", :onclick => onclick)
  end

  def image_to_function(name, function, html_options = {})
    html_options.symbolize_keys!
    tag(:input, html_options.merge({
        :type => "image", :src => image_path(name),
        :onclick => (html_options[:onclick] ? "#{html_options[:onclick]}; " : "") + "#{function};"
        }))
  end

  def prompt_to_remote(name, text, param, url, html_options = {})
    html_options[:onclick] = "promptToRemote('#{text}', '#{param}', '#{url_for(url)}'); return false;"
    link_to name, {}, html_options
  end

  def format_activity_title(text)
    h(truncate_single_line(text, :length => 100))
  end

  def format_activity_day(date)
    date == Date.today ? l(:label_today).titleize : format_date(date)
  end

  def format_activity_description(text)
    h(truncate(text.to_s, :length => 120).gsub(%r{[\r\n]*<(pre|code)>.*$}m, '...')).gsub(/[\r\n]+/, "<br />")
  end

  def format_version_name(version)
    if version.project == @project
    	h(version)
    else
      h("#{version.project} - #{version}")
    end
  end

  def due_date_distance_in_words(date)
    if date
      l((date < Date.today ? :label_roadmap_overdue : :label_roadmap_due_in), distance_of_date_in_words(Date.today, date))
    end
  end

  def render_page_hierarchy(pages, node=nil, options={})
    content = ''
    if pages[node]
      content << "<ul class=\"pages-hierarchy\">\n"
      pages[node].each do |page|
        content << "<li>"
        content << link_to(h(page.pretty_title), {:controller => 'wiki', :action => 'show', :project_id => page.project, :id => page.title},
                           :title => (options[:timestamp] && page.updated_on ? l(:label_updated_time, distance_of_time_in_words(Time.now, page.updated_on)) : nil))
        content << "\n" + render_page_hierarchy(pages, page.id, options) if pages[page.id]
        content << "</li>\n"
      end
      content << "</ul>\n"
    end
    content
  end

  # Renders flash messages
  def render_flash_messages
    s = ''
    flash.each do |k,v|
      s << content_tag('div', content_tag('a',v, :href => 'javascript:;'), :class => "flash #{k}")
    end
    s
  end

  # Renders tabs and their content
  def render_tabs(tabs)
    if tabs.any?
      render :partial => 'common/tabs', :locals => {:tabs => tabs}
    else
      content_tag 'p', l(:label_no_data), :class => "nodata"
    end
  end

  # Renders the project quick-jump box
  def render_project_jump_box(projects = [], html_options = {})
    projects ||= User.current.memberships.collect(&:project).compact.uniq
    if projects.any?
      option_tags = (content_tag :option, "", :value => "")
      option_tags << project_tree_options_for_select(projects, :selected => @project) do |p|
        { :value => url_for(:controller => 'projects', :action => 'show', :id => p, :jump => current_menu_item) }
      end
      html_options[:class] ||= ""
      html_options[:class] << " chzn-select "
      select_tag "", option_tags, html_options.merge({
        :onchange => "if (this.value != \'\') { window.location = this.value; }",
        :title => l(:label_jump_to_a_project)
      })
    end
  end

  def project_tree_options_for_select(projects, options = {})
    s = ''
    project_tree(projects) do |project, level|
      name_prefix = (level > 0 ? ('&nbsp;' * 2 * level + '&#187; ') : '')
      tag_options = {:value => project.id, :title => h(project)}
      if project == options[:selected] || (options[:selected].respond_to?(:include?) && options[:selected].include?(project))
        tag_options[:selected] = 'selected'
      else
        tag_options[:selected] = nil
      end
      tag_options.merge!(yield(project)) if block_given?
      s << content_tag('option', name_prefix + h(project), tag_options)
    end
    s
  end

  # Yields the given block for each project with its level in the tree
  #
  # Wrapper for Project#project_tree
  def project_tree(projects, &block)
    Project.project_tree(projects, &block)
  end

  def project_nested_ul(projects, &block)
    s = ''
    if projects.any?
      ancestors = []
      projects.sort_by(&:lft).each do |project|
        if (ancestors.empty? || project.is_descendant_of?(ancestors.last))
          s << "<ul>\n"
        else
          ancestors.pop
          s << "</li>"
          while (ancestors.any? && !project.is_descendant_of?(ancestors.last))
            ancestors.pop
            s << "</ul></li>\n"
          end
        end
        s << "<li>"
        s << yield(project).to_s
        ancestors << project
      end
      s << ("</li></ul>\n" * ancestors.size)
    end
    s
  end

  def principals_check_box_tags(name, principals)
    s = ''
    principals.sort.each do |principal|
      s << "<label class='#{user_status_class principal}' title='#{user_status_i18n principal}'>#{ check_box_tag name, principal.id, false } #{h principal}</label>\n"
    end
    s
  end

  # Truncates and returns the string as a single line
  def truncate_single_line(string, *args)
    truncate(string.to_s, *args).gsub(%r{[\r\n]+}m, ' ')
  end

  # Truncates at line break after 250 characters or options[:length]
  def truncate_lines(string, options={})
    length = options[:length] || 250
    if string.to_s =~ /\A(.{#{length}}.*?)$/m
      "#{$1}..."
    else
      string
    end
  end

  def html_hours(text)
    text.gsub(%r{(\d+)\.(\d+)}, '<span class="hours hours-int">\1</span><span class="hours hours-dec">.\2</span>')
  end

  def authoring(created, author, options={})
    l(options[:label] || :label_added_time_by, :author => link_to_user(author), :age => time_tag(created))
  end

  def time_tag(time)
    text = distance_of_time_in_words(Time.now, time)
    if @project
      link_to(text, {:controller => 'activities', :action => 'index', :id => @project, :from => time.to_date}, :title => format_time(time))
    else
      content_tag('label', text, :title => format_time(time), :class => "timestamp")
    end
  end

  def syntax_highlight(name, content)
    Redmine::SyntaxHighlighting.highlight_by_filename(content, name)
  end

  def to_path_param(path)
    path.to_s.split(%r{[/\\]}).select {|p| !p.blank?}
  end

  def pagination_links_full(paginator, count=nil, options={})
    page_param = options.delete(:page_param) || :page
    per_page_links = options.delete(:per_page_links)
    url_param = params.dup
    # don't reuse query params if filters are present
    url_param.merge!(:fields => nil, :values => nil, :operators => nil) if url_param.delete(:set_filter)

    html = ''
    if paginator.current.previous
      html << link_to_content_update('&#171; ' + l(:label_previous), url_param.merge(page_param => paginator.current.previous)) + ' '
    end

    html << (pagination_links_each(paginator, options) do |n|
      link_to_content_update(n.to_s, url_param.merge(page_param => n))
    end || '')

    if paginator.current.next
      html << ' ' + link_to_content_update((l(:label_next) + ' &#187;'), url_param.merge(page_param => paginator.current.next))
    end

    unless count.nil?
      html << " (#{paginator.current.first_item}-#{paginator.current.last_item}/#{count})"
      if per_page_links != false && links = per_page_links(paginator.items_per_page)
	      html << " | #{links}"
      end
    end

    html
  end

  def per_page_links(selected=nil)
    links = Setting.per_page_options_array.collect do |n|
      n == selected ? n : link_to_content_update(n, params.merge(:per_page => n))
    end
    links.size > 1 ? l(:label_display_per_page, links.join(', ')) : nil
  end

  def reorder_links(name, url)
    link_to(image_tag('2uparrow.png',   :alt => l(:label_sort_highest)), url.merge({"#{name}[move_to]" => 'highest'}), :method => :post, :title => l(:label_sort_highest)) +
    link_to(image_tag('1uparrow.png',   :alt => l(:label_sort_higher)),  url.merge({"#{name}[move_to]" => 'higher'}),  :method => :post, :title => l(:label_sort_higher)) +
    link_to(image_tag('1downarrow.png', :alt => l(:label_sort_lower)),   url.merge({"#{name}[move_to]" => 'lower'}),   :method => :post, :title => l(:label_sort_lower)) +
    link_to(image_tag('2downarrow.png', :alt => l(:label_sort_lowest)),  url.merge({"#{name}[move_to]" => 'lowest'}),  :method => :post, :title => l(:label_sort_lowest))
  end

  def breadcrumb(*args)
    elements = args.flatten
    elements.any? ? content_tag('p', args.join(' &#187; ') + ' &#187; ', :class => 'breadcrumb') : nil
  end

  def other_formats_links(&block)
    concat('<p class="other-formats">' + l(:label_export_to))
    yield Redmine::Views::OtherFormatsBuilder.new(self)
    concat('</p>')
  end

  def page_header_title
    if @page_header_title.present?
      h(@page_header_title)
    elsif @project.nil? || @project.new_record?
      h(Setting.app_title)
    else
      b = []
      ancestors = (@project.root? ? [] : @project.ancestors.visible)
      if ancestors.any?
        root = ancestors.shift
        b << link_to_project(root, {:jump => current_menu_item}, :class => 'root')
        if ancestors.size > 2
          b << '&#8230;'
          ancestors = ancestors[-2, 2]
        end
        b += ancestors.collect {|p| link_to_project(p, {:jump => current_menu_item}, :class => 'ancestor') }
      end
      b << h(@project)
      b.join(' &#187; ')
    end
  end

  def html_title(*args)
    if args.empty?
      title = []
      title << h(@project.name) if @project
      title += @html_title if @html_title
      title << h(Setting.app_title)
      title.select {|t| !t.blank? }.join(' - ')
    else
      @html_title ||= []
      @html_title += args
    end
  end

  # Returns the theme, controller name, and action as css classes for the
  # HTML body.
  def body_css_classes
    css = []
    if theme = Redmine::Themes.theme(Setting.ui_theme)
      css << 'theme-' + theme.name
    end

    css << 'controller-' + params[:controller]
    css << 'action-' + params[:action]
    css.join(' ')
  end

  def accesskey(s)
    Redmine::AccessKeys.key_for s
  end

  # Formats text according to system settings.
  # 2 ways to call this method:
  # * with a String: textilizable(text, options)
  # * with an object and one of its attribute: textilizable(issue, :description, options)
  def textilizable(*args)
    options = args.last.is_a?(Hash) ? args.pop : {}
    case args.size
    when 1
      obj = options[:object]
      text = args.shift
    when 2
      obj = args.shift
      attr = args.shift
      text = obj.send(attr).to_s
    else
      raise ArgumentError, 'invalid arguments to textilizable'
    end
    return '' if text.blank?
    project = options[:project] || @project || (obj && obj.respond_to?(:project) ? obj.project : nil)
    only_path = options.delete(:only_path) == false ? false : true

    text = Redmine::WikiFormatting.to_html(Setting.text_formatting, text, :object => obj, :attribute => attr) { |macro, args| exec_macro(macro, obj, args, :view => self) }

    @parsed_headings = []
    text = parse_non_pre_blocks(text) do |text|
      [:parse_inline_attachments, :parse_wiki_links, :parse_redmine_links, :parse_headings, :parse_relative_urls].each do |method_name|
        send method_name, text, project, obj, attr, only_path, options
      end
    end

    if @parsed_headings.any?
      replace_toc(text, @parsed_headings)
    end

    text
  end

  def parse_non_pre_blocks(text)
    s = StringScanner.new(text)
    tags = []
    parsed = ''
    while !s.eos?
      s.scan(/(.*?)(<(\/)?(pre|code)(.*?)>|\z)/im)
      text, full_tag, closing, tag = s[1], s[2], s[3], s[4]
      if tags.empty?
        yield text
      end
      parsed << text
      if tag
        if closing
          if tags.last == tag.downcase
            tags.pop
          end
        else
          tags << tag.downcase
        end
        parsed << full_tag
      end
    end
    # Close any non closing tags
    while tag = tags.pop
      parsed << "</#{tag}>"
    end
    parsed
  end

  RELATIVE_LINK_RE = %r{
    <a
    (?:
      (\shref=
        (?:                         # the href and link
          (?:'(\/[^>]+?)')|
          (?:"(\/[^>]+?)")
        )
      )|
      [^>]
    )*
    >
    [^<]*?<\/a>                     # content and closing link tag.
  }x unless const_defined?(:RELATIVE_LINK_RE)

  def parse_relative_urls(text, project, obj, attr, only_path, options)
    return if only_path
    text.gsub!(RELATIVE_LINK_RE) do |m|
      href, relative_url = $1, $2 || $3
      next m unless href.present?
      if defined?(request) && request.present?
        # we have a request!
        protocol, host_with_port = request.protocol, request.host_with_port
      elsif @controller
        # use the same methods as url_for in the Mailer
        url_opts = @controller.class.default_url_options
        next m unless url_opts && url_opts[:protocol] && url_opts[:host]
        protocol, host_with_port = "#{url_opts[:protocol]}://", url_opts[:host]
      else
        next m
      end
      m.sub href, " href=\"#{protocol}#{host_with_port}#{relative_url}\""
    end
  end

  def parse_inline_attachments(text, project, obj, attr, only_path, options)
    # when using an image link, try to use an attachment, if possible
    if options[:attachments] || (obj && obj.respond_to?(:attachments))
      attachments = nil
      text.gsub!(/src="([^\/"]+\.(bmp|gif|jpg|jpeg|png))"(\s+alt="([^"]*)")?/i) do |m|
        filename, ext, alt, alttext = $1.downcase, $2, $3, $4
        attachments ||= (options[:attachments] || obj.attachments).sort_by(&:created_on).reverse
        # search for the picture in attachments
        if found = attachments.detect { |att| att.filename.downcase == filename }
          image_url = url_for :only_path => only_path, :controller => 'attachments', :action => 'download', :id => found
          desc = found.description.to_s.gsub('"', '')
          if !desc.blank? && alttext.blank?
            alt = " title=\"#{desc}\" alt=\"#{desc}\""
          end
          "src=\"#{image_url}\"#{alt}"
        else
          m
        end
      end
    end
  end

  # Wiki links
  #
  # Examples:
  #   [[mypage]]
  #   [[mypage|mytext]]
  # wiki links can refer other project wikis, using project name or identifier:
  #   [[project:]] -> wiki starting page
  #   [[project:|mytext]]
  #   [[project:mypage]]
  #   [[project:mypage|mytext]]
  def parse_wiki_links(text, project, obj, attr, only_path, options)
    text.gsub!(/(!)?(\[\[([^\]\n\|]+)(\|([^\]\n\|]+))?\]\])/) do |m|
      link_project = project
      esc, all, page, title = $1, $2, $3, $5
      if esc.nil?
        if page =~ /^([^\:]+)\:(.*)$/
          link_project = Project.find_by_identifier($1) || Project.find_by_name($1)
          page = $2
          title ||= $1 if page.blank?
        end

        if link_project && link_project.wiki
          # extract anchor
          anchor = nil
          if page =~ /^(.+?)\#(.+)$/
            page, anchor = $1, $2
          end
          # check if page exists
          wiki_page = link_project.wiki.find_page(page)
          url = case options[:wiki_links]
            when :local; "#{title}.html"
            when :anchor; "##{title}"   # used for single-file wiki export
            else
              wiki_page_id = page.present? ? Wiki.titleize(page) : nil
              url_for(:only_path => only_path, :controller => 'wiki', :action => 'show', :project_id => link_project, :id => wiki_page_id, :anchor => anchor)
            end
          link_to(h(title || page), url, :class => ('wiki-page' + (wiki_page ? '' : ' new')))
        else
          # project or wiki doesn't exist
          all
        end
      else
        all
      end
    end
  end

  # Redmine links
  #
  # Examples:
  #   Issues:
  #     #52 -> Link to issue #52
  #   Changesets:
  #     r52 -> Link to revision 52
  #     commit:a85130f -> Link to scmid starting with a85130f
  #   Documents:
  #     document#17 -> Link to document with id 17
  #     document:Greetings -> Link to the document with title "Greetings"
  #     document:"Some document" -> Link to the document with title "Some document"
  #   Versions:
  #     version#3 -> Link to version with id 3
  #     version:1.0.0 -> Link to version named "1.0.0"
  #     version:"1.0 beta 2" -> Link to version named "1.0 beta 2"
  #   Attachments:
  #     attachment:file.zip -> Link to the attachment of the current object named file.zip
  #   Source files:
  #     source:some/file -> Link to the file located at /some/file in the project's repository
  #     source:some/file@52 -> Link to the file's revision 52
  #     source:some/file#L120 -> Link to line 120 of the file
  #     source:some/file@52#L120 -> Link to line 120 of the file's revision 52
  #     export:some/file -> Force the download of the file
  #   Forum messages:
  #     message#1218 -> Link to message with id 1218
  #
  #   Links can refer other objects from other projects, using project identifier:
  #     identifier:r52
  #     identifier:document:"Some document"
  #     identifier:version:1.0.0
  #     identifier:source:some/file
  def parse_redmine_links(text, project, obj, attr, only_path, options)
    text.gsub!(%r{([\s\(,\-\[\>]|^)(!)?(([a-z0-9\-]+):)?(attachment|document|version|commit|source|export|message|project)?((#|r)(\d+)|(:)([^"\s<>][^\s<>]*?|"[^"]+?"))(?=(?=[[:punct:]]\W)|,|\s|\]|<|$)}) do |m|
      leading, esc, project_prefix, project_identifier, prefix, sep, identifier = $1, $2, $3, $4, $5, $7 || $9, $8 || $10
      link = nil
      if project_identifier
        project = Project.visible.find_by_identifier(project_identifier)
      end
      if esc.nil?
        if prefix.nil? && sep == 'r'
          # project.changesets.visible raises an SQL error because of a double join on repositories
          if project && project.repository && (changeset = Changeset.visible.find_by_repository_id_and_revision(project.repository.id, identifier))
            link = link_to(h("#{project_prefix}r#{identifier}"), {:only_path => only_path, :controller => 'repositories', :action => 'revision', :id => project, :rev => changeset.revision},
                                      :class => 'changeset',
                                      :title => truncate_single_line(changeset.comments, :length => 100))
          end
        elsif sep == '#'
          oid = identifier.to_i
          case prefix
          when nil
            if issue = Issue.visible.find_by_id(oid, :include => :status)
              link = link_to("##{oid}", {:only_path => only_path, :controller => 'issues', :action => 'show', :id => oid},
                                        :class => issue.css_classes,
                                        :title => "#{truncate(issue.subject, :length => 100)} (#{issue.status.name})")
            end
          when 'document'
            if document = Document.visible.find_by_id(oid)
              link = link_to h(document.title), {:only_path => only_path, :controller => 'documents', :action => 'show', :id => document},
                                                :class => 'document'
            end
          when 'version'
            if version = Version.visible.find_by_id(oid)
              link = link_to h(version.name), {:only_path => only_path, :controller => 'versions', :action => 'show', :id => version},
                                              :class => 'version'
            end
          when 'message'
            if message = Message.visible.find_by_id(oid, :include => :parent)
              link = link_to_message(message, {:only_path => only_path}, :class => 'message')
            end
          when 'project'
            if p = Project.visible.find_by_id(oid)
              link = link_to_project(p, {:only_path => only_path}, :class => 'project')
            end
          end
        elsif sep == ':'
          # removes the double quotes if any
          name = identifier.gsub(%r{^"(.*)"$}, "\\1")
          case prefix
          when 'document'
            if project && document = project.documents.visible.find_by_title(name)
              link = link_to h(document.title), {:only_path => only_path, :controller => 'documents', :action => 'show', :id => document},
                                                :class => 'document'
            end
          when 'version'
            if project && version = project.versions.visible.find_by_name(name)
              link = link_to h(version.name), {:only_path => only_path, :controller => 'versions', :action => 'show', :id => version},
                                              :class => 'version'
            end
          when 'commit'
            if project && project.repository && (changeset = Changeset.visible.find(:first, :conditions => ["repository_id = ? AND scmid LIKE ?", project.repository.id, "#{name}%"]))
              link = link_to h("#{project_prefix}#{name}"), {:only_path => only_path, :controller => 'repositories', :action => 'revision', :id => project, :rev => changeset.identifier},
                                           :class => 'changeset',
                                           :title => truncate_single_line(h(changeset.comments), :length => 100)
            end
          when 'source', 'export'
            if project && project.repository && User.current.allowed_to?(:browse_repository, project)
              name =~ %r{^[/\\]*(.*?)(@([0-9a-f]+))?(#(L\d+))?$}
              path, rev, anchor = $1, $3, $5
              link = link_to h("#{project_prefix}#{prefix}:#{name}"), {:controller => 'repositories', :action => 'entry', :id => project,
                                                      :path => to_path_param(path),
                                                      :rev => rev,
                                                      :anchor => anchor,
                                                      :format => (prefix == 'export' ? 'raw' : nil)},
                                                     :class => (prefix == 'export' ? 'source download' : 'source')
            end
          when 'attachment'
            attachments = options[:attachments] || (obj && obj.respond_to?(:attachments) ? obj.attachments : nil)
            if attachments && attachment = attachments.detect {|a| a.filename == name }
              link = link_to h(attachment.filename), {:only_path => only_path, :controller => 'attachments', :action => 'download', :id => attachment},
                                                     :class => 'attachment'
            end
          when 'project'
            if p = Project.visible.find(:first, :conditions => ["identifier = :s OR LOWER(name) = :s", {:s => name.downcase}])
              link = link_to_project(p, {:only_path => only_path}, :class => 'project')
            end
          end
        end
      end
      leading + (link || "#{project_prefix}#{prefix}#{sep}#{identifier}")
    end
  end

  HEADING_RE = /<h(1|2|3|4)( [^>]+)?>(.+?)<\/h(1|2|3|4)>/i unless const_defined?(:HEADING_RE)

  # Headings and TOC
  # Adds ids and links to headings unless options[:headings] is set to false
  def parse_headings(text, project, obj, attr, only_path, options)
    return if options[:headings] == false

    text.gsub!(HEADING_RE) do
      level, attrs, content = $1.to_i, $2, $3
      item = strip_tags(content).strip
      anchor = item.gsub(%r{[^\w\s\-]}, '').gsub(%r{\s+(\-+\s*)?}, '-')
      @parsed_headings << [level, anchor, item]
      "<a name=\"#{anchor}\"></a>\n<h#{level} #{attrs}>#{content}<a href=\"##{anchor}\" class=\"wiki-anchor\">&para;</a></h#{level}>"
    end
  end

  TOC_RE = /<p>\{\{([<>]?)toc\}\}<\/p>/i unless const_defined?(:TOC_RE)

  # Renders the TOC with given headings
  def replace_toc(text, headings)
    text.gsub!(TOC_RE) do
      if headings.empty?
        ''
      else
        div_class = 'toc'
        div_class << ' right' if $1 == '>'
        div_class << ' left' if $1 == '<'
        out = "<fieldset class='header_collapsible collapsible'><legend title='" + l(:description_toc_toggle)+ "', onclick='toggleFieldset(this);'><a href='javascript:'>#{l(:label_table_of_contents)}</a></legend><div>"
        out << "<ul class=\"#{div_class}\"><li>"
        root = headings.map(&:first).min
        current = root
        started = false
        headings.each do |level, anchor, item|
          if level > current
            out << '<ul><li>' * (level - current)
          elsif level < current
            out << "</li></ul>\n" * (current - level) + "</li><li>"
          elsif started
            out << '</li><li>'
          end
          out << "<a href=\"##{anchor}\">#{item}</a>"
          current = level
          started = true
        end
        out << '</li></ul>' * (current - root)
        out << '</li></ul>'
        out << '</div></fieldset>'
      end
    end
  end

  # Same as Rails' simple_format helper without using paragraphs
  def simple_format_without_paragraph(text)
    text.to_s.
      gsub(/\r\n?/, "\n").                    # \r\n and \r -> \n
      gsub(/\n\n+/, "<br /><br />").          # 2+ newline  -> 2 br
      gsub(/([^\n]\n)(?=[^\n])/, '\1<br />')  # 1 newline   -> br
  end

  def lang_options_for_select(blank=true)
    (blank ? [["(auto)", ""]] : []) +
      valid_languages.collect{|lang| [ ll(lang.to_s, :general_lang_name), lang.to_s]}.sort{|x,y| x.last <=> y.last }
  end

  def label_tag_for(name, option_tags = nil, options = {})
    label_text = l(("field_"+field.to_s.gsub(/\_id$/, "")).to_sym) + (options.delete(:required) ? @template.content_tag("span", " *", :class => "required"): "")
    content_tag("label", label_text)
  end

  def labelled_tabular_form_for(name, object, options, &proc)
    options[:html] ||= {}
    options[:html][:class] = 'tabular' unless options[:html].has_key?(:class)
    form_for(name, object, options.merge({ :builder => TabularFormBuilder, :lang => current_language}), &proc)
  end

  def back_url_hidden_field_tag
    back_url = params[:back_url] || request.env['HTTP_REFERER']
    back_url = CGI.unescape(back_url.to_s)
    hidden_field_tag('back_url', CGI.escape(back_url)) unless back_url.blank?
  end

  def back_url_to_current_page_hidden_field_tag
    back_url = params[:back_url]
    if back_url.present?
      back_url = back_url.to_s
    else
      back_url = url_for(params) if request.get?
    end
    hidden_field_tag('back_url', back_url) unless back_url.blank?
  end

  def check_all_links(form_name)
    link_to_function(l(:button_check_all), "checkAll('#{form_name}', true)") +
    " | " +
    link_to_function(l(:button_uncheck_all), "checkAll('#{form_name}', false)")
  end

  def progress_bar(pcts, options={})
    pcts = [pcts, pcts] unless pcts.is_a?(Array)
    pcts = pcts.collect(&:round)
    pcts[1] = pcts[1] - pcts[0]
    pcts << (100 - pcts[1] - pcts[0])
    width = options[:width] || '100px;'
    legend = options[:legend] || ''
    content_tag('table',
      content_tag('tr',
        (pcts[0] > 0 ? content_tag('td', '', :style => "width: #{pcts[0]}%;", :class => 'closed') : '') +
        (pcts[1] > 0 ? content_tag('td', '', :style => "width: #{pcts[1]}%;", :class => 'done') : '') +
        (pcts[2] > 0 ? content_tag('td', '', :style => "width: #{pcts[2]}%;", :class => 'todo') : '')
      ), :class => 'progress', :style => "width: #{width};") +
      content_tag('p', legend + " " + l(:total_progress), :class => 'pourcent')
  end

  def checked_image(checked=true)
    if checked
      image_tag('toggle_check.png', :alt => l(:label_checked), :title => l(:label_checked))
    end
  end

  def context_menu(url)
    unless @context_menu_included
      content_for :header_tags do
        javascript_include_tag('context_menu') +
          stylesheet_link_tag('context_menu')
      end
      if l(:direction) == 'rtl'
        content_for :header_tags do
          stylesheet_link_tag('context_menu_rtl')
        end
      end
      @context_menu_included = true
    end
    javascript_tag "new ContextMenu('#{ url_for(url) }')"
  end

  def context_menu_link(name, url, options={})
    options[:class] ||= ''
    if options.delete(:selected)
      options[:class] << ' icon-checked disabled'
      options[:disabled] = true
    end
    if options.delete(:disabled)
      options.delete(:method)
      options.delete(:confirm)
      options.delete(:onclick)
      options[:class] << ' disabled'
      url = '#'
    end
    link_to h(name), url, options
  end

  def calendar_for(field_id)
    include_calendar_headers_tags
    image_tag("calendar.png",  {:id => "#{field_id}_trigger",:class => "calendar-trigger", :alt => l(:label_calendar_show)}) +
    javascript_tag("Calendar.setup({inputField : '#{field_id}', ifFormat : '%Y-%m-%d', button : '#{field_id}_trigger' });")
  end

  def include_calendar_headers_tags
    unless @calendar_headers_tags_included
      @calendar_headers_tags_included = true
      content_for :header_tags do
        start_of_week = case Setting.start_of_week.to_i
        when 1
          'Calendar._FD = 1;' # Monday
        when 7
          'Calendar._FD = 0;' # Sunday
        when 6
          'Calendar._FD = 6;' # Saturday
        else
          '' # use language
        end

        javascript_include_tag('calendar/calendar') +
        javascript_include_tag("calendar/lang/calendar-#{current_language.to_s.downcase}.js") +
        javascript_tag(start_of_week) +
        javascript_include_tag('calendar/calendar-setup') +
        stylesheet_link_tag('calendar')
      end
    end
  end

  def content_for(name, content = nil, &block)
    @has_content ||= {}
    @has_content[name] = true
    super(name, content, &block)
  end

  def has_content?(name)
    (@has_content && @has_content[name]) || false
  end

  # Returns the avatar image tag for the given +user+ if avatars are enabled
  # +user+ can be a User or a string that will be scanned for an email address (eg. 'joe <joe@foo.bar>')
  def avatar(user, options = { })
    if Setting.gravatar_enabled?
      options.merge!({:ssl => (defined?(request) && request.ssl?), :default => Setting.gravatar_default})
      email = nil
      if user.respond_to?(:mail)
        email = user.mail
      elsif user.to_s =~ %r{<(.+?)>}
        email = $1
      end
      return gravatar(email.to_s.downcase, options) unless email.blank? rescue nil
    else
      ''
    end
  end

  # Returns the javascript tags that are included in the html layout head
  def javascript_heads
    tags = javascript_include_tag(:defaults)
    unless User.current.pref.warn_on_leaving_unsaved == '0'
      tags << "\n" + javascript_tag("Event.observe(window, 'load', function(){ new WarnLeavingUnsaved('#{escape_javascript( l(:text_warn_on_leaving_unsaved) )}'); });")
    end
    tags << "\n" + javascript_include_tag("accessibility.js") if ( User.current.impaired? or User.current.anonymous? )
    tags
  end

  def favicon
    "<link rel='shortcut icon' href='#{image_path('/favicon.ico')}' />"
  end

  # Add a HTML meta tag to control robots (web spiders)
  #
  # @param [optional, String] content the content of the ROBOTS tag.
  #   defaults to no index, follow, and no archive
  def robot_exclusion_tag(content="NOINDEX,FOLLOW,NOARCHIVE")
    "<meta name='ROBOTS' content='#{h(content)}' />"
  end

  # Returns true if arg is expected in the API response
  def include_in_api_response?(arg)
    unless @included_in_api_response
      param = params[:include]
      @included_in_api_response = param.is_a?(Array) ? param.collect(&:to_s) : param.to_s.split(',')
      @included_in_api_response.collect!(&:strip)
    end
    @included_in_api_response.include?(arg.to_s)
  end

  # Returns options or nil if nometa param or X-ChiliProject-Nometa header
  # was set in the request
  def api_meta(options)
    if params[:nometa].present? || request.headers['X-ChiliProject-Nometa']
      # compatibility mode for activeresource clients that raise
      # an error when unserializing an array with attributes
      nil
    else
      options
    end
  end

  # Expands the current menu item using JavaScript based on the params
  def expand_current_menu
    current_menu_class =
      case
      when params[:controller] == "timelog"
        "reports"
      when params[:controller] == 'reports'
        'issues'
      when params[:controller] == 'projects' && params[:action] == 'changelog'
        "reports"
      when params[:controller] == 'issues' && ['calendar','gantt'].include?(params[:action])
        "reports"
      when params[:controller] == 'projects' && params[:action] == 'roadmap'
        'roadmap'
      when params[:controller] == 'versions' && params[:action] == 'show'
        'roadmap'
      when params[:controller] == 'projects' && params[:action] == 'settings'
        'settings'
      when params[:controller] == 'contracts' || params[:controller] == 'deliverables'
        'contracts'
      when params[:controller] == 'my' && params[:action] == 'account'
        'account'
      else
        params[:controller].dasherize
      end

<<<<<<< HEAD
=======

>>>>>>> 6a645bfe
    javascript_tag("jQuery.menu_expand({ menuItem: '.#{current_menu_class}' });")
  end

  # Menu items for the main top menu
  def main_top_menu_items
    split_top_menu_into_main_or_more_menus[:main]
  end

  # Menu items for the more top menu
  def more_top_menu_items
    split_top_menu_into_main_or_more_menus[:more]
  end

  def home_menu_item
    split_top_menu_into_main_or_more_menus[:home]
  end

  def help_menu_item
    split_top_menu_into_main_or_more_menus[:help]
  end

  # Split the :top_menu into separate :main and :more items
  def split_top_menu_into_main_or_more_menus
    unless @top_menu_split
      items_for_main_level = []
      items_for_more_level = []
      help_menu = nil
      home_menu = nil
      menu_items_for(:top_menu) do |item|
        if item.name == :my_page
          items_for_main_level << item
        elsif item.name == :help
          help_menu = item
        elsif item.name == :home
          home_menu = item
        elsif item.name == :projects
          # Remove, present in layout
        else
          items_for_more_level << item
        end
      end
      @top_menu_split = {
        :main => items_for_main_level,
        :more => items_for_more_level,
        :home => home_menu,
        :help => help_menu
      }
    end
    @top_menu_split
  end

  private

  def wiki_helper
    helper = Redmine::WikiFormatting.helper_for(Setting.text_formatting)
    extend helper
    return self
  end

  def link_to_content_update(text, url_params = {}, html_options = {})
    link_to(text, url_params, html_options)
  end

  def password_complexity_requirements
    "<em>" + l(:text_caracters_minimum, :count => Setting.password_min_length) + "</em>"
  end

end<|MERGE_RESOLUTION|>--- conflicted
+++ resolved
@@ -1044,10 +1044,6 @@
         params[:controller].dasherize
       end
 
-<<<<<<< HEAD
-=======
-
->>>>>>> 6a645bfe
     javascript_tag("jQuery.menu_expand({ menuItem: '.#{current_menu_class}' });")
   end
 
