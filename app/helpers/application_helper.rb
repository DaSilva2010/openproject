--- conflicted
+++ resolved
@@ -1037,10 +1037,6 @@
         params[:controller]
       end
 
-<<<<<<< HEAD
-=======
-
->>>>>>> 4d0d66ab
     javascript_tag("jQuery.menu_expand({ menuItem: '.#{current_menu_class}' });")
   end
 
