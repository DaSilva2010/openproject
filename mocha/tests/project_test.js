<<<<<<< HEAD
/*jshint expr: true*/
=======
//-- copyright
// OpenProject is a project management system.
// Copyright (C) 2012-2014 the OpenProject Foundation (OPF)
//
// This program is free software; you can redistribute it and/or
// modify it under the terms of the GNU General Public License version 3.
//
// OpenProject is a fork of ChiliProject, which is a fork of Redmine. The copyright follows:
// Copyright (C) 2006-2013 Jean-Philippe Lang
// Copyright (C) 2010-2013 the ChiliProject Team
//
// This program is free software; you can redistribute it and/or
// modify it under the terms of the GNU General Public License
// as published by the Free Software Foundation; either version 2
// of the License, or (at your option) any later version.
//
// This program is distributed in the hope that it will be useful,
// but WITHOUT ANY WARRANTY; without even the implied warranty of
// MERCHANTABILITY or FITNESS FOR A PARTICULAR PURPOSE.  See the
// GNU General Public License for more details.
//
// You should have received a copy of the GNU General Public License
// along with this program; if not, write to the Free Software
// Foundation, Inc., 51 Franklin Street, Fifth Floor, Boston, MA  02110-1301, USA.
//
// See doc/COPYRIGHT.rdoc for more details.
//++

/*jshint expr: true*/ 
>>>>>>> 2600e039

describe('Project', function(){

  var Project, PlanningElement, Timeline;

  before(function(){
    this.project = Factory.build("Project", {
      timeline: Factory.build("Timeline")
    });

    this.projectEmpty = Factory.build("Project", {
      timeline: Factory.build("Timeline", {}, {
        exclude_empty: "yes"
      })
    });

  });

  beforeEach(module('openproject.timelines.models'));
  beforeEach(inject(function(_Project_, _PlanningElement_, _Timeline_) {
    Project         = _Project_;
    PlanningElement = _PlanningElement_;
    Timeline        = _Timeline_;
  }));

  describe('hidden', function () {
    it('should be true for empty', function () {
      expect(this.projectEmpty.hiddenForEmpty()).to.be.true;
      expect(this.projectEmpty.hide()).to.be.true;
      expect(this.project.hide()).to.be.false;
      expect(this.project.hiddenForEmpty()).to.be.false;
    });
  });

  describe('filtered', function () {
    it('should be false by default', function () {
      expect(this.project.filteredOut()).to.be.false;
    });
    it('should be filtered for type');
    it('should be filtered for status');
  });

  describe('getPlanningElements', function () {
    it('should be empty by default', function () {
      expect(this.project.getPlanningElements()).to.be.empty;
    });
    it('should return list of planningElements when set', function () {
      var pe1 = {"id": 961, "name": "B", "start_date": "2012-11-15", "due_date": "2012-11-15" };
      var pe2 = {"id": 962, "name": "B", "start_date": "2012-11-15", "due_date": "2012-11-15" };
      var pe3 = {"id": 963, "name": "D", "start_date": "2012-11-15", "due_date": "2012-11-15" };

      var testProject = Factory.build("Project", {timeline: Factory.build("Timeline"),
        planning_elements: [pe2, pe3, pe1]
      });

      var pes = testProject.getPlanningElements();

      expect(pes).to.satisfy(objectContainsAll(pe1, pe2, pe3));
    });
    it('should sort without date to the beginning', function () {
      var pe1 = {"id": 951, "name": "B",  };
      var pe2 = {"id": 952, "name": "A", "start_date": "2012-11-14", "due_date": "2012-11-18" };
      var pe3 = {"id": 953, "name": "C", "start_date": "2012-11-13", "due_date": "2012-11-17" };

      var testProject = Factory.build("Project", {timeline: Factory.build("Timeline"),
        planning_elements: [pe2, pe3, pe1]
      });

      var pes = testProject.getPlanningElements();

      expect(pes).to.satisfy(objectsortation(pe1, pe3, pe2));
    });
    it('should sort with only an end date as if it had a start date equal to the end date', function () {
      var pe1 = {"id": 951, "name": "B", "due_date": "2012-11-15"};
      var pe2 = {"id": 952, "name": "A", "start_date": "2012-11-14", "due_date": "2012-11-18" };
      var pe3 = {"id": 953, "name": "C", "start_date": "2012-11-13", "due_date": "2012-11-17" };

      var testProject = Factory.build("Project", {timeline: Factory.build("Timeline"),
        planning_elements: [pe2, pe3, pe1]
      });

      var pes = testProject.getPlanningElements();

      expect(pes).to.satisfy(objectsortation(pe3, pe2, pe1));
    });
    it('should sort by date per default', function () {
      var pe1 = {"id": 961, "name": "B", "start_date": "2012-11-15", "due_date": "2012-11-15" };
      var pe2 = {"id": 962, "name": "A", "start_date": "2012-11-14", "due_date": "2012-11-18" };
      var pe3 = {"id": 963, "name": "C", "start_date": "2012-11-13", "due_date": "2012-11-17" };

      var testProject = Factory.build("Project", {timeline: Factory.build("Timeline"),
        planning_elements: [pe2, pe3, pe1]
      });

      var pes = testProject.getPlanningElements();

      expect(pes).to.satisfy(objectsortation(pe3, pe2, pe1));
    });
    it('should sort pes with same start by end', function () {
      var pe1 = {"id": 971, "name": "B", "start_date": "2012-11-13", "due_date": "2012-11-15" };
      var pe2 = {"id": 972, "name": "A", "start_date": "2012-11-13", "due_date": "2012-11-18" };
      var pe3 = {"id": 973, "name": "C", "start_date": "2012-11-13", "due_date": "2012-11-17" };

      var testProject = Factory.build("Project", {timeline: Factory.build("Timeline"),
        planning_elements: [pe3, pe2, pe1]
      });

      var pes = testProject.getPlanningElements();

      expect(pes).to.satisfy(objectsortation(pe1, pe3, pe2));
    });
    it('should sort pes with same start and end by name', function () {
      var pe1 ={"id": 981, "name": "A", "start_date": "2012-11-13", "due_date": "2012-11-15" };
      var pe2 ={"id": 982, "name": "B", "start_date": "2012-11-13", "due_date": "2012-11-15" };
      var pe3 ={"id": 983, "name": "C", "start_date": "2012-11-13", "due_date": "2012-11-15" };

      var testProject = Factory.build("Project", {timeline: Factory.build("Timeline"),
        planning_elements: [pe3, pe2, pe1]
      });

      var pes = testProject.getPlanningElements();

      expect(pes).to.satisfy(objectsortation(pe1, pe2, pe3));
    });
    it('should sort pes with same start and end and name by id', function () {
      var pe1 = {"id": 991, "name": "A", "start_date": "2012-11-13", "due_date": "2012-11-15" };
      var pe2 = {"id": 992, "name": "A", "start_date": "2012-11-13", "due_date": "2012-11-15" };
      var pe3 = {"id": 993, "name": "A", "start_date": "2012-11-13", "due_date": "2012-11-15" };

      var testProject = Factory.build("Project", {timeline: Factory.build("Timeline"),
        planning_elements: [pe3, pe2, pe1]
      });

      var pes = testProject.getPlanningElements();

      expect(pes).to.satisfy(objectsortation(pe1, pe2, pe3));
    });
  });

  describe('responsible', function () {
    before(function () {
      this.responsible = Factory.build("User", {
        name: "testName"
      });

      this.projectWResponsible = Factory.build("Project", {
        responsible: this.responsible
      });
    });

    it('should be null by default', function () {
      expect(this.project.getResponsible()).to.be.null;
    });

    it('should get the responsible', function () {
      expect(this.projectWResponsible.getResponsible()).to.deep.equal(this.responsible);
    });
    it('should allow get of responsible name', function () {
      expect(this.projectWResponsible.getResponsibleName()).to.equal("testName");
    });
    it('should return undefined if responsible or responsible name are not set', function () {
      var projectWBrokenResponsible = Factory.build("Project", {
        responsible: {}
      });

      expect(this.project.getResponsibleName()).to.be.undefined;
      expect(projectWBrokenResponsible.getResponsibleName()).to.be.undefined;
    });
  });

  describe('assignee', function () {
    it('should always return undefined', function () {
      //we also expect it to have no side effects at all!
      var allProjects = Factory.all("Project");
      var i;
      for (i = 0; i < allProjects; i += 1) {
        expect(allProjects.getAssignee()).to.be.undefined;
      }
    });
  });

  describe('status', function () {
    it('should return null if no reporting', function () {
      expect(this.project.getProjectStatus()).to.be.null;
    });
    it('should return reporting status');
  });

  describe('subElements', function () {
    before(function () {
      this.project = Factory.build("Project", { timeline: Factory.build("Timeline") }, {
      });
    });
    it('returns pes before reporters');
    it('returns the same pes as getPlanningElements');
    it('filters the reporters correctly');
  });

  describe('Reporters', function () {
    before(function () {
      this.peWithoutDate = Factory.build("PlanningElement");
      this.peWithDate1 = Factory.build("PlanningElement", {
        "start_date": "2012-11-15",
        "due_date": "2012-11-15"
      });

      this.peWithDate2 = Factory.build("PlanningElement", {
        "start_date": "2012-11-18",
        "due_date": "2012-11-18"
      });

      this.peWithDate3 = Factory.build("PlanningElement", {
        "due_date": "2012-11-19"
      });
    });
    it('should return reporters', function () {
      var projects = Factory.buildList("Project", 10);

      var project = Factory.build("Project", {
        timeline: Factory.build("Timeline"),
        reporters: projects
      });

      expect(project.getReporters()).to.satisfy(objectContainsAll(projects));
    });
    it('should sort without date to the beginning', function () {
      var project1 = Factory.build("Project", {
        planning_elements: [this.peWithoutDate]
      });
      var project2 = Factory.build("Project", {
        planning_elements: [this.peWithDate1]
      });

      var reporterProject = Factory.build("Project", {
        timeline: Factory.build("Timeline"),
        reporters: [project2, project1]
      });

      expect(reporterProject.getReporters()).to.satisfy(objectsortation(project1, project2));
    });
    it('should sort by date', function () {
      var project1 = Factory.build("Project", {
        planning_elements: [this.peWithDate1, this.peWithoutDate]
      });
      var project2 = Factory.build("Project", {
        planning_elements: [this.peWithDate2, this.peWithoutDate]
      });
      var project3 = Factory.build("Project", {
        planning_elements: [this.peWithDate3, this.peWithoutDate]
      });

      var reporterProject = Factory.build("Project", {
        timeline: Factory.build("Timeline"),
        reporters: [project2, project3, project1]
      });

      expect(reporterProject.getReporters()).to.satisfy(objectsortation(project1, project2, project3));
    });
    it('should sort with same start and end by name', function () {
      var project1 = Factory.build("Project", {
        name: "A",
        planning_elements: [this.peWithDate1, this.peWithoutDate]
      });
      var project2 = Factory.build("Project", {
        name: "B",
        planning_elements: [this.peWithDate1, this.peWithoutDate]
      });
      var project3 = Factory.build("Project", {
        name: "C",
        planning_elements: [this.peWithDate1, this.peWithoutDate]
      });

      var reporterProject = Factory.build("Project", {
        timeline: Factory.build("Timeline"),
        reporters: [project2, project3, project1]
      });

      expect(reporterProject.getReporters()).to.satisfy(objectsortation(project1, project2, project3));
    });
    it('should sort with same start and end and name by id', function () {
      var project1 = Factory.build("Project", {
        name: "A",
        planning_elements: [this.peWithDate1, this.peWithoutDate]
      });
      var project2 = Factory.build("Project", {
        name: "A",
        planning_elements: [this.peWithDate1, this.peWithoutDate]
      });
      var project3 = Factory.build("Project", {
        name: "A",
        planning_elements: [this.peWithDate1, this.peWithoutDate]
      });

      var reporterProject = Factory.build("Project", {
        timeline: Factory.build("Timeline"),
        reporters: [project2, project3, project1]
      });

      expect(reporterProject.getReporters()).to.satisfy(objectsortation(project1, project2, project3));
    });


    describe('groups', function () {
      beforeEach(function () {
        this.project1_1 = Factory.build("Project", a().sname("F"));
        this.project1_2 = Factory.build("Project", a().sname("G"));

        this.project2_1 = Factory.build("Project", a().sname("C"));
        this.project2_2 = Factory.build("Project", a().sname("D"));

        this.project1 = Factory.build("Project", {
          name: "A",
          children: [this.project1_1, this.project1_2]
        });

        this.project2 = Factory.build("Project", {
          name: "B",
          children: [this.project2_1, this.project2_2]
        });

        this.timeline = Factory.build("Timeline", {}, {
            grouping_one_selection: [this.project2.id, this.project1.id],
            grouping_one_enabled: "yes"
        });

        this.reporterProject = Factory.build("Project", {
          timeline: this.timeline,
          reporters: [this.project1_1, this.project1_2, this.project1, this.project2_1, this.project2_2, this.project2]
        });
      });
      it('should sort groups by name', function () {
        expect(this.reporterProject.getReporters()).to.satisfy(objectsortation(this.project1_1, this.project1_2, this.project2_1, this.project2_2, this.project1, this.project2));
      });
      it('should sort groups by explicit order if given', function () {
        this.timeline.options.grouping_one_sort = 1;
        expect(this.reporterProject.getReporters()).to.satisfy(objectsortation(this.project2_1, this.project2_2, this.project1_1, this.project1_2, this.project1, this.project2));
      });
    });
  });

  describe('Parent', function () {
    it('should return null if no parent given');
    it('should return the correct parent');
  });

  describe('Url', function () {
    it('should return the correct url');
  });
});

describe('Helper Functions', function () {
  describe('id in Array', function () {
    it('should return true if element in array', function () {
      expect(Timeline.idInArray(["5", "4"], {id: 4})).to.be.true;
      expect(Timeline.idInArray(["5", "4"], {id: "5"})).to.be.true;
      expect(Timeline.idInArray(["a"], {id: "a"})).to.be.true;
    });

    it('should return true if no array or empty array is passed', function () {
      expect(Timeline.idInArray([], {id: 5})).to.be.true;
      expect(Timeline.idInArray("", {id: 5})).to.be.true;
    });
  });
});<|MERGE_RESOLUTION|>--- conflicted
+++ resolved
@@ -1,6 +1,3 @@
-<<<<<<< HEAD
-/*jshint expr: true*/
-=======
 //-- copyright
 // OpenProject is a project management system.
 // Copyright (C) 2012-2014 the OpenProject Foundation (OPF)
@@ -30,7 +27,6 @@
 //++
 
 /*jshint expr: true*/ 
->>>>>>> 2600e039
 
 describe('Project', function(){
 
