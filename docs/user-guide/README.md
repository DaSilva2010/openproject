---
sidebar_navigation:
  title: OpenProject User Guide
  priority: 999
description: OpenProject user guide for Community, Cloud Edition and Enterprise Edition.
robots: index, follow
keywords: user guide
---
# User guide

Welcome to the OpenProject User guide.

Here you will learn about all functionalities in OpenProject. 



## Overview of projects in OpenProject

Your work in OpenProject can be organized in multiple projects with a distinct set of members and their respective roles in that project. Each project can be individually configured with regards to the enabled features, which are called *Modules* in OpenProject. This distinction between projects provides you with a lot of flexibility to set up your work, and control what users are allowed to collaborate in each indivudal project.

<div class="glossary">

**Module** is defined as an independent unit of functionality that can be used to extend and improve the existing core functions. Modules can be activated and deactivated in the project settings (information tab).

</div>

Both the community edition and enterprise edition allows you to create an unlimited number of projects to separate your work. To learn more about the creation and management of projects within OpenProject, [please visit our separate section on projects](projects/).

## Overview of modules in OpenProject

A module in OpenProject encapsulates a specific set of collaboration functionality. Modules can be individually enabled or disabled within the settings of a project.



Please choose the module you want to learn more about.

| Popular Topics                                | Description                                                  |
| --------------------------------------------- | :----------------------------------------------------------- |
| [Project overview page](project-overview)     | How to create a project overview dashboard with important project information? |
| [Activity](activity)                          | How to find out about the latest activities in a project?    |
| [Roadmap](roadmap)                            | How to create a product roadmap with OpenProject?            |
| [Work packages](work-packages/#work-packages) | How to manage your work in a project?                        |
| [Gantt chart](#gantt-chart)                   | How to create and manage a project plan in a Gantt chart?    |
| [Boards](agile-boards)                        | How to work with agile boards for agile project management, e.g. Kanban? |
| [Backlogs (Scrum)](backlogs-scrum)            | How to manage a Scrum team in OpenProject with a product backlog and taskboard? |
| [Calendar](calendar)                          | How to display your work in a calendar in OpenProject?       |
| [News](news)                                  | How to create and mage News for your projects?               |
| [Forums](forums)                              | How to manage forums to discuss and comment on topics?       |
| [Wiki](wiki)                                  | How to create and manage a wiki to collaboratively document and share information? |
| [Time and costs](time-and-costs)              | How to track time and costs in OpenProject and report spent time and costs? |
| [Budgets](budgets)                            | How to create and manage a project budget?                   |
| [Members](members/)                           | How to manage Members in a project?                          |
| [Documents](documents)                        | How to upload and share documents in OpenProject?            |
| [Meetings](meetings)                          | How to manage meetings to create and share meeting agenda and meeting minutes? |
| [Manage projects](projects)                   | Edit, create, copy, delete projects and change project settings. |



## Frequently asked questions - FAQ



### How can I increase the number of users in OpenProject?

Please note that the minimum number of users is 5. You can then increase the number of users in steps of 5. Just write an email to [sales@openproject.com](mailto:sales@openproject.com)



### Is it possible to change the number of users in OpenProject?

You can always increase the number of users. The number of users can be increased in steps of 5 (e.g. you could start with 5 users and then increase the number of users to 10 users). You can purchase the Enterprise Edition from https://www.openproject.org/enterprise-edition/. Simply click on the button "Book now" and follow the steps. A reduction in the number of users would take effect after the current service period.



### **What are the OpenProject system requirements?**

OpenProject can be installed in two different ways: the packaged installation of OpenProject is the recommended way to install and maintain OpenProject using DEB or RPM packages. System requirements need one of the following Linux distributions: [Ubuntu 18.04 Bionic Beaver](https://docs.openproject.org/installation-and-operations/installation/packaged/#ubuntu-1804)[Ubuntu 16.04 Xenial Xerus](https://docs.openproject.org/installation-and-operations/installation/packaged/#ubuntu-1604)[Debian 10 Buster](https://docs.openproject.org/installation-and-operations/installation/packaged/#debian-10)[Debian 9 Stretch](https://docs.openproject.org/installation-and-operations/installation/packaged/#debian-9)[CentOS/RHEL 8.x](https://docs.openproject.org/installation-and-operations/installation/packaged/#el-8)[CentOS/RHEL 7.x](https://docs.openproject.org/installation-and-operations/installation/packaged/#el-7)[Suse Linux Enterprise Server 12](https://docs.openproject.org/installation-and-operations/installation/packaged/#sles-12)OpenProject also provides a Docker image for the Community Edition that you can very easily install and upgrade on your servers. The detailed system requirements are available here: https://www.openproject.org/system-requirements/. 



### **Can I run OpenProject on Windows?**

At the moment this is not possible This article explains in detail the system requirements: https://docs.openproject.org/installation-and-operations/system-requirements/ 



### **Can I run OpenProject as a single user?

Our minimum plan is five users. Our pricing scheme covers three subscription options: Community ($0), Cloud (€4.95/member/month or approximately $5.60/member/month), and Enterprise (€5.95/member/month or approximately $6.73/member/month). We recommend to start with the community version free of charge if the 5 user minimum is an issue.https://www.openproject.org/download-and-installation/



### Do you have a reseller program for OpenProject?

We provide a reseller program exclusively for the OpenProject Enterprise Edition (currently not cloud) and offer a 25% discount on the regular prices as a part of this. Once you purchased the first Enterprise Edition license for a client, you receive an Enterprise Edition license for 25 users free of charge (for internal use).https://www.openproject.org/reseller-program/Please let us know once you have a particular customer request that we can send you a quote for. 



### When does my OpenProject contract end?

The user may terminate the contract at any time, which will apply by the end of the subscription period (including last day). In case of credit card payment the subscription period is one month or one year; in case of payment via invoice the subscription period is one year. The agreed subscription period will be extended automatically if the contract was not terminated on time. (https://www.openproject.org/terms-of-service/)


### What shall I do when I run into payment issues with OpenProject?

In case you use the bank transfer payment method please indicate the invoice number. You can find this information in the corresponding invoice (OP…). Otherwise the automatic banking system can not detect your payment. Please do not hesitate to contact accounting@openproject.com if you have any further questions. 



### Does OpenProject provide resource management?

Please note that OpenProject currently does not yet support resource management. However, this is scheduled as our main topic for 2020. You can check out our roadmap here: https://community.openproject.com/projects/openproject/work_packages?query_id=1993 



### Is it possible to use multiple languages in OpenProject?

<<<<<<< HEAD
Yes, it is possible to use OpenProject in multiple languages. We support English, German, French and a number of additional languages. Each user can select their own preferred language by signing into OpenProject, clicking on the user avatar on the upper right side and selecting "My account" from the dropdown menu.You can then select "Settings" from the side menu on the left side and change the language.[ https://docs.openproject.org/getting-started/my-account/#change-your-language](https://docs.openproject.org/getting-started/my-account/#change-your-language) Is there an OpenProject app?There is no native app for OpenProject, but OpenProject is responsive - so it is displayed well on smaller displays. 
=======
Yes, it is possible to use OpenProject in multiple languages. We support English, German, French and a number of additional languages. Each user can select their own preferred language by signing into OpenProject, clicking on the user avatar on the upper right side and selecting "My account" from the dropdown menu.You can then select "Settings" from the side menu on the left side and change the language.[ https://docs.openproject.org/getting-started/my-account/#change-your-language](https://docs.openproject.org/getting-started/my-account/#change-your-language) Is there an OpenProject app?There is no native app for OpenProject, but OpenProject is responsive - so it is displayed well on smaller displays.
>>>>>>> 87a4ead4



### Do you have a step-by-step guide to installing OpenProject Enterprise under Active Directory?

We have a guide on how to use OpenProject with your Active Directory: https://www.openproject.org/help/administration/manage-ldap-authentication/.In addition, with the Enterprise Edition it is also possible to link LDAP groups with groups in OpenProject: https://www.openproject.org/help/administration/manage-ldap-authentication/synchronize-ldap-groups/.


### Is OpenProject free of charge?

We offer three different versions of OpenProject. The (on-premise) OpenProject Community Edition is completely free. You can create a trial environment for the OpenProject Cloud Edition (which offers a 14 day trial). You can get an overview of the different OpenProject editions here:[ https://www.openproject.org/pricing/](https://www.openproject.org/pricing/). If you prefer to use the free OpenProject Community Edition, you can follow these installation instructions (note that you need a Linux server to install the Community Edition): https://www.openproject.org/download-and-installation/. It is always possible to upgrade to the cloud and enterprise edition – check out the premium features here: https://www.openproject.org/enterprise-edition/ 



### How do I get access to the OpenProject premium features?

We offer the premium functions of OpenProject (incl. boards) for two different OpenProject variants:- For the OpenProject Cloud Edition (hosted by us),- For the self-hosted (on-premise) OpenProject Enterprise EditionIf you want to run OpenProject on your own server the OpenProject Enterprise Edition is the right option.Have you already installed the OpenProject Community Edition (https://www.openproject.org/download-and-installation/ )? If yes, you can request a trial license for the OpenProject Enterprise Edition (via https://www.openproject.org/de/enterprise-edition/ by clicking on the button "Free trial license") and test the Enterprise Edition for 14 days. 



### Do you have OpenProject guest accounts?

Currently, all users working in the OpenProject Enterprise Edition need a license in order to access OpenProject. Regarding payments we only count the active (not blocked) users. 



### Can I import MS Project files into** **OpenProject****?

You can indirectly import MS Project files into OpenProject using MS Excel. We offer a free Excel synchronization template which you can use to import data from Excel into OpenProject. Further instructions can be found here: https://www.openproject.org/de/synchronize-excel-openproject/. 



### How can we download** **the documentation loaded on OpenProject?**

Currently, there is unfortunately no option to export all the documents in OpenProject. We could manually export the entire database (including the attachments) for you. Due to the manual effort, we would however need to charge a service fee for this. Please contact [sales@openproject.com](mailto:sales@openproject.com)

### Is there an OpenProject app?

There is no native app for OpenProject, but OpenProject is responsive - so it is displayed well on smaller displays.<|MERGE_RESOLUTION|>--- conflicted
+++ resolved
@@ -115,13 +115,11 @@
 
 ### Is it possible to use multiple languages in OpenProject?
 
-<<<<<<< HEAD
-Yes, it is possible to use OpenProject in multiple languages. We support English, German, French and a number of additional languages. Each user can select their own preferred language by signing into OpenProject, clicking on the user avatar on the upper right side and selecting "My account" from the dropdown menu.You can then select "Settings" from the side menu on the left side and change the language.[ https://docs.openproject.org/getting-started/my-account/#change-your-language](https://docs.openproject.org/getting-started/my-account/#change-your-language) Is there an OpenProject app?There is no native app for OpenProject, but OpenProject is responsive - so it is displayed well on smaller displays. 
-=======
-Yes, it is possible to use OpenProject in multiple languages. We support English, German, French and a number of additional languages. Each user can select their own preferred language by signing into OpenProject, clicking on the user avatar on the upper right side and selecting "My account" from the dropdown menu.You can then select "Settings" from the side menu on the left side and change the language.[ https://docs.openproject.org/getting-started/my-account/#change-your-language](https://docs.openproject.org/getting-started/my-account/#change-your-language) Is there an OpenProject app?There is no native app for OpenProject, but OpenProject is responsive - so it is displayed well on smaller displays.
->>>>>>> 87a4ead4
+Yes, it is possible to use OpenProject in multiple languages. We support English, German, French and a number of additional languages. Each user can select their own preferred language by signing into OpenProject, clicking on the user avatar on the upper right side and selecting "My account" from the dropdown menu.You can then select "Settings" from the side menu on the left side and change the language.[ https://docs.openproject.org/getting-started/my-account/#change-your-language](https://docs.openproject.org/getting-started/my-account/#change-your-language) 
 
+### Is there an OpenProject app?
 
+There is no native app for OpenProject, but OpenProject is responsive - so it is displayed well on smaller displays.
 
 ### Do you have a step-by-step guide to installing OpenProject Enterprise under Active Directory?
 
