--- conflicted
+++ resolved
@@ -14,11 +14,7 @@
 <div class="glossary"> **Forum** is defined as a module used to display forums and forum entries. The module has to be activated in the project settings and a forum has to be created in the forums tab in the project settings to be displayed in the side navigation.
 </div>
 
-<<<<<<< HEAD
-| Topic                                                  | Content                                            |
-=======
 | Topic                                                    | Content                                                      |
->>>>>>> 21d4c8dd
 | -------------------------------------------------------- | ------------------------------------------------------------ |
 | [Open a forum](#open-a-forum)                            | How to open an existing forum?                               |
 | [Create a new message](#create-a-new-message-in-a-forum) | How to create a new message in a forum?                      |
