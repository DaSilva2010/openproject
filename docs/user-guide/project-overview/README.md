--- conflicted
+++ resolved
@@ -11,24 +11,14 @@
 
 The **Project overview** page is a dashboard with important information about your respective project(s). This page displays all relevant information for your team, such as members, news, project description, work package reports, or project status. 
 
-<<<<<<< HEAD
 | Topic                                                        | Content                                                  |
 | ------------------------------------------------------------ | -------------------------------------------------------- |
 | [What is the project overview?](#what-is-the-project-overview) | What can I do with the project overview page?            |
 | [Add a widget to the project overview](#add-a-widget-to-the-project-overview) | How can I add a new widget to the project overview?      |
+| [Project status](#project-status) | Set your project status     |
 | [Available project overview widgets](#available-project-overview-widgets) | What kind of widgets can I add to the project overview?  |
 | [Re-size and re-order widgets](#re-size-and-re-order-widgets) | How can I re-order or re-size the widgets?               |
 | [Remove widgets](#remove-widget-from-project-overview-page)  | How can I remove widgets from the project overview page? |
-=======
-| Topic                                                        | Content                                                 |
-| ------------------------------------------------------------ | ------------------------------------------------------- |
-| [What is the project overview?](#what-is-the-project-overview) | What can I do with the project overview page?           |
-| [Add a widget to the project overview](#add-a-widget-to-the-project-overview) | How can I add a new widget to the project overview?     |
-| [Project status](#project-status) | Set your project status     |
-| [Available project overview widgets](#available-project-overview-widgets) | What kind of widgets can I add to the project overview? |
-| [Re-size and re-order widgets](#re-size-and-re-order-widgets) | How can I re-order or re-size the widgets?              |
-| [Remove widget](#remove-widget-from-project-overview-page)   | How can I remove widget from project overview page?     |
->>>>>>> 7bbdcd8d
 
 ## What is the project overview?
 
