--- conflicted
+++ resolved
@@ -41,11 +41,7 @@
 
 ### How to assign a team member to a work package?
 
-<<<<<<< HEAD
-When you assign a team member to a work package, you can distinguish between **assignee** and **accountable**. Accountable per definition would be the one accountable for the delivery of the work package. The assignee is the person currently assigned and working on the work package. 
-=======
 When you assign a team member to a work package, you can distinguish between **assignee** and **accountable**. Accountable per definition would be the one accountable for the delivery of the work package. The assignee is the person currently assigned and working on the work package.
->>>>>>> 9c06fd91
 Choose the respective team member from the drop down for assignee or accountable. If you are looking to add a team member that is not coming up in the drop down, this team member might not yet be a member of the project and needs to be [invited](../../members/#add-members).
 
 ![Assignee_accountable](Assignee_accountable-3987223.png)
