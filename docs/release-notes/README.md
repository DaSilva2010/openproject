---
  unnumbered_toc: true
---

# Release Notes

We never stop improving OpenProject. Every year there are several stable releases offering new OpenProject features.

Stay up to date and get an overview of the new features included in the releases.


<!--- New release notes are generated below. Do not remove comment. -->
<!--- RELEASE MARKER -->

## 11.1.1

Release date: 2021-01-06

[Release Notes](11-1-1/)


## 11.1.0

Release date: 2020-12-17

#### Community features:

- Improved styling of the WYSIWYG text editor

- Direct display of user name for @notifications

- Display project milestones aggregated for projects in a single row in Gantt chart

- Collapse all button for groups in the work packages list
<<<<<<< HEAD

- Extended the authentication profile with an OpenID Connect provider

- Improvements for printing, e.g. for wiki pages, via the browser print function

#### Enterprise cloud:  
=======
- Extended authentication profile with an OpenID Connect provider

- Improvements for printing, e.g. for wiki pages, via the browser print function

#### Enterprise cloud:
>>>>>>> 2f77db9c

- Signing Data Processing Agreement (DPA) documents in Enterprise cloud

[Read more](11-1-0/)

## 11.0.4

Release date: 2020-12-03

[Release Notes](11-0-4/)


## 11.0.3

Release date: 2020-11-16

[Release Notes](11-0-3/)


## 11.0.2

Release date: 2020-11-06

[Release Notes](11-0-2/)


## 11.0.1

Release date: 2020-10-28

[Release Notes](11-0-1/)


## 11.0.0

Release date: 2020-10-07

#### Community features:

- Top-down scheduling with manual planning mode
- Project templates
- Improved project portfolio management
- Harmonization of time and cost reporting
- Improved WYSIWYG text editor, incl. macros and resize of images

#### Premium features:

- Agile boards for work breakdown structure (parent-child-elements)
- Agile boards for subprojects
- New boards creation screen
- Boards split-screen view
- Help texts for projects

[Read more](11-0-0/)

## 10.6.5

Release date: 2020-07-21

[Release notes](10-6-5/)


## 10.6.4

Release date: 2020-06-30

[Release Notes](10-6-4/)


## 10.6.3

Release date: 2020-06-29

[Release Notes](10-6-3/)


## 10.6.2

Release date: 2020-06-23

[Release Notes](10-6-2/)


## 10.6.1

Release date: 2020-06-08

[Release Notes](10-6-1/)


## 10.6.0

Release date: 2020-06-02

[Release Notes](10-6-0/)

## 10.5.1

Release date: 2020-05-06

[Release Notes](10-5-1/)


## 10.5.0

Release date: 2020-04-23

[Release Notes](10-5-0/)

## 10.4.1

Release date: 2020-03-04

[Release Notes](10-4-1/)


## 10.4.0

Release date: 2020-02-20

[Release Notes](10-4-0/)

## 10.3.1

Release date: 2020-01-15

[Release Notes](10-3-1/)


## 10.3.0

Release date: 2019-12-17

[Release Notes](10-3-0/)


## 10.2.2

Release date: 2019-12-11

[Release Notes](10-2-2/)

## 10.2.1

Release date: 2019-11-13

[Release Notes](10-2-1/)

## 10.2.0

Release date: 2019-11-11

[Release Notes](10-2-0/)

## 10.1.0

Release date: 2019-10-28

[Release Notes](10-1-0/)

## 10.0.2

Release date: 2019-10-02

[Release Notes](10-0-2/)

## 10.0.1

Release date: 2019-09-30

[Release Notes](10-0-1/)


## 10.0.0

Release date: 2019-09-23

#### Community features:

- Drag & Drop in work package table
- Card view in work package module
- Updated project overview page
- Updated administration menu and structure
- Checkboxes and sticky headers for wiki pages, work packages, etc.
- Performance improvements
- Substantial number of bug fixes

#### Premium features:

- Graphs on project overview page (Cloud / Enterprise Edition)

[Read more](10-0-0/)

## 9.0.4

Release date: 2019-10-02

[Release Notes](9-0-4/)

## 9.0.3

Release date: 2019-07-23

[Release Notes](9-0-3/)


## 9.0.2

Release date: 2019-06-13

- Fixed: Wiki TOC doesn’t render headings properly [[#30245](https://community.openproject.com/wp/30245)]
- Fixed: Cannot create new boards in installations with relative_url_root set [[#30370](https://community.openproject.com/wp/30370)]
- Fixed: Sass compilation fails on packaged installations with relative_url_root set [[#30372](https://community.openproject.com/wp/30372)]
- Fixed: Chrome is logged out when accessing pages with images on S3 storage [[#28652](https://community.openproject.com/wp/28652)]
- Fixed: OpenProject logo on My page does not redirect to landing page [[#30376](https://community.openproject.com/wp/30376)]
- Fixed: The PDF export is cut off after the first page [[#29929](https://community.openproject.com/wp/29929)]

[Release Notes](9-0-2/)



## 9.0.1

Release date: 2019-06-07

- Fixed: Wiki TOC doesn’t render headings properly [[#30245](https://community.openproject.com/wp/30245)]
- Fixed: Doubled files section in meeting agenda [[#30291](https://community.openproject.com/wp/30291)]
- Fixed: Row highlighted by ‘Type’ makes table text unreadable [[#30298](https://community.openproject.com/wp/30298)]
- Fixed: Cannot copy projects & wrong error message [[#30309](https://community.openproject.com/wp/30309)]
- Fixed: Dark background for getting started tour does not cover entire page [[#30314](https://community.openproject.com/wp/30314)]
- Fixed: JavaScript error when clicking on a link in My Page [[#30343](https://community.openproject.com/wp/30343)]
- Fixed: Highlighting for add relation in Gantt chart not applied properly [[#30354](https://community.openproject.com/wp/30354)]
- Changed: Styled scrollbars in WP views [[#30304](https://community.openproject.com/wp/30304)]
- Changed: Improve print view of cost report via CSS [[#30305](https://community.openproject.com/wp/30305)]
- Changed: Ensure PostgreSQL migration is finished before attachments are re-inserted [[#30352](https://community.openproject.com/wp/30352)]

[Read more](9-0-1/)

## 9.0.0

Release date: 2019-06-06

#### Community features:

- Work package templates
- Work package widgets on My Page
- Autocompletion for filters and attributes
- Updated design
- Usability improvements
- Substantial number of bug fixes

#### Premium features:

- Agile / Kanban board

[Read more](9-0-0/)

## Older versions

The following list contains all older releases including OpenProject 3.0, sorted by their release date

  - [8.3.2](8-3-2/)
  - [8.3.1](8-3-1/)
  - [8.3.0](8-3-0/)
  - [8.2.1](8-2-1/)
  - [8.2.0](8-2-0/)
  - [8.1.0](8-1-0/)
  - [8.0.2](8-0-2/)
  - [8.0.1](8-0-1/)
  - [8.0.0](8-0-0/)
  - [7.4.7](7-4-7/)
  - [7.4.6](7-4-6/)
  - [7.4.5](7-4-5/)
  - [7.4.4](7-4-4/)
  - [7.4.3](7-4-3/)
  - [7.4.2](7-4-2/)
  - [7.4.1](7-4-1/)
  - [7.4.0](7-4-0/)
  - [7.3.2](7-3-2/)
  - [7.3.1](7-3-1/)
  - [7.3.0](7-3-0/)
  - [7.2.3](7-2-3/)
  - [7.2.2](7-2-2/)
  - [7.2.1](7-2-1/)
  - [7.2.0](7-2-0/)
  - [7.1.0](7-1-0/)
  - [7.0.3](7-0-3/)
  - [7.0.2](7-0-2/)
  - [7.0.1](7-0-1/)
  - [7.0.0](7-0-0/)
  - [6.1.6](6-1-6/)
  - [6.1.5](6-1-5/)
  - [6.1.4](6-1-4/)
  - [6.1.3](6-1-3/)
  - [6.1.2](6-1-2/)
  - [6.1.1](6-1-1/)
  - [6.1.0](6-1-0/)
  - [6.0.5](6-0-5/)
  - [6.0.4](6-0-4/)
  - [6.0.3](6-0-3/)
  - [6.0.2](6-0-2/)
  - [6.0.1](6-0-1/)
  - [6.0.0](6-0-0/)
  - [5.0.20](5-0-20/)
  - [5.0.19](5-0-19/)
  - [5.0.18](5-0-18/)
  - [5.0.17](5-0-17/)
  - [5.0.16](5-0-16/)
  - [5.0.15](5-0-15/)
  - [5.0.14](5-0-14/)
  - [5.0.13](5-0-13/)
  - [5.0.12](5-0-12/)
  - [5.0.11](5-0-11/)
  - [5.0.10](5-0-10/)
  - [5.0.9](5-0-9/)
  - [5.0.8](5-0-8/)
  - [5.0.7](5-0-7/)
  - [5.0.6](5-0-6/)
  - [5.0.5](5-0-5/)
  - [5.0.4](5-0-4/)
  - [5.0.3](5-0-3/)
  - [5.0.2](5-0-2/)
  - [5.0.1](5-0-1/)
  - [5.0.0](5-0-0/)
  - [4.2.9](4-2-9/)
  - [4.2.8](4-2-8/)
  - [4.2.7](4-2-7/)
  - [4.2.6](4-2-6/)
  - [4.2.5](4-2-5/)
  - [4.2.4](4-2-4/)
  - [4.2.3](4-2-3/)
  - [4.2.2](4-2-2/)
  - [4.2.1](4-2-1/)
  - [4.2.0](4-2-0/)
  - [4.1.4](4-1-4/)
  - [4.1.3](4-1-3/)
  - [4.1.2](4-1-2/)
  - [4.1.1](4-1-1/)
  - [4.1.0](4-1-0/)
  - [4.0.12](4-0-12/)
  - [4.0.11](4-0-11/)
  - [4.0.10](4-0-10/)
  - [4.0.9](4-0-9/)
  - [4.0.8](4-0-8/)
  - [4.0.7](4-0-7/)
  - [4.0.6](4-0-6/)
  - [4.0.5](4-0-5/)
  - [4.0.4](4-0-4/)
  - [4.0.2](4-0-2/)
  - [4.0.1](4-0-1/)
  - [4.0.0](4-0-0/)
  - [3.0.17](3-0-17/)
  - [3.0.16](3-0-16/)
  - [3.0.15](3-0-15/)
  - [3.0.14](3-0-14/)
  - [3.0.13](3-0-13/)
  - [3.0.12](3-0-12/)
  - [3.0.11](3-0-11/)
  - [3.0.8](3-0-8/)
  - [3.0.4](3-0-4/)
  - [3.0.3](3-0-3/)
  - [3.0.1](3-0-1/)
  - [3.0.0](3-0-0/)
<|MERGE_RESOLUTION|>--- conflicted
+++ resolved
@@ -32,20 +32,11 @@
 - Display project milestones aggregated for projects in a single row in Gantt chart
 
 - Collapse all button for groups in the work packages list
-<<<<<<< HEAD
-
-- Extended the authentication profile with an OpenID Connect provider
+- Extended authentication profile with an OpenID Connect provider
 
 - Improvements for printing, e.g. for wiki pages, via the browser print function
 
-#### Enterprise cloud:  
-=======
-- Extended authentication profile with an OpenID Connect provider
-
-- Improvements for printing, e.g. for wiki pages, via the browser print function
-
 #### Enterprise cloud:
->>>>>>> 2f77db9c
 
 - Signing Data Processing Agreement (DPA) documents in Enterprise cloud
 
