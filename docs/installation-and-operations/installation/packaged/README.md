---
sidebar_navigation:
  title: Packages
  priority: 400
---

# Install OpenProject with DEB/RPM packages

The packaged installation of OpenProject is the recommended way to install and maintain OpenProject using DEB or RPM packages.

The package will:

- guide you through all the required steps

- install all the required libraries and dependencies

- install a local PostgreSQL database or allow you to connect to an existing PostgreSQL database

- allow you to install and configure an outer Apache web server (recommended)

- setup SSL/TLS encryption for the Apache server (optional)

- configure repositories (Git/SVN) (optional)

- configure email settings

The package is available for the following Linux distributions:

| Distribution (**64 bits only**)             |
| ------------------------------------------- |
| [Ubuntu 18.04 Bionic Beaver](#ubuntu-1804)  |
| [Ubuntu 16.04 Xenial Xerus](#ubuntu-1604)   |
| [Debian 10 Buster](#debian-10)              |
| [Debian 9 Stretch](#debian-9)               |
| [CentOS/RHEL 8.x](#el-8)                    |
| [CentOS/RHEL 7.x](#el-7)                    |
| [Suse Linux Enterprise Server 12](#sles-12) |

Please ensure that you are running on a 64bit system before proceeding with the installation. You can check by running the `uname -i` command on the target server and verifying that it outputs `x86_64`:

```bash
$ uname -i
x86_64
```

<div class="alert alert-info" role="alert">
**Important note:** Please note that the packaged installation works best when running on a dedicated server or virtual machine, as we cannot ensure that the components installed and configured by the OpenProject installer will work on systems that have been already customized. If you must install OpenProject on a server where other software is running, or with an already configured Apache or NginX server, then you should have a look at the Docker-based installation instead.

</div>

## Ubuntu Installation

### Ubuntu 18.04

Import the PGP key used to sign our packages:

```bash
wget -qO- https://dl.packager.io/srv/opf/openproject/key | sudo apt-key add -
```

Add the OpenProject package source:

```bash
sudo wget -O /etc/apt/sources.list.d/openproject.list \
  https://dl.packager.io/srv/opf/openproject/stable/10/installer/ubuntu/18.04.repo
```

Download the OpenProject package:

```bash
sudo apt-get update
sudo apt-get install openproject
```

Then finish the installation by reading the [*Initial configuration*][initial-config] section.

### Ubuntu 16.04

Import the PGP key used to sign our packages:

```bash
wget -qO- https://dl.packager.io/srv/opf/openproject/key | sudo apt-key add -
```

Add the OpenProject package source:

```bash
sudo wget -O /etc/apt/sources.list.d/openproject.list \
  https://dl.packager.io/srv/opf/openproject/stable/10/installer/ubuntu/16.04.repo
```

Download the OpenProject package:

```bash
sudo apt-get update
sudo apt-get install openproject
```

Then finish the installation by reading the [*Initial configuration*][initial-config] section.

## Debian Installation

### Debian 10

Import the PGP key used to sign our packages:

```bash
wget -qO- https://dl.packager.io/srv/opf/openproject/key | sudo apt-key add -
```

Add the OpenProject package source:

```bash
sudo wget -O /etc/apt/sources.list.d/openproject.list \
  https://dl.packager.io/srv/opf/openproject/stable/10/installer/debian/10.repo
```

Download the OpenProject package:

```bash
sudo apt-get update
sudo apt-get install openproject
```

Then finish the installation by reading the [*Initial configuration*][initial-config] section.

### Debian 9

Import the PGP key used to sign our packages:

```bash
wget -qO- https://dl.packager.io/srv/opf/openproject/key | sudo apt-key add -
```

Add the OpenProject package source:

```bash
sudo wget -O /etc/apt/sources.list.d/openproject.list \
  https://dl.packager.io/srv/opf/openproject/stable/10/installer/debian/9.repo
```

Download the OpenProject package:

```bash
sudo apt-get update
sudo apt-get install openproject
```

Then finish the installation by reading the [*Initial configuration*][initial-config] section.

<a name="el-8"></a>

## CentOS Installation

### CentOS 8 / RHEL 8

Add the OpenProject package source:

```bash
sudo wget -O /etc/yum.repos.d/openproject.repo \
  https://dl.packager.io/srv/opf/openproject/stable/10/installer/el/8.repo
```

Download the OpenProject package:

```bash
sudo yum install openproject
```

Note: if the package manager refuses to install OpenProject due to the package `epel-release` not being found, you should add the EPEL repository manually, and then relaunch the command above:

```bash
sudo dnf install https://dl.fedoraproject.org/pub/epel/epel-release-latest-8.noarch.rpm -y
sudo yum install openproject
```

Then finish the installation by reading the [*Initial configuration*][initial-config] section.

<a name="el-7"></a>

### CentOS 7 / RHEL 7

Add the OpenProject package source:

```bash
sudo wget -O /etc/yum.repos.d/openproject.repo \
  https://dl.packager.io/srv/opf/openproject/stable/10/installer/el/7.repo
```

Download the OpenProject package:

```bash
sudo yum install openproject
```

Then finish the installation by reading the [*Initial configuration*][initial-config] section.

<<<<<<< HEAD
## SUSE Linux Enterprose Server (SLES) Installation
=======
## SUSE Linux Enterprise Server (SLES) Installation
>>>>>>> 53e656ed

### SLES 12

Add the OpenProject package source:

```bash
wget -O /etc/zypp/repos.d/openproject.repo \
  https://dl.packager.io/srv/opf/openproject/stable/10/installer/sles/12.repo
```

Download the OpenProject package:

```bash
sudo zypper install openproject
```

Then finish the installation by reading the [*Initial configuration*][initial-config] section.

[initial-config]: #initial-configuration

# Initial Configuration

After you have successfully installed the OpenProject package, you can now perform the initial configuration of OpenProject, using the wizard that ships with the OpenProject package.

## Prerequisites

- If you wish to connect to an existing database server instead of setting up a local database server, please make sure to have your database hostname, port, username and password ready. The database username used to connect to the existing database must have the CREATE DATABASE privilege.

- If you want to enable HTTPS, then you will need to provide the path (on the server) to your certificate file, private key file, and CA bundle file.

## Step 0: start the wizard

To start the configuration wizard, please run the following command  with `sudo`, or as root:

```bash
sudo openproject configure
```

**Notes:**

* In case you mistype or need to correct a configuratin option, you can always safely cancel the configuration wizard by pressing `CTRL+C` and restart it by running `sudo openproject reconfigure`.

* Every time you will run the OpenProject wizard, your choices will be persisted in a configuration file at `/etc/openproject/installer.dat` and subsequent executions of `sudo openproject configure` will re-use these values, only showing you wizard steps for options you have not yet selected an option for.

* In case you want to run through all wizard options again, you can do so by executing `sudo openproject reconfigure`. This will show all wizard steps, but again keep values you entered before showing in the input fields. You can skip dialogs you do not want to change simply by confirming them with `ENTER`.

## Step 1: PostgreSQL database configuration

The first dialog in the wizard allows you to choose an option for the PostgreSQL database connection: 

![01-postgres](https://github.com/opf/openproject/raw/dev/docs/installation-and-operations/installation/packaged/01-postgres.png)

The dialog allows you to choose from three options:

### Install a new PostgreSQL server and database locally (default)

Choose this option if you want OpenProject to set up and configure a local database server manually. This is the best choice if you are unfamiliar with adminstering databases, or do not have a separate PostgreSQL database server installed that you want to connect to.

### Use an existing PostgreSQL database

Choose this option if you have a PostgreSQL database server installed either on the same host as the OpenProject package is being installed on, or on another server you can connect to from this machine.

The wizard will show you multiple additional steps in this case to enter the hostname, username & password as well as the database name for the PostgreSQL database.

### Skip (not recommended)

The wizard will not try to connect to any database. You will have to specify a database manually thorugh the `DATABASE_URL` environment variable. If you choose skip and did not set a `DATABASE_URL`, the configuration process will fail.

You can set this `DATABASE_URL` parameter yourself to a PostgreSQL database URL.

```bash
sudo openproject config:set DATABASE_URL="postgresql://[user[:password]@][host][:port][/dbname][?param1=value1&...]
```

## Step 2: Apache2 web server

OpenProject comes with an internal ruby application server, but this server only listens on a local interface. To receive connections from the outside world, it needs a web server that will act as a proxy to forward incoming connections to the OpenProject application server.

This wizard step allows you to auto-install an Apache2 web server to function as that proxy.

![02a-apache](https://github.com/opf/openproject/raw/dev/docs/installation-and-operations/installation/packaged/02a-apache.png)

The available options are:

### **Install Apache2 web server** (default)

We recommend that you let OpenProject install and configure the outer web server, in which case we will install an Apache2 web server with a VirtualHost listening to the domain name you specify, optionally providing SSL/TLS termination.

In case you select to auto-install Apache2, multiple dialogs will request the parameters for setting it up:

**Domain name**

Enter the fully qualified domain where your OpenProject installation will be reached at. This will become the `ServerName` of your apache VirtualHost and is also used to generate full links from OpenProject, such as in emails.

![02b-hostname](https://github.com/opf/openproject/raw/dev/docs/installation-and-operations/installation/packaged/02b-hostname.png)

**Server path prefix**

If you wish to install OpenProject under a server path prefix, such as `yourdomain.example.com/openproject`, please specify that prefix here with a leading slash. For example: `/openproject`. If OpenProject should respond to `http(s)://yourdomain.example.com` as specified in the previous dialog, simply leave this dialog empty and confirm by pressing `ENTER`.

![02c-prefix](https://github.com/opf/openproject/raw/dev/docs/installation-and-operations/installation/packaged/02c-prefix.png)

**SSL/TLS configuration**

OpenProject can configure Apache to support HTTPS (SSL/TLS). If you have SSL certificates and want to use SSL/TLS (recommended), select **Yes**.

In that case, you will be shown three additional dialogs to enter the certificate details:

1. The absolute SSL certificate path
2. The absolute SSL private key path
3. The path to the Certificate Authority bundle for the certificate (optional, leave empty unless needed)

![02d-ssl](https://github.com/opf/openproject/raw/dev/docs/installation-and-operations/installation/packaged/02d-ssl.png)



**External SSL/TLS termination**

<div class="alert alert-warning" role="alert">

If you terminate SSL externally before the request hits the OpenProject server, you need to follow the following instructions to avoid errors in routing. If you want to use SSL on the server running OpenProject, skip this section.

</div>

If you have a separate server that is terminating SSL and only forwarding/proxying to the OpenProject server, you must select "No" in this dialog. However, there are some parameters you need to put into your outer configuration.

- If you're proxying to the openproject server, you need to forward the HOST header to the internal server. This ensures that the host name of the outer request gets forwarded to the internal server. Otherwise you might see redirects in your browser to the internal host that OpenProject is running on.
  - In Apache2, set the `ProxyPreserveHost On`directive 
  - In NginX, use the following value: `proxy_set_header X-Forwarded-Host $host:$server_port;`
- If you're terminating SSL on the outer server, you need to set the `X-Forwarded-Proto https`header to let OpenProject know that the request is HTTPS, even though its been terminated earlier in the request on the outer server.
  - In Apache2, use `RequestHeader set "X-Forwarded-Proto" https`
  - In Nginx, use `proxy_set_header X-Forwarded-Proto https;`

- Finally, to let OpenProject know that it should create links with 'https' when no request is available (for example, when sending emails), you need to set the following setting: `openproject config:set SERVER_PROTOCOL_FORCE_HTTPS="true"` followed by an `openproject configure`. This ensures that OpenProject responds correctly with secure cookies even though it was not configured for https in the server configuration.



### Skip (not recommended)

The installer will not set up an external web server for accessing. You will need to either install and set up a web server such as Apache2 or Nginx to function as the web server forwarding to our internal server listeing at `localhost:6000` by proxying.

Only choose this option if you have a local Apache2 installed that the OpenProject package may not control, or need to use a different web server such as Nginx. Please note that not all functionality (especially regarding Repositories) are supported on Nginx. 

When installing with an existing Apache2, you can use our [installation wizard templates](https://github.com/pkgr/addon-apache2/tree/master/conf) for guidance on how to set up the integration. [For a minimal nginx config, please see this gist](https://gist.github.com/seLain/375d16ccd4542e3727e97a7478187d3a) as as starting point.

## Step 3: SVN/Git integration server

If you have selected to auto-install an Apache2 web server, you will be asked whether you want to install Git and Subversion repository support. In case you do not need it or when in doubt, choose **Skip** for both options.

For more information, [see our help on repositories](https://www.openproject.org/help/repository/)

![03-repos](https://github.com/opf/openproject/raw/dev/docs/installation-and-operations/installation/packaged/03-repos.png)

## Step 4: Outgoing email configuration

OpenProject requires a setup for sending outgoing emails for notifications, such as updates on work packages, password resets, or other notifications you and your users receive.

![04-mail](https://github.com/opf/openproject/raw/dev/docs/installation-and-operations/installation/packaged/04-mail.png)

The wizard supports the following options:

### **Sendmail** (default)

Uses a local sendmail installation or sets up a local-only postfix MTA in case you do not have sendmail.

Easiest setup as it does not require an SMTP configuration, but your Mails may not be delivered consistently depending on your mail accounts or firewall setup.

### **SMTP** (recommended for production systems)

Allows you to connect to a SMTP host through authentication types `NONE`,  `PLAIN,` `LOGIN`, or `CRAM-MD5`. Use this if you have a dedicated mail account to use for delivering OpenProject mail, or when sendmail does not work due to your local firewall / mail relay setup.

### **Skip** (not recommended)

Does not set up mail configuration. You can configure the mail setup in OpenProject by visiting `openproject.example.com/settings?tab=notifications` in your installation. For more information, [visit our help page on this topic](https://www.openproject.org/help/system-settings/email-notification-settings/).

## Step 5: Administrator email

The wizard will ask you for an administrative email address so that it can create the administrator account with that email for the initial login. Enter your email address to have it tied to the admin account.

![05-admin](https://github.com/opf/openproject/raw/dev/docs/installation-and-operations/installation/packaged/05-admin.png)

## Step 6: Memcached server

OpenProject heavily relies on caching, which is why the wizard suggests you to install a local memcached server the OpenProject instances can connect to. You should always set this to `install` unless you have a reason to configure another caching mechanism - for example when configuring multiple shared instances of OpenProject.

![06-cache](https://github.com/opf/openproject/raw/dev/docs/installation-and-operations/installation/packaged/06-cache.png)

## Result

With this last step confirmed, the OpenProject wizard will complete, and apply all the configuration options that you have just selected. This might take a few minutes depending on your machine and internet connection, as OpenProject might need to install additional packages (such as the web server, database) depending on your selections.

In case this process crashes or exits with an obvious error, please keep the output and send your configuration from`/etc/openproject/installer.dat` (removing any passwords from it) to us at support@openproject.com , or [reach out to the community forums](https://community.openproject.com/projects/openproject/forums). 

When this process completes, it will have started the internal application and web servers, the background jobs to process work-intensive jobs, and set up the connection to the database.

You should be able to reach the OpenProject instance by visiting your installation at `http://<openproject.example.com>/<server prefix>`.

You can then log in using the default user/password combination:

* username = `admin`
* password = `admin`

You will be asked to change this password immediately after the first login.<|MERGE_RESOLUTION|>--- conflicted
+++ resolved
@@ -195,11 +195,7 @@
 
 Then finish the installation by reading the [*Initial configuration*][initial-config] section.
 
-<<<<<<< HEAD
-## SUSE Linux Enterprose Server (SLES) Installation
-=======
 ## SUSE Linux Enterprise Server (SLES) Installation
->>>>>>> 53e656ed
 
 ### SLES 12
 
