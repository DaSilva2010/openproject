--- conflicted
+++ resolved
@@ -61,17 +61,10 @@
 
 | Features                   | Documentation for                                            |
 | -------------------------- | ------------------------------------------------------------ |
-<<<<<<< HEAD
-| [Create a new project](#create-a-new-project)       | Create and set up a new project in OpenProject              |
-| [Set up a project structure](#project-structure) | Create a project hierarchy to structure your work in OpenProject |
-| [Project settings](#project-settings)            | Create first ideas, tasks, rough milestones.                 |
-| [Add members](#add-members)            | Invite your team to collaborate in OpenProject.              |
-=======
 | [Create a new project](../projects/#create-a-new-project)       | Create and set up a new project in OpenProject              |
 | [Set up a project structure](../../user-guide/projects/#project-structure) | Create a project hierarchy to structure your work in OpenProject |
 | [Project settings](../../user-guide/projects/#project-settings)            | Create first ideas, tasks, rough milestones.                 |
 | [Add members](../invite-members/)            | Invite your team to collaborate in OpenProject.              |
->>>>>>> 5273a9b8
 
 ### Project definition and planning
 
@@ -79,15 +72,9 @@
 
 | Features            | Documentation for                                            |
 | ------------------- | ------------------------------------------------------------ |
-<<<<<<< HEAD
-| [Global projects overview](#global-projects-overview---view-all-projects)    | Create a project overview with important project information. |
-| [Structure your work](#work-packages) | Create work packages and structure your work                 |
-| [Roadmap planning](#gantt-chart)    | Create a roadmap for your project.                           |
-=======
 | [Global projects overview](../../user-guide/)    | Create a project overview with important project information. |
 | [Structure your work](../work-packages-introduction/) | Create work packages and structure your work                 |
 | [Roadmap planning](../gantt-chart-introduction/)    | Create a roadmap for your project.                           |
->>>>>>> 5273a9b8
 
 ### Project launch or execution
 
@@ -95,19 +82,11 @@
 
 | Features      | Documentation for                                            |
 | ------------- | ------------------------------------------------------------ |
-<<<<<<< HEAD
-| [Work packages](#create-work-package)             | Create and manage all project deliverables, tasks, features, risks, and more. |
-| [Boards](#agile-boards)        | Manage your work with an Agile approach in the flexible boards view. |
-| [Meetings](#meetings)      | Plan and document your project meetings and share minutes with all your team. |
-| [News](#news)          | Share project news with your team.                           |
-| [Wiki](#wiki)          | Document all important project information and keep it up to date with your team. |
-=======
 | [Work packages](../../user-guide/work-packages/create-work-package/)             | Create and manage all project deliverables, tasks, features, risks, and more. |
 | [Boards](../../user-guide/agile-boards/)        | Manage your work with an Agile approach in the flexible boards view. |
 | [Meetings](../../user-guide/meetings/)      | Plan and document your project meetings and share minutes with all your team. |
 | [News](../../user-guide/news/)          | Share project news with your team.                           |
 | [Wiki](../../user-guide/wiki/)          | Document all important project information and keep it up to date with your team. |
->>>>>>> 5273a9b8
 
 ### Project performance and control
 
@@ -115,19 +94,11 @@
 
 | Features                | Documentation for                                            |
 | ----------------------- | ------------------------------------------------------------ |
-<<<<<<< HEAD
-| Dashboard               | Visualize your progress within a project or project overarching. |
-| Budgets                 | Create and manage budgets in your project.                   |
-| Time tracking           | Track time for any work within your project.                 |
-| Track unit costs        | Track unit costs for your project.                           |
-| Time and cost reporting | Have accurate detailed reports of current spent time and costs within your project. |
-=======
 | [Dashboard](../../user-guide/start-page/)               | Visualize your progress within a project or project overarching. |
 | [Budgets](../../user-guide/budgets/)                 | Create and manage budgets in your project.                   |
 | [Time tracking](../../user-guide/time-and-costs/time-tracking/)           | Track time for any work within your project.                 |
 | [Track unit costs](../../user-guide/time-and-costs/cost-tracking/)        | Track unit costs for your project.                           |
 | [Time and cost reporting](../../user-guide/time-and-costs/reporting/) | Have accurate detailed reports of current spent time and costs within your project. |
->>>>>>> 5273a9b8
 
 ### Project close
 
