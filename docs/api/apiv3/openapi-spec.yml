---
openapi: 3.0.0
info:
  description: |-
    You're looking at the current **stable** documentation of the OpenProject APIv3. If you're interested in the current
    development version, please go to [github.com/opf](https://github.com/opf/openproject/tree/dev/docs/api/apiv3).

    ## Introduction

    The documentation for the APIv3 is written according to the [OpenAPI 3.0 Specification](https://swagger.io/specification/).
    You can either view the static version of this documentation on the [website](https://www.openproject.com/docs/api/introduction/)
    or the interactive Swagger UI version in your OpenProject installation under `/api/docs`.
    In the latter you can try out the various API endpoints directly interacting with our OpenProject data.
    Moreover you can access the specification source itself under `/api/v3/spec.json` and `/api/v3/spec.yml`
    (e.g. [here](https://community.openproject.org/api/v3/spec.yml)).

    The APIv3 is a hypermedia REST API, a shorthand for "Hypermedia As The Engine Of Application State" (HATEOAS).
    This means that each endpoint of this API will have links to other resources or actions defined in the resulting body.

    These related resources and actions for any given resource will be context sensitive. For example, only actions that the
    authenticated user can take are being rendered. This can be used to dynamically identify actions that the user might take for any
    given response.

    As an example, if you fetch a work package through the [Work Package endpoint](https://www.openproject.org/docs/api/endpoints/work-packages/), the `update` link will only
    be present when the user you authenticated has been granted a permission to update the work package in the assigned project.

    ## HAL+JSON

    HAL is a simple format that gives a consistent and easy way to hyperlink between resources in your API.
    Read more in the following specification: [https://tools.ietf.org/html/draft-kelly-json-hal-08](https://tools.ietf.org/html/draft-kelly-json-hal-08)

    **OpenProject API implementation of HAL+JSON format** enriches JSON and introduces a few meta properties:

    - `_type` - specifies the type of the resource (e.g.: WorkPackage, Project)
    - `_links` - contains all related resource and action links available for the resource
    - `_embedded` - contains all embedded objects

    HAL does not guarantee that embedded resources are embedded in their full representation, they might as well be
    partially represented (e.g. some properties can be left out).
    However in this API you have the guarantee that whenever a resource is **embedded**, it is embedded in its **full representation**.

    ## API response structure

    All API responses contain a single HAL+JSON object, even collections of objects are technically represented by
    a single HAL+JSON object that itself contains its members. More details on collections can be found
    in the [Collections Section](https://www.openproject.org/docs/api/group-objects/).

    ## Authentication

    The API supports the following authentication schemes: OAuth2, session based authentication, and basic auth.

    Depending on the settings of the OpenProject instance many resources can be accessed without being authenticated.
    In case the instance requires authentication on all requests the client will receive an **HTTP 401** status code
    in response to any request.

    Otherwise unauthenticated clients have all the permissions of the anonymous user.

    ### Session-based Authentication

    This means you have to login to OpenProject via the Web-Interface to be authenticated in the API.
    This method is well-suited for clients acting within the browser, like the Angular-Client built into OpenProject.

    In this case, you always need to pass the HTTP header `X-Requested-With "XMLHttpRequest"` for authentication.

    ### API Key through Basic Auth

    Users can authenticate towards the API v3 using basic auth with `apikey` (as a string, NOT your API key) as the user name and their API key as the password.
    Users can find their API key on their account page.

    Example:

    ```bash
    API_KEY=2519132cdf62dcf5a66fd96394672079f9e9cad1
    curl -u apikey:$API_KEY https://community.openproject.com/api/v3/users/42
    ```

    ### OAuth2.0 authentication

    OpenProject allows authentication and authorization with OAuth2 with *Authorization code flow*, as well as *Client credentials* operation modes.

    To get started, you first need to register an application in the OpenProject OAuth administration section of your installation.
    This will save an entry for your application with a client unique identifier (`client_id`) and an accompanying secret key (`client_secret`).

    You can then use one the following guides to perform the supported OAuth 2.0 flows:

    - [Authorization code flow](https://oauth.net/2/grant-types/authorization-code)
    
    - [Authorization code flow with PKCE](https://doorkeeper.gitbook.io/guides/ruby-on-rails/pkce-flow), recommended for clients unable to keep the client_secret confidential.

    - [Client credentials](https://oauth.net/2/grant-types/client-credentials/) - Requires an application to be bound to an impersonating user for non-public access

    ### Why not username and password?

    The simplest way to do basic auth would be to use a user's username and password naturally.
    However, OpenProject already has supported API keys in the past for the API v2, though not through basic auth.

    Using **username and password** directly would have some advantages:

    * It is intuitive for the user who then just has to provide those just as they would when logging into OpenProject.

    * No extra logic for token management necessary.

    On the other hand using **API keys** has some advantages too, which is why we went for that:

    * If compromised while saved on an insecure client the user only has to regenerate the API key instead of changing their password, too.

    * They are naturally long and random which makes them invulnerable to dictionary attacks and harder to crack in general.

    Most importantly users may not actually have a password to begin with. Specifically when they have registered
    through an OpenID Connect provider.

    ## Cross-Origin Resource Sharing (CORS)

    By default, the OpenProject API is _not_ responding with any CORS headers.
    If you want to allow cross-domain AJAX calls against your OpenProject instance, you need to enable CORS headers being returned.

    Please see [our API settings documentation](https://www.openproject.org/docs/system-admin-guide/system-settings/api-settings/) on
    how to selectively enable CORS.

    ## Allowed HTTP methods

    - `GET` - Get a single resource or collection of resources

    - `POST` - Create a new resource or perform

    - `PATCH` - Update a resource

    - `DELETE` - Delete a resource

    ## Compression

    Responses are compressed if requested by the client. Currently [gzip](https://www.gzip.org/) and [deflate](https://tools.ietf.org/html/rfc1951)
    are supported. The client signals the desired compression by setting the [`Accept-Encoding` header](https://www.w3.org/Protocols/rfc2616/rfc2616-sec14.html#sec14.3).
    If no `Accept-Encoding` header is send, `Accept-Encoding: identity` is assumed which will result in the API responding uncompressed.
  title: OpenProject API V3 (Stable)
  version: ''
servers: []
paths:
  "/api/v3":
    "$ref": "./paths/root.yml"
  "/api/v3/actions":
    "$ref": "./paths/actions.yml"
  "/api/v3/actions/{id}":
    "$ref": "./paths/action.yml"
  "/api/v3/activities/{id}":
    "$ref": "./paths/activity.yml"
  "/api/v3/attachments":
    "$ref": "./paths/attachments.yml"
  "/api/v3/attachments/{id}":
    "$ref": "./paths/attachment.yml"
  "/api/v3/budgets/{id}":
    "$ref": "./paths/budget.yml"
  "/api/v3/capabilities":
    "$ref": "./paths/capabilities.yml"
  "/api/v3/capabilities/context/global":
    "$ref": "./paths/capabilities_context_global.yml"
  "/api/v3/capabilities/{id}":
    "$ref": "./paths/capability.yml"
  "/api/v3/categories/{id}":
    "$ref": "./paths/category.yml"
  "/api/v3/configuration":
    "$ref": "./paths/configuration.yml"
  "/api/v3/custom_actions/{id}":
    "$ref": "./paths/custom_action.yml"
  "/api/v3/custom_actions/{id}/execute":
    "$ref": "./paths/custom_action_execute.yml"
  "/api/v3/custom_objects/{id}":
    "$ref": "./paths/custom_object.yml"
  "/api/v3/documents":
    "$ref": "./paths/documents.yml"
  "/api/v3/documents/{id}":
    "$ref": "./paths/document.yml"
  "/api/v3/example/form":
    "$ref": "./paths/example_form.yml"
  "/api/v3/example/schema":
    "$ref": "./paths/example_schema.yml"
  "/api/v3/examples":
    "$ref": "./paths/examples.yml"
  "/api/v3/grids":
    "$ref": "./paths/grids.yml"
  "/api/v3/grids/form":
    "$ref": "./paths/grids_form.yml"
  "/api/v3/grids/{id}":
    "$ref": "./paths/grid.yml"
  "/api/v3/grids/{id}/form":
    "$ref": "./paths/grid_form.yml"
  "/api/v3/groups":
    "$ref": "./paths/groups.yml"
  "/api/v3/groups/{id}":
    "$ref": "./paths/group.yml"
  "/api/v3/help_texts":
    "$ref": "./paths/help_texts.yml"
  "/api/v3/help_texts/{id}":
    "$ref": "./paths/help_text.yml"
  "/api/v3/memberships":
    "$ref": "./paths/memberships.yml"
  "/api/v3/memberships/available_projects":
    "$ref": "./paths/memberships_available_projects.yml"
  "/api/v3/memberships/form":
    "$ref": "./paths/memberships_form.yml"
  "/api/v3/memberships/schema":
    "$ref": "./paths/memberships_schema.yml"
  "/api/v3/memberships/{id}":
    "$ref": "./paths/membership.yml"
  "/api/v3/memberships/{id}/form":
    "$ref": "./paths/membership_form.yml"
  "/api/v3/my_preferences":
    "$ref": "./paths/my_preferences.yml"
  "/api/v3/news":
    "$ref": "./paths/news.yml"
  "/api/v3/news/{id}":
    "$ref": "./paths/news_item.yml"
  "/api/v3/notifications":
    "$ref": "./paths/notifications.yml"
  "/api/v3/notifications/{id}":
    "$ref": "./paths/notification.yml"
  "/api/v3/posts/{id}":
    "$ref": "./paths/post.yml"
  "/api/v3/posts/{id}/attachments":
    "$ref": "./paths/post_attachments.yml"
  "/api/v3/principals":
    "$ref": "./paths/principals.yml"
  "/api/v3/priorities":
    "$ref": "./paths/priorities.yml"
  "/api/v3/priorities/{id}":
    "$ref": "./paths/priority.yml"
  "/api/v3/projects":
    "$ref": "./paths/projects.yml"
  "/api/v3/projects/form":
    "$ref": "./paths/projects_form.yml"
  "/api/v3/projects/schema":
    "$ref": "./paths/projects_schema.yml"
  "/api/v3/projects/{id}":
    "$ref": "./paths/project.yml"
  "/api/v3/projects/{id}/form":
    "$ref": "./paths/project_form.yml"
  "/api/v3/projects/{id}/copy":
    "$ref": "./paths/project_copy.yml"
  "/api/v3/projects/{id}/copy/form":
    "$ref": "./paths/project_copy_form.yml"
  "/api/v3/project_statuses/{id}":
    "$ref": "./paths/project_status.yml"
  "/api/v3/projects/available_parent_projects":
    "$ref": "./paths/projects_available_parent_projects.yml"
  "/api/v3/projects/{id}/budgets":
    "$ref": "./paths/project_budgets.yml"
  "/api/v3/projects/{id}/queries/default":
    "$ref": "./paths/project_queries_default.yml"
  "/api/v3/projects/{id}/queries/filter_instance_schemas":
    "$ref": "./paths/project_queries_filter_instance_schemas.yml"
  "/api/v3/projects/{id}/queries/schema":
    "$ref": "./paths/project_queries_schema.yml"
  "/api/v3/projects/{id}/work_packages":
    "$ref": "./paths/project_work_packages.yml"
  "/api/v3/projects/{id}/work_packages/form":
    "$ref": "./paths/project_work_packages_form.yml"
  "/api/v3/projects/{id}/available_assignees":
    "$ref": "./paths/project_available_assignees.yml"
  "/api/v3/projects/{id}/available_responsibles":
    "$ref": "./paths/project_available_responsibles.yml"
  "/api/v3/projects/{id}/categories":
    "$ref": "./paths/project_categories.yml"
  "/api/v3/projects/{id}/types":
    "$ref": "./paths/project_types.yml"
  "/api/v3/projects/{id}/versions":
    "$ref": "./paths/project_versions.yml"
  "/api/v3/queries":
    "$ref": "./paths/queries.yml"
  "/api/v3/queries/available_projects":
    "$ref": "./paths/queries_available_projects.yml"
  "/api/v3/queries/columns/{id}":
    "$ref": "./paths/queries_column.yml"
  "/api/v3/queries/default":
    "$ref": "./paths/queries_default.yml"
  "/api/v3/queries/filter_instance_schemas":
    "$ref": "./paths/queries_filter_instance_schemas.yml"
  "/api/v3/queries/filter_instance_schemas/{id}":
    "$ref": "./paths/queries_filter_instance_schemas_{id}.yml"
  "/api/v3/queries/filters/{id}":
    "$ref": "./paths/queries_filter.yml"
  "/api/v3/queries/form":
    "$ref": "./paths/queries_form.yml"
  "/api/v3/queries/operators/{id}":
    "$ref": "./paths/queries_operator.yml"
  "/api/v3/queries/schema":
    "$ref": "./paths/queries_schema.yml"
  "/api/v3/queries/sort_bys/{id}":
    "$ref": "./paths/queries_sort_by.yml"
  "/api/v3/queries/{id}":
    "$ref": "./paths/query.yml"
  "/api/v3/queries/{id}/star":
    "$ref": "./paths/query_star.yml"
  "/api/v3/queries/{id}/unstar":
    "$ref": "./paths/query_unstar.yml"
  "/api/v3/relations":
    "$ref": "./paths/relations.yml"
  "/api/v3/relations/schema":
    "$ref": "./paths/relations_schema.yml"
  "/api/v3/relations/schema/{type}":
    "$ref": "./paths/relations_schema_{type}.yml"
  "/api/v3/relations/{id}":
    "$ref": "./paths/relation.yml"
  "/api/v3/relations/{id}/form":
    "$ref": "./paths/relation_form.yml"
  "/api/v3/render/markdown":
    "$ref": "./paths/render_markdown.yml"
  "/api/v3/render/plain":
    "$ref": "./paths/render_plain.yml"
  "/api/v3/revisions/{id}":
    "$ref": "./paths/revision.yml"
  "/api/v3/roles":
    "$ref": "./paths/roles.yml"
  "/api/v3/roles/{id}":
    "$ref": "./paths/role.yml"
  "/api/v3/statuses":
    "$ref": "./paths/statuses.yml"
  "/api/v3/statuses/{id}":
    "$ref": "./paths/status.yml"
  "/api/v3/time_entries":
    "$ref": "./paths/time_entries.yml"
  "/api/v3/time_entries/{id}/form":
    "$ref": "./paths/time_entries_id_form.yml"
  "/api/v3/time_entries/activity/{id}":
    "$ref": "./paths/time_entries_activity_item.yml"
  "/api/v3/time_entries/available_projects":
    "$ref": "./paths/time_entries_available_projects.yml"
  "/api/v3/time_entries/form":
    "$ref": "./paths/time_entries_form.yml"
  "/api/v3/time_entries/schema":
    "$ref": "./paths/time_entries_schema.yml"
  "/api/v3/time_entries/{id}":
    "$ref": "./paths/time_entry.yml"
  "/api/v3/types":
    "$ref": "./paths/types.yml"
  "/api/v3/types/{id}":
    "$ref": "./paths/type.yml"
  "/api/v3/users":
    "$ref": "./paths/users.yml"
  "/api/v3/users/schema":
    "$ref": "./paths/users_schema.yml"
  "/api/v3/users/{id}":
    "$ref": "./paths/user.yml"
  "/api/v3/users/{id}/form":
    "$ref": "./paths/user_form.yml"
  "/api/v3/users/{id}/lock":
    "$ref": "./paths/user_lock.yml"
  "/api/v3/versions":
    "$ref": "./paths/versions.yml"
  "/api/v3/versions/available_projects":
    "$ref": "./paths/versions_available_projects.yml"
  "/api/v3/versions/form":
    "$ref": "./paths/versions_form.yml"
  "/api/v3/versions/schema":
    "$ref": "./paths/versions_schema.yml"
  "/api/v3/versions/{id}":
    "$ref": "./paths/version.yml"
  "/api/v3/versions/{id}/form":
    "$ref": "./paths/version_form.yml"
  "/api/v3/versions/{id}/projects":
    "$ref": "./paths/version_projects.yml"
  "/api/v3/views":
    "$ref": "./paths/views.yml"
  "/api/v3/views/{id}":
    "$ref": "./paths/view.yml"
  "/api/v3/views/{identifier}":
    "$ref": "./paths/views_{identifier}.yml"
  "/api/v3/wiki_pages/{id}":
    "$ref": "./paths/wiki_page.yml"
  "/api/v3/wiki_pages/{id}/attachments":
    "$ref": "./paths/wiki_page_attachments.yml"
  "/api/v3/work_packages":
    "$ref": "./paths/work_packages.yml"
  "/api/v3/work_packages/form":
    "$ref": "./paths/work_packages_form.yml"
  "/api/v3/work_packages/schemas/":
    "$ref": "./paths/work_packages_schemas.yml"
  "/api/v3/work_packages/schemas/{identifier}":
    "$ref": "./paths/work_packages_schemas_{identifier}.yml"
  "/api/v3/work_packages/{id}":
    "$ref": "./paths/work_package.yml"
  "/api/v3/work_packages/{id}/activities":
    "$ref": "./paths/work_package_activities.yml"
  "/api/v3/work_packages/{id}/attachments":
    "$ref": "./paths/work_package_attachments.yml"
  "/api/v3/work_packages/{id}/available_projects":
    "$ref": "./paths/work_package_available_projects.yml"
  "/api/v3/work_packages/{id}/available_relation_candidates":
    "$ref": "./paths/work_package_available_relation_candidates.yml"
  "/api/v3/work_packages/{id}/available_watchers":
    "$ref": "./paths/work_package_available_watchers.yml"
  "/api/v3/work_packages/{id}/form":
    "$ref": "./paths/work_package_form.yml"
  "/api/v3/work_packages/{id}/revisions":
    "$ref": "./paths/work_package_revisions.yml"
  "/api/v3/work_packages/{id}/relations":
    "$ref": "./paths/work_package_relations.yml"
  "/api/v3/work_packages/{id}/watchers":
    "$ref": "./paths/work_package_watchers.yml"
  "/api/v3/work_packages/{id}/watchers/{user_id}":
    "$ref": "./paths/work_package_watcher.yml"
components:
  examples:
<<<<<<< HEAD
    QueriesModel:
      "$ref": "./components/examples/queries.yml"
    QueryModel:
      "$ref": "./components/examples/query.yml"
    QuerySchemaModel:
      "$ref": "./components/examples/query_schema.yml"
    Views:
      "$ref": "./components/examples/views.yml"
    ViewWorkPackagesTable:
      "$ref": "./components/examples/view_work_packages_table.yml"
    ViewTeamPlanner:
      "$ref": "./components/examples/view_team_planner.yml"
=======
    Project:
      $ref: "./components/examples/project.yml"
    ProjectBody:
      $ref: "./components/examples/project_body.yml"
>>>>>>> be1a8dea
  schemas:
    ActivityModel:
      "$ref": "./components/schemas/activity_model.yml"
    Aggregations:
      "$ref": "./components/schemas/aggregations.yml"
    AttachmentModel:
      "$ref": "./components/schemas/attachment_model.yml"
    Attachments:
      "$ref": "./components/schemas/attachments.yml"
    Attachments_by_post:
      "$ref": "./components/schemas/attachments_by_post.yml"
    Attachments_by_postModel:
      "$ref": "./components/schemas/attachments_by_post_model.yml"
    Attachments_by_wiki_page:
      "$ref": "./components/schemas/attachments_by_wiki_page.yml"
    Attachments_by_wiki_pageModel:
      "$ref": "./components/schemas/attachments_by_wiki_page_model.yml"
    Attachments_by_work_package:
      "$ref": "./components/schemas/attachments_by_work_package.yml"
    Attachments_by_work_packageModel:
      "$ref": "./components/schemas/attachments_by_work_package_model.yml"
    Available_AssigneesModel:
      "$ref": "./components/schemas/available_assignees_model.yml"
    Available_ResponsiblesModel:
      "$ref": "./components/schemas/available_responsibles_model.yml"
    Available_WatchersModel:
      "$ref": "./components/schemas/available_watchers_model.yml"
    Available_projects_for_membershipsModel:
      "$ref": "./components/schemas/available_projects_for_memberships_model.yml"
    Available_projects_for_queryModel:
      "$ref": "./components/schemas/available_projects_for_query_model.yml"
    Available_projects_for_time_entriesModel:
      "$ref": "./components/schemas/available_projects_for_time_entries_model.yml"
    Available_projects_for_versionsModel:
      "$ref": "./components/schemas/available_projects_for_versions_model.yml"
    Available_projects_for_work_packageModel:
      "$ref": "./components/schemas/available_projects_for_work_package_model.yml"
    Available_relation_candidatesModel:
      "$ref": "./components/schemas/available_relation_candidates_model.yml"
    BudgetModel:
      "$ref": "./components/schemas/budget_model.yml"
    Budgets_by_ProjectModel:
      "$ref": "./components/schemas/budgets_by_project_model.yml"
    Categories_by_ProjectModel:
      "$ref": "./components/schemas/categories_by_project_model.yml"
    CategoryModel:
      "$ref": "./components/schemas/category_model.yml"
    CollectionModel:
      "$ref": "./components/schemas/collection_model.yml"
    ConfigurationModel:
      "$ref": "./components/schemas/configuration_model.yml"
    Create_User:
      "$ref": "./components/schemas/create_user.yml"
    Create_group:
      "$ref": "./components/schemas/create_group.yml"
    Create_membership:
      "$ref": "./components/schemas/create_membership.yml"
    Create_project:
      "$ref": "./components/schemas/create_project.yml"
    Create_project_copy:
      "$ref": "./components/schemas/create_project_copy.yml"
    Create_time_entry:
      "$ref": "./components/schemas/create_time_entry.yml"
    Cursor_based_pagination:
      "$ref": "./components/schemas/cursor_based_pagination.yml"
    Custom_ActionModel:
      "$ref": "./components/schemas/custom_action_model.yml"
    Custom_ObjectModel:
      "$ref": "./components/schemas/custom_object_model.yml"
    CustomactionModel:
      "$ref": "./components/schemas/customaction_model.yml"
    Default_QueryModel:
      "$ref": "./components/schemas/default_query_model.yml"
    Default_Query_for_ProjectModel:
      "$ref": "./components/schemas/default_query_for_project_model.yml"
    Delete_User:
      "$ref": "./components/schemas/delete_user.yml"
    Delete_group:
      "$ref": "./components/schemas/delete_group.yml"
    Delete_membership:
      "$ref": "./components/schemas/delete_membership.yml"
    Delete_project:
      "$ref": "./components/schemas/delete_project.yml"
    Delete_time_entry:
      "$ref": "./components/schemas/delete_time_entry.yml"
    DocumentModel:
      "$ref": "./components/schemas/document_model.yml"
    DocumentsModel:
      "$ref": "./components/schemas/documents_model.yml"
    Example_FormModel:
      "$ref": "./components/schemas/example_form_model.yml"
    Example_SchemaModel:
      "$ref": "./components/schemas/example_schema_model.yml"
    Execute_custom_action:
      "$ref": "./components/schemas/execute_custom_action.yml"
    FormModel:
      "$ref": "./components/schemas/form_model.yml"
    Formattable:
      "$ref": "./components/schemas/formattable.yml"
    GridModel:
      "$ref": "./components/schemas/grid_model.yml"
    Grid_Create_Form:
      "$ref": "./components/schemas/grid_create_form.yml"
    Grid_Update_Form:
      "$ref": "./components/schemas/grid_update_form.yml"
    GridsModel:
      "$ref": "./components/schemas/grids_model.yml"
    GroupModel:
      "$ref": "./components/schemas/group_model.yml"
    Help_textModel:
      "$ref": "./components/schemas/help_text_model.yml"
    Help_textsModel:
      "$ref": "./components/schemas/help_texts_model.yml"
    HelptextModel:
      "$ref": "./components/schemas/helptext_model.yml"
    Link:
      "$ref": "./components/schemas/link.yml"
    List_actionsModel:
      "$ref": "./components/schemas/list_actions_model.yml"
    List_available_parent_project_candidatesModel:
      "$ref": "./components/schemas/list_available_parent_project_candidates_model.yml"
    List_capabilitiesModel:
      "$ref": "./components/schemas/list_capabilities_model.yml"
    List_groupsModel:
      "$ref": "./components/schemas/list_groups_model.yml"
    List_membershipsModel:
      "$ref": "./components/schemas/list_memberships_model.yml"
    List_of_NewsModel:
      "$ref": "./components/schemas/list_of_news_model.yml"
    List_notificationsModel:
      "$ref": "./components/schemas/list_notifications_model.yml"
    List_projectsModel:
      "$ref": "./components/schemas/list_projects_model.yml"
    List_projects_by_versionModel:
      "$ref": "./components/schemas/list_projects_by_version_model.yml"
    List_time_entriesModel:
      "$ref": "./components/schemas/list_time_entries_model.yml"
    Lock_user:
      "$ref": "./components/schemas/lock_user.yml"
    Markdown:
      "$ref": "./components/schemas/markdown.yml"
    MarkdownModel:
      "$ref": "./components/schemas/markdown_model.yml"
    MembershipModel:
      "$ref": "./components/schemas/membership_model.yml"
    Membership_create_form:
      "$ref": "./components/schemas/membership_create_form.yml"
    Membership_update_form:
      "$ref": "./components/schemas/membership_update_form.yml"
    NewsModel:
      "$ref": "./components/schemas/news_model.yml"
    NotificationModel:
      "$ref": "./components/schemas/notification_model.yml"
    Offset_based_pagination:
      "$ref": "./components/schemas/offset_based_pagination.yml"
    Plain_Text:
      "$ref": "./components/schemas/plain_text.yml"
    Plain_TextModel:
      "$ref": "./components/schemas/plain_text_model.yml"
    PostModel:
      "$ref": "./components/schemas/post_model.yml"
    PreviewingModel:
      "$ref": "./components/schemas/previewing_model.yml"
    PrincipalModel:
      "$ref": "./components/schemas/principal_model.yml"
    PrincipalsModel:
      "$ref": "./components/schemas/principals_model.yml"
    PrioritiesModel:
      "$ref": "./components/schemas/priorities_model.yml"
    PriorityModel:
      "$ref": "./components/schemas/priority_model.yml"
    ProjectModel:
      "$ref": "./components/schemas/project_model.yml"
    Project_copy_form:
      "$ref": "./components/schemas/project_copy_form.yml"
    Project_create_form:
      "$ref": "./components/schemas/project_create_form.yml"
    Project_update_form:
      "$ref": "./components/schemas/project_update_form.yml"
    Projects_schemaModel:
      "$ref": "./components/schemas/projects_schema_model.yml"
    QueriesModel:
      "$ref": "./components/schemas/queries_model.yml"
    QueryModel:
      "$ref": "./components/schemas/query_model.yml"
    Query_ColumnModel:
      "$ref": "./components/schemas/query_column_model.yml"
    Query_Create_Form:
      "$ref": "./components/schemas/query_create_form.yml"
    Query_FilterModel:
      "$ref": "./components/schemas/query_filter_model.yml"
    Query_Filter_Instance_SchemaModel:
      "$ref": "./components/schemas/query_filter_instance_schema_model.yml"
    Query_Filter_Instance_SchemasModel:
      "$ref": "./components/schemas/query_filter_instance_schemas_model.yml"
    Query_Filter_Instance_Schemas_For_ProjectModel:
      "$ref": "./components/schemas/query_filter_instance_schemas_for_project_model.yml"
    Query_OperatorModel:
      "$ref": "./components/schemas/query_operator_model.yml"
    Query_Sort_ByModel:
      "$ref": "./components/schemas/query_sort_by_model.yml"
    RelationModel:
      "$ref": "./components/schemas/relation_model.yml"
    Relation_edit_formModel:
      "$ref": "./components/schemas/relation_edit_form_model.yml"
    Relation_schemaModel:
      "$ref": "./components/schemas/relation_schema_model.yml"
    Relation_schema_for_type:
      "$ref": "./components/schemas/relation_schema_for_type.yml"
    RelationsModel:
      "$ref": "./components/schemas/relations_model.yml"
    Remove_Watcher:
      "$ref": "./components/schemas/remove_watcher.yml"
    RevisionModel:
      "$ref": "./components/schemas/revision_model.yml"
    RevisionsModel:
      "$ref": "./components/schemas/revisions_model.yml"
    RoleModel:
      "$ref": "./components/schemas/role_model.yml"
    RolesModel:
      "$ref": "./components/schemas/roles_model.yml"
    RootModel:
      "$ref": "./components/schemas/root_model.yml"
    SchemaModel:
      "$ref": "./components/schemas/schema_model.yml"
    Schema_For_Global_QueriesModel:
      "$ref": "./components/schemas/schema_for_global_queries_model.yml"
    Schema_For_Project_QueriesModel:
      "$ref": "./components/schemas/schema_for_project_queries_model.yml"
    Star_QueryModel:
      "$ref": "./components/schemas/star_query_model.yml"
    StatusModel:
      "$ref": "./components/schemas/status_model.yml"
    StatusesModel:
      "$ref": "./components/schemas/statuses_model.yml"
    Time_EntryModel:
      "$ref": "./components/schemas/time_entry_model.yml"
    Time_Entry_ActivityModel:
      "$ref": "./components/schemas/time_entry_activity_model.yml"
    Time_entry_create_form:
      "$ref": "./components/schemas/time_entry_create_form.yml"
    Time_entry_update_form:
      "$ref": "./components/schemas/time_entry_update_form.yml"
    TypeModel:
      "$ref": "./components/schemas/type_model.yml"
    TypesModel:
      "$ref": "./components/schemas/types_model.yml"
    Types_by_ProjectModel:
      "$ref": "./components/schemas/types_by_project_model.yml"
    Unlock_user:
      "$ref": "./components/schemas/unlock_user.yml"
    Unstar_QueryModel:
      "$ref": "./components/schemas/unstar_query_model.yml"
    Update_User:
      "$ref": "./components/schemas/update_user.yml"
    Update_group:
      "$ref": "./components/schemas/update_group.yml"
    Update_membership:
      "$ref": "./components/schemas/update_membership.yml"
    Update_project:
      "$ref": "./components/schemas/update_project.yml"
    Update_time_entry:
      "$ref": "./components/schemas/update_time_entry.yml"
    UserModel:
      "$ref": "./components/schemas/user_model.yml"
    UserPreferencesModel:
      "$ref": "./components/schemas/user_preferences_model.yml"
    User_PreferenceModel:
      "$ref": "./components/schemas/user_preference_model.yml"
    User_create_form:
      "$ref": "./components/schemas/user_create_form.yml"
    User_update_form:
      "$ref": "./components/schemas/user_update_form.yml"
    UsersModel:
      "$ref": "./components/schemas/users_model.yml"
    VersionModel:
      "$ref": "./components/schemas/version_model.yml"
    Version_create_form:
      "$ref": "./components/schemas/version_create_form.yml"
    Version_schemaModel:
      "$ref": "./components/schemas/version_schema_model.yml"
    Version_update_form:
      "$ref": "./components/schemas/version_update_form.yml"
    VersionsModel:
      "$ref": "./components/schemas/versions_model.yml"
    Versions_by_ProjectModel:
      "$ref": "./components/schemas/versions_by_project_model.yml"
    View_actionModel:
      "$ref": "./components/schemas/view_action_model.yml"
    View_capabilitiesModel:
      "$ref": "./components/schemas/view_capabilities_model.yml"
    View_global_contextModel:
      "$ref": "./components/schemas/view_global_context_model.yml"
    View_groupModel:
      "$ref": "./components/schemas/view_group_model.yml"
    View_membershipModel:
      "$ref": "./components/schemas/view_membership_model.yml"
    View_membership_schemaModel:
      "$ref": "./components/schemas/view_membership_schema_model.yml"
    View_project_statusModel:
      "$ref": "./components/schemas/view_project_status_model.yml"
    View_time_entries_activityModel:
      "$ref": "./components/schemas/view_time_entries_activity_model.yml"
    View_time_entryModel:
      "$ref": "./components/schemas/view_time_entry_model.yml"
    View_time_entry_schemaModel:
      "$ref": "./components/schemas/view_time_entry_schema_model.yml"
    View_user_schemaModel:
      "$ref": "./components/schemas/view_user_schema_model.yml"
    WatchersModel:
      "$ref": "./components/schemas/watchers_model.yml"
    Wiki_PageModel:
      "$ref": "./components/schemas/wiki_page_model.yml"
    Work_PackageModel:
      "$ref": "./components/schemas/work_package_model.yml"
    Work_Package_Create_Form:
      "$ref": "./components/schemas/work_package_create_form.yml"
    Work_Package_Create_Form_For_Project:
      "$ref": "./components/schemas/work_package_create_form_for_project.yml"
    Work_Package_Edit_Form:
      "$ref": "./components/schemas/work_package_edit_form.yml"
    Work_Package_Relation_FormModel:
      "$ref": "./components/schemas/work_package_relation_form_model.yml"
    Work_Package_Schema:
      "$ref": "./components/schemas/work_package_schema.yml"
    Work_Package_SchemasModel:
      "$ref": "./components/schemas/work_package_schemas_model.yml"
    Work_Package_activitiesModel:
      "$ref": "./components/schemas/work_package_activities_model.yml"
    Work_PackagesModel:
      "$ref": "./components/schemas/work_packages_model.yml"
    Work_Packages_by_ProjectModel:
      "$ref": "./components/schemas/work_packages_by_project_model.yml"
  securitySchemes:
    BasicAuth:
      type: http
      scheme: basic
tags:
- "$ref": "./tags/basic_objects.yml"
- "$ref": "./tags/collections.yml"
- "$ref": "./tags/filters.yml"
- "$ref": "./tags/forms.yml"
- "$ref": "./tags/actions_and_capabilities.yml"
- "$ref": "./tags/activities.yml"
- "$ref": "./tags/attachments.yml"
- "$ref": "./tags/budgets.yml"
- "$ref": "./tags/categories.yml"
- "$ref": "./tags/configuration.yml"
- "$ref": "./tags/custom_actions.yml"
- "$ref": "./tags/custom_objects.yml"
- "$ref": "./tags/documents.yml"
- "$ref": "./tags/grids.yml"
- "$ref": "./tags/groups.yml"
- "$ref": "./tags/help_texts.yml"
- "$ref": "./tags/memberships.yml"
- "$ref": "./tags/news.yml"
- "$ref": "./tags/notifications.yml"
- "$ref": "./tags/posts.yml"
- "$ref": "./tags/principals.yml"
- "$ref": "./tags/priorities.yml"
- "$ref": "./tags/projects.yml"
- "$ref": "./tags/queries.yml"
- "$ref": "./tags/query_columns.yml"
- "$ref": "./tags/query_filters.yml"
- "$ref": "./tags/query_operators.yml"
- "$ref": "./tags/query_sort_bys.yml"
- "$ref": "./tags/query_filter_instance_schema.yml"
- "$ref": "./tags/relations.yml"
- "$ref": "./tags/previewing.yml"
- "$ref": "./tags/revisions.yml"
- "$ref": "./tags/roles.yml"
- "$ref": "./tags/root.yml"
- "$ref": "./tags/schemas.yml"
- "$ref": "./tags/statuses.yml"
- "$ref": "./tags/time_entries.yml"
- "$ref": "./tags/time_entry_activities.yml"
- "$ref": "./tags/types.yml"
- "$ref": "./tags/userpreferences.yml"
- "$ref": "./tags/users.yml"
- "$ref": "./tags/versions.yml"
- "$ref": "./tags/views.yml"
- "$ref": "./tags/wiki_pages.yml"
- "$ref": "./tags/work_packages.yml"
security:
- BasicAuth: []<|MERGE_RESOLUTION|>--- conflicted
+++ resolved
@@ -400,7 +400,10 @@
     "$ref": "./paths/work_package_watcher.yml"
 components:
   examples:
-<<<<<<< HEAD
+    Project:
+      $ref: "./components/examples/project.yml"
+    ProjectBody:
+      $ref: "./components/examples/project_body.yml"
     QueriesModel:
       "$ref": "./components/examples/queries.yml"
     QueryModel:
@@ -413,12 +416,6 @@
       "$ref": "./components/examples/view_work_packages_table.yml"
     ViewTeamPlanner:
       "$ref": "./components/examples/view_team_planner.yml"
-=======
-    Project:
-      $ref: "./components/examples/project.yml"
-    ProjectBody:
-      $ref: "./components/examples/project_body.yml"
->>>>>>> be1a8dea
   schemas:
     ActivityModel:
       "$ref": "./components/schemas/activity_model.yml"
