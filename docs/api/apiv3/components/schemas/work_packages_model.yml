--- conflicted
+++ resolved
@@ -1,45 +1,5 @@
 # Schema: Work_PackagesModel
 ---
-<<<<<<< HEAD
-type: object
-properties:
-  total:
-    type: integer
-    description: Total number of entries
-    readOnly: true
-    minimum: 0
-    exclusiveMinimum: false
-  count:
-    type: integer
-    description: Embedded number of entries
-    readOnly: true
-    minimum: 0
-    exclusiveMinimum: false
-  _links:
-    type: object
-    required:
-    - self
-    properties:
-      self:
-        allOf:
-        - "$ref": "./link.yml"
-        - description: |-
-            This Work Package List
-
-            **Resource**: Work_PackagesModel
-          readOnly: true
-  _embedded:
-    type: object
-    properties:
-      elements:
-        type: array
-        readOnly: true
-        items:
-            allOf:
-            - "$ref": "./work_package_model.yml"
-            - description: Collection of WorkPackages
-            readOnly: true
-=======
 allOf:
   - "$ref": "./collection_model.yml"
   - type: object
@@ -70,7 +30,6 @@
             items:
               $ref: './work_package_model.yml'
 
->>>>>>> 9e68e6c4
 example:
   _links:
     self:
