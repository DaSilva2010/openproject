--- conflicted
+++ resolved
@@ -3,13 +3,11 @@
 set -e
 set -o pipefail
 
-<<<<<<< HEAD
 APACHE_PIDFILE=/run/apache2/apache2.pid
-=======
+
 if [ -n "$DATABASE_URL" ]; then
 	/usr/local/bin/migrate-mysql-to-postgres || exit 1
 fi
->>>>>>> eabb3ef0
 
 # handle legacy configs
 if [ -d "$PGDATA_LEGACY" ]; then
