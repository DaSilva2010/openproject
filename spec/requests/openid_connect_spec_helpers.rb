--- conflicted
+++ resolved
@@ -1,15 +1,9 @@
 module OpenIDConnectSpecHelpers
   def redirect_from_provider(name = 'heroku')
     # Emulate the provider's redirect with a nonsense code.
-<<<<<<< HEAD
-    get "/auth/#{provider.class.provider_name}/callback",
-        code: 'foobar',
-        redirect_uri: "http://localhost:3000/auth/#{provider.class.provider_name}/callack"
-=======
     get "/auth/#{name}/callback",
-      :code => "foobar",
+      :code => 'foobar',
       :redirect_uri => "http://localhost:3000/auth/#{name}/callack"
->>>>>>> 3db4b148
   end
 
   def click_on_signin(pro_name = 'heroku')
