#-- copyright
# OpenProject is a project management system.
# Copyright (C) 2012-2015 the OpenProject Foundation (OPF)
#
# This program is free software; you can redistribute it and/or
# modify it under the terms of the GNU General Public License version 3.
#
# OpenProject is a fork of ChiliProject, which is a fork of Redmine. The copyright follows:
# Copyright (C) 2006-2013 Jean-Philippe Lang
# Copyright (C) 2010-2013 the ChiliProject Team
#
# This program is free software; you can redistribute it and/or
# modify it under the terms of the GNU General Public License
# as published by the Free Software Foundation; either version 2
# of the License, or (at your option) any later version.
#
# This program is distributed in the hope that it will be useful,
# but WITHOUT ANY WARRANTY; without even the implied warranty of
# MERCHANTABILITY or FITNESS FOR A PARTICULAR PURPOSE.  See the
# GNU General Public License for more details.
#
# You should have received a copy of the GNU General Public License
# along with this program; if not, write to the Free Software
# Foundation, Inc., 51 Franklin Street, Fifth Floor, Boston, MA  02110-1301, USA.
#
# See doc/COPYRIGHT.rdoc for more details.
#++

require 'spec_helper'

<<<<<<< HEAD
describe 'Omniauth authentication', type: :feature do
=======
describe 'Omniauth authentication', :type => :feature do
  let(:user) do
    FactoryGirl.create(:user,
                       force_password_change: false,
                       identity_url: 'developer:omnibob@example.com',
                       login: 'omnibob',
                       mail: 'omnibob@example.com',
                       firstname: 'omni',
                       lastname: 'bob'
                      )
  end
>>>>>>> b09f9198

  before do
    @omniauth_test_mode = OmniAuth.config.test_mode
    @capybara_ignore_elements = Capybara.ignore_hidden_elements
    @omniauth_logger = OmniAuth.config.logger
    OmniAuth.config.logger = Rails.logger
    Capybara.ignore_hidden_elements = false
  end

  after do
    User.delete_all
    User.current = nil
    OmniAuth.config.test_mode = @omniauth_test_mode
    Capybara.ignore_hidden_elements = @capybara_ignore_elements
    OmniAuth.config.logger = @omniauth_logger
  end

  ##
  # Returns a given translation up until the first occurrence of a parameter (exclusive).
  def translation_substring(translation)
    translation.scan(/(^.*) %\{/).first.first
  end

  context 'sign in existing user' do
    it 'should redirect to back url' do
      visit account_lost_password_path
      find_link('Omniauth Developer').click
      fill_in('first_name', with: user.firstname)
      fill_in('last_name', with: user.lastname)
      fill_in('email', with: user.mail)
      click_link_or_button 'Sign In'

      expect(current_url).to eql account_lost_password_url
    end

    it 'should sign in user' do
      visit '/auth/developer'
      fill_in('first_name', with: user.firstname)
      fill_in('last_name', with: user.lastname)
      fill_in('email', with: user.mail)
      click_link_or_button 'Sign In'

      expect(page).to have_content('omni bob')
      expect(page).to have_link('Sign out')
    end

    context 'with direct login' do
      before do
        allow(Concerns::OmniauthLogin).to receive(:direct_login_provider).and_return('developer')
      end

      it 'should go directly to the developer sign in and then redirect to the back url' do
        url = 'http://www.example.com/my/account'

        visit url
        # requires login, redirects to developer login which is why we see the login form now

        fill_in('first_name', with: user.firstname)
        fill_in('last_name', with: user.lastname)
        fill_in('email', with: user.mail)
        click_link_or_button 'Sign In'

        expect(current_url).to eql url
      end
    end
  end

  describe 'sign out a user with direct login and login required' do
    before do
      allow(Setting).to receive(:login_required?).and_return(true)
      allow(Concerns::OmniauthLogin).to receive(:direct_login_provider).and_return('developer')
    end

    it 'shows a notice that the user has been logged out' do
      visit signout_path

      expect(page).to have_content(I18n.t(:notice_logged_out))
      expect(page).to have_content translation_substring(I18n.t(:instructions_after_logout))
    end

    it 'sign-in after previous sign-out shows my page' do
      visit signout_path

      expect(page).to have_content(I18n.t(:notice_logged_out))

      click_on 'here'

      fill_in('first_name', with: user.firstname)
      fill_in('last_name', with: user.lastname)
      fill_in('email', with: user.mail)
      click_link_or_button 'Sign In'

      expect(current_url).to eq my_page_url
    end
  end

  shared_examples 'omniauth user registration' do
    it 'should register new user' do
      visit '/auth/developer'

      # login form developer strategy
      fill_in('first_name', with: user.firstname)
      # intentionally do not supply last_name
      fill_in('email', with: user.mail)
      click_link_or_button 'Sign In'

      # on register form, we are prompted for a last name
      fill_in('user_lastname', with: user.lastname)
      click_link_or_button 'Submit'

      expect(page).to have_content(I18n.t(:notice_account_registered_and_logged_in))
      expect(page).to have_link('Sign out')
    end
  end

  context 'register on the fly' do
    let(:user) do
      User.new(force_password_change: false,
               identity_url: 'developer:omnibob@example.com',
               login: 'omnibob',
               mail: 'omnibob@example.com',
               firstname: 'omni',
               lastname: 'bob')
    end

    before do
      allow(Setting).to receive(:self_registration?).and_return(true)
      allow(Setting).to receive(:self_registration).and_return('3')
    end

    it_behaves_like 'omniauth user registration'

    it 'should redirect to back url' do
      visit account_lost_password_path
      find_link('Omniauth Developer').click

      # login form developer strategy
      fill_in('first_name', with: user.firstname)
      # intentionally do not supply last_name
      fill_in('email', with: user.mail)
      click_link_or_button 'Sign In'

      # on register form, we are prompted for a last name
      fill_in('user_lastname', with: user.lastname)
      click_link_or_button 'Submit'

      # now, we see the my/first_login page and just save
      click_link_or_button 'Save'

      expect(current_url).to eql account_lost_password_url
    end

    context 'with password login disabled' do
      before do
        allow(OpenProject::Configuration).to receive(:disable_password_login?).and_return(true)
      end

      it_behaves_like 'omniauth user registration'
    end
  end

  context 'registration by email' do
    before do
      allow(Setting).to receive(:self_registration?).and_return(true)
      allow(Setting).to receive(:self_registration).and_return('1')
    end

    shared_examples 'registration with registration by email' do
      it 'shows a note explaining that the account has to be activated' do
        visit login_path

        # login form developer strategy
        fill_in 'first_name', with: 'Ifor'
        fill_in 'last_name',  with: 'McAlistar'
        fill_in 'email',      with: 'i.mcalistar@example.com'

        click_link_or_button 'Sign In'

        expect(page).to have_content(I18n.t(:notice_account_register_done))

        if defined? instructions
          expect(page).to have_content instructions
        end
      end
    end

    it_behaves_like 'registration with registration by email' do
      let(:login_path) { '/auth/developer' }
    end

    context 'with direct login enabled and login required' do
      before do
        allow(Setting).to receive(:login_required?).and_return(true)
        allow(Concerns::OmniauthLogin).to receive(:direct_login_provider).and_return('developer')
      end

      it_behaves_like 'registration with registration by email' do
        # i.e. it still shows a notice
        # instead of redirecting straight back to the omniauth login provider
        let(:login_path) { signin_path }
        let(:instructions) { translation_substring I18n.t(:instructions_after_registration) }
      end
    end
  end

  context 'error occurs' do
    shared_examples 'omniauth signin error' do
      it 'should fail with generic error message' do
        # set omniauth to test mode will redirect all calls to omniauth
        # directly to the callback and by setting the mock_auth provider
        # to a symbol will force omniauth to fail /auth/failure
        OmniAuth.config.test_mode = true
        OmniAuth.config.mock_auth[:developer] = :invalid_credentials
        visit login_path
        expect(page).to have_content(I18n.t(:error_external_authentication_failed))

        if defined? instructions
          expect(page).to have_content instructions
        end
      end
    end

    it_behaves_like 'omniauth signin error' do
      let(:login_path) { '/auth/developer' }
    end

    context 'with direct login and login required' do
      before do
        allow(Setting).to receive(:login_required?).and_return(true)
        allow(Concerns::OmniauthLogin).to receive(:direct_login_provider).and_return('developer')
      end

      it_behaves_like 'omniauth signin error' do
        let(:login_path) { signin_path }
        let(:instructions) { translation_substring I18n.t(:instructions_after_error) }
      end
    end
  end
end<|MERGE_RESOLUTION|>--- conflicted
+++ resolved
@@ -28,10 +28,7 @@
 
 require 'spec_helper'
 
-<<<<<<< HEAD
 describe 'Omniauth authentication', type: :feature do
-=======
-describe 'Omniauth authentication', :type => :feature do
   let(:user) do
     FactoryGirl.create(:user,
                        force_password_change: false,
@@ -42,7 +39,6 @@
                        lastname: 'bob'
                       )
   end
->>>>>>> b09f9198
 
   before do
     @omniauth_test_mode = OmniAuth.config.test_mode
