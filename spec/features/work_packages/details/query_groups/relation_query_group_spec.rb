#-- copyright
# OpenProject is a project management system.
# Copyright (C) 2012-2018 the OpenProject Foundation (OPF)
#
# This program is free software; you can redistribute it and/or
# modify it under the terms of the GNU General Public License version 3.
#
# OpenProject is a fork of ChiliProject, which is a fork of Redmine. The copyright follows:
# Copyright (C) 2006-2017 Jean-Philippe Lang
# Copyright (C) 2010-2013 the ChiliProject Team
#
# This program is free software; you can redistribute it and/or
# modify it under the terms of the GNU General Public License
# as published by the Free Software Foundation; either version 2
# of the License, or (at your option) any later version.
#
# This program is distributed in the hope that it will be useful,
# but WITHOUT ANY WARRANTY; without even the implied warranty of
# MERCHANTABILITY or FITNESS FOR A PARTICULAR PURPOSE.  See the
# GNU General Public License for more details.
#
# You should have received a copy of the GNU General Public License
# along with this program; if not, write to the Free Software
# Foundation, Inc., 51 Franklin Street, Fifth Floor, Boston, MA  02110-1301, USA.
#
# See docs/COPYRIGHT.rdoc for more details.
#++

require 'spec_helper'

describe 'Work package with relation query group', js: true, selenium: true do
  include_context 'ng-select-autocomplete helpers'

  let(:user) { FactoryBot.create :admin }
  let(:project) { FactoryBot.create :project, types: [type] }
  let(:relation_type) { :parent }
  let(:relation_target) { work_package }
  let(:new_relation) do
    rel = Hash.new
    rel[relation_type] = relation_target
    rel
  end
  let(:type) do
    FactoryBot.create :type_with_relation_query_group,
                      relation_filter: relation_type
  end
  let!(:work_package) do
    FactoryBot.create :work_package,
                      project: project,
                      type: type
  end
  let!(:related_work_package) do
    FactoryBot.create :work_package,
                      new_relation.merge(
                        project: project,
                        type: type
                      )
  end

  let(:work_packages_page) { ::Pages::SplitWorkPackage.new(work_package) }
  let(:full_wp) { ::Pages::FullWorkPackage.new(work_package) }
  let(:relations) { ::Components::WorkPackages::Relations.new(work_package) }
  let(:tabs) { ::Components::WorkPackages::Tabs.new(work_package) }
  let(:relations_tab) { find('.tabrow li', text: 'RELATIONS') }
  let(:embedded_table) { Pages::EmbeddedWorkPackagesTable.new(first('wp-single-view .work-packages-embedded-view--container')) }

<<<<<<< HEAD
=======
  let(:visit) { true }

>>>>>>> 92ed474c
  before do
    # inline create needs defaults
    status = work_package.status
    status.update_attribute :is_default, true
    priority = work_package.priority
    priority.update_attribute :is_default, true

    login_as user

    if visit
      full_wp.visit!
      full_wp.ensure_page_loaded
    end
  end

  context 'children table' do
    it 'creates and removes across all tables' do
      embedded_table.expect_work_package_count 1
      relations_tab.click
      relations.expect_child(related_work_package)

      # Create new work package within embedded table
      embedded_table.table_container.find("a", text: I18n.t('js.relation_buttons.add_new_child')).click
      subject_field = embedded_table.edit_field(nil, :subject)
      subject_field.expect_active!
      subject_field.set_value("Fresh WP\n")

      # Expect work package existence propagated to all tables
      expect(embedded_table.table_container).to have_text("Fresh WP")
      expect(relations.children_table).to have_text("Fresh WP")

      # removing work package from embedded table will also remove it from relations tab
      row = ".wp-row-#{related_work_package.id}-table"
      embedded_table.table_container.find(row).hover
      embedded_table.table_container.find("#{row} .wp-table-action--unlink").click
      within(embedded_table.table_container) do
        embedded_table.ensure_work_package_not_listed!(related_work_package)
      end
      relations.expect_not_child(related_work_package)
    end
  end

  describe 'follower table with project filters', clear_cache: true do
    let(:visit) { false }
    let!(:project2) { FactoryBot.create(:project, types: [type]) }
    let!(:project3) { FactoryBot.create(:project, types: [type]) }
    let(:relation_type) { :follows }
    let!(:related_work_package) do
      FactoryBot.create :work_package,
                        project: project2,
                        type: type,
                        follows: [work_package]
    end

    let(:type) do
      FactoryBot.create :type_with_relation_query_group, relation_filter: relation_type
    end
    let(:query_text) { 'Embedded Table for follows'.upcase }

    before do
      query = type.attribute_groups.last.query
      query.add_filter('project_id', '=', [project2.id, project3.id])
      # User has no permission to save, avoid creating another user to allow it
      query.save!(validate: false)
      type.save!
    end

    context 'with a user who has permission in one project' do
      let(:role) { FactoryBot.create(:role, permissions: permissions) }
      let(:permissions) { [:view_work_packages, :add_work_packages, :manage_work_package_relations] }
      let(:user) do
        FactoryBot.create(:user,
                          member_in_project: project,
                          member_through_role: role)
      end
      let!(:project2_member) {
        member = FactoryBot.build(:member, user: user, project: project2)
        member.roles = [role]
        member.save!
      }

      it 'can load the query and inline create' do
        full_wp.visit!
        full_wp.ensure_page_loaded

        expect(page).to have_selector('.attributes-group--header-text', text: query_text, wait: 20)
        embedded_table.expect_work_package_listed related_work_package
        embedded_table.click_inline_create

        subject_field = embedded_table.edit_field(nil, :subject)
        subject_field.expect_active!
        subject_field.set_value 'Another subject'
        subject_field.save!

        embedded_table.expect_work_package_subject 'Another subject'
      end
    end

    context 'with a user who has no permission in any project' do
      let(:role) { FactoryBot.create(:role, permissions: permissions) }
      let(:permissions) { [:view_work_packages] }
      let(:user) do
        FactoryBot.create(:user,
                          member_in_project: project,
                          member_through_role: role)
      end

      it 'hides that group automatically without showing an error' do
        full_wp.visit!
        full_wp.ensure_page_loaded

        # Will first try to load the query, and then hide it.
        expect(page).to have_no_selector('.attributes-group--header-text', text: query_text, wait: 20)
        expect(page).to have_no_selector('.work-packages-embedded-view--container .notification-box.-error')
      end
    end
  end

  context 'follower table' do
    let(:relation_type) { :follows }
    let(:relation_target) { [work_package] }
    let!(:independent_work_package) do
      FactoryBot.create :work_package,
                        project: project
    end

    before do
      embedded_table.expect_work_package_listed related_work_package
      relations_tab.click
      relations.expect_relation(related_work_package)
    end

    it 'creates and removes across all tables' do
      embedded_table.table_container.find('a', text: I18n.t('js.relation_buttons.create_new')).click
      subject_field = embedded_table.edit_field(nil, :subject)

      subject_field.expect_active!
      subject_field.set_value("Fresh WP\n")

      expect(embedded_table.table_container).to have_text('Fresh WP', wait: 10)
      relations.expect_relation_by_text('Fresh WP')
    end

    it 'add existing, remove it, add it from relations tab, remove from relations tab' do
      embedded_table.table_container.find('a', text: I18n.t('js.relation_buttons.add_existing')).click
      container = embedded_table.table_container.find('.wp-relations-create--form', wait: 10)
      autocomplete = page.find(".wp-relations--autocomplete")
      select_autocomplete autocomplete,
                          results_selector: '.ng-dropdown-panel-items',
                          query: independent_work_package.subject,
                          select_text: independent_work_package.subject

      container.find('.wp-create-relation--save').click
      embedded_table.expect_work_package_listed(independent_work_package)
      relations.expect_relation(independent_work_package)

      # removing work package from embedded table will also remove it from relations tab
      row = ".wp-row-#{independent_work_package.id}-table"
      embedded_table.table_container.find(row).hover
      embedded_table.table_container.find("#{row} .wp-table-action--unlink").click
      within(embedded_table.table_container) do
        embedded_table.ensure_work_package_not_listed!(independent_work_package)
      end
      within(relations.relations_group) do
        relations.expect_no_relation(independent_work_package)
      end

      # adding existing from relations tab
      relations.add_relation type: ::Relation::TYPES[relation_type.to_s][:sym], to: independent_work_package
      within(embedded_table.table_container) do
        embedded_table.expect_work_package_listed(independent_work_package)
      end
      relations.expect_relation(independent_work_package)

      # Check that deletion of relations still work after a page reload
      full_wp.visit!
      relations_tab = find('.tabrow li', text: 'RELATIONS')
      relations = Components::WorkPackages::Relations.new(work_package)
      embedded_table = Pages::EmbeddedWorkPackagesTable.new(first('wp-single-view .work-packages-embedded-view--container'))

      embedded_table.table_container.find(".wp-row-#{independent_work_package.id}-table").hover
      embedded_table.table_container.find("#{row} .wp-table-action--unlink").click
      within(embedded_table.table_container) do
        embedded_table.ensure_work_package_not_listed!(independent_work_package)
      end
      relations_tab.click
      within(relations.relations_group) do
        relations.expect_no_relation(independent_work_package)
      end

      # adding existing from relations tab will show work package also in the embedded table
      relations.add_relation type: ::Relation::TYPES[relation_type.to_s][:sym], to: independent_work_package
      within(embedded_table.table_container) do
        embedded_table.expect_work_package_listed(independent_work_package)
      end
      relations.expect_relation(independent_work_package)

      # removing relation from relations tab removes it from embedded table, too
      relations.remove_relation independent_work_package
      within(embedded_table.table_container) do
        embedded_table.ensure_work_package_not_listed!(independent_work_package)
      end
    end
  end
end<|MERGE_RESOLUTION|>--- conflicted
+++ resolved
@@ -64,11 +64,8 @@
   let(:relations_tab) { find('.tabrow li', text: 'RELATIONS') }
   let(:embedded_table) { Pages::EmbeddedWorkPackagesTable.new(first('wp-single-view .work-packages-embedded-view--container')) }
 
-<<<<<<< HEAD
-=======
   let(:visit) { true }
 
->>>>>>> 92ed474c
   before do
     # inline create needs defaults
     status = work_package.status
