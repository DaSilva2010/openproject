#-- encoding: UTF-8
#-- copyright
# OpenProject is a project management system.
# Copyright (C) 2012-2015 the OpenProject Foundation (OPF)
#
# This program is free software; you can redistribute it and/or
# modify it under the terms of the GNU General Public License version 3.
#
# OpenProject is a fork of ChiliProject, which is a fork of Redmine. The copyright follows:
# Copyright (C) 2006-2013 Jean-Philippe Lang
# Copyright (C) 2010-2013 the ChiliProject Team
#
# This program is free software; you can redistribute it and/or
# modify it under the terms of the GNU General Public License
# as published by the Free Software Foundation; either version 2
# of the License, or (at your option) any later version.
#
# This program is distributed in the hope that it will be useful,
# but WITHOUT ANY WARRANTY; without even the implied warranty of
# MERCHANTABILITY or FITNESS FOR A PARTICULAR PURPOSE.  See the
# GNU General Public License for more details.
#
# You should have received a copy of the GNU General Public License
# along with this program; if not, write to the Free Software
# Foundation, Inc., 51 Franklin Street, Fifth Floor, Boston, MA  02110-1301, USA.
#
# See doc/COPYRIGHT.rdoc for more details.

require 'spec_helper'

describe ::API::V3::WorkPackages::UpdateFormRepresenter do
  include API::V3::Utilities::PathHelper

  let(:errors) { [] }
  let(:work_package) {
    FactoryGirl.build(:work_package,
                      id: 42,
                      created_at: DateTime.now,
                      updated_at: DateTime.now)
  }
  let(:current_user) {
    FactoryGirl.build(:user, member_in_project: work_package.project)
  }
  let(:representer) {
    described_class.new(work_package, current_user: current_user, errors: errors)
  }

  context 'generation' do
    subject(:generated) { representer.to_json }

    describe '_links' do
      it { is_expected.to have_json_path('_links') }

      it { is_expected.to have_json_path('_links/self/href') }

      describe 'validate' do
        it { is_expected.to have_json_path('_links/validate/href') }

        it { is_expected.to be_json_eql(:post.to_json).at_path('_links/validate/method') }
      end

      describe 'preview markup' do
        it { is_expected.to have_json_path('_links/previewMarkup/href') }

        it { is_expected.to be_json_eql(:post.to_json).at_path('_links/previewMarkup/method') }

        it 'contains link to work package' do
          body = parse_json(subject)
          actual_preview_link = body['_links']['previewMarkup']['href']
          expected_preview_link = api_v3_paths.render_markup format: 'textile',
                                                             link: body['_links']['commit']['href']

          expect(actual_preview_link).to eq(expected_preview_link)
        end
      end

      describe 'commit' do
        context 'valid work package' do
          it { is_expected.to have_json_path('_links/commit/href') }

          it { is_expected.to be_json_eql(:patch.to_json).at_path('_links/commit/method') }
        end

        context 'invalid work package' do
<<<<<<< HEAD
          before do allow(work_package.errors).to receive(:empty?).and_return(false) end
=======
          let(:errors) { [::API::Errors::Validation.new(:subject, 'it is broken')] }
>>>>>>> 42ca4184

          it { is_expected.not_to have_json_path('_links/commit/href') }
        end

        context 'user with insufficient permissions' do
          let(:role) { FactoryGirl.create(:role, permissions: []) }
          let(:current_user) {
            FactoryGirl.build(:user,
                              member_in_project: work_package.project,
                              member_through_role: role)
          }

<<<<<<< HEAD
          before do allow(work_package.errors).to receive(:empty?).and_return(true) end

=======
>>>>>>> 42ca4184
          it { is_expected.not_to have_json_path('_links/commit/href') }
        end
      end
    end
  end
end<|MERGE_RESOLUTION|>--- conflicted
+++ resolved
@@ -82,11 +82,7 @@
         end
 
         context 'invalid work package' do
-<<<<<<< HEAD
-          before do allow(work_package.errors).to receive(:empty?).and_return(false) end
-=======
           let(:errors) { [::API::Errors::Validation.new(:subject, 'it is broken')] }
->>>>>>> 42ca4184
 
           it { is_expected.not_to have_json_path('_links/commit/href') }
         end
@@ -99,11 +95,6 @@
                               member_through_role: role)
           }
 
-<<<<<<< HEAD
-          before do allow(work_package.errors).to receive(:empty?).and_return(true) end
-
-=======
->>>>>>> 42ca4184
           it { is_expected.not_to have_json_path('_links/commit/href') }
         end
       end
