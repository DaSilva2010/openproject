#-- copyright
# OpenProject is an open source project management software.
# Copyright (C) 2012-2022 the OpenProject GmbH
#
# This program is free software; you can redistribute it and/or
# modify it under the terms of the GNU General Public License version 3.
#
# OpenProject is a fork of ChiliProject, which is a fork of Redmine. The copyright follows:
# Copyright (C) 2006-2013 Jean-Philippe Lang
# Copyright (C) 2010-2013 the ChiliProject Team
#
# This program is free software; you can redistribute it and/or
# modify it under the terms of the GNU General Public License
# as published by the Free Software Foundation; either version 2
# of the License, or (at your option) any later version.
#
# This program is distributed in the hope that it will be useful,
# but WITHOUT ANY WARRANTY; without even the implied warranty of
# MERCHANTABILITY or FITNESS FOR A PARTICULAR PURPOSE.  See the
# GNU General Public License for more details.
#
# You should have received a copy of the GNU General Public License
# along with this program; if not, write to the Free Software
# Foundation, Inc., 51 Franklin Street, Fifth Floor, Boston, MA  02110-1301, USA.
#
# See COPYRIGHT and LICENSE files for more details.
#++

require 'spec_helper'

describe Repository::Subversion, type: :model do
  let(:instance) { build(:repository_subversion) }
  let(:adapter)  { instance.scm }
  let(:config)   { {} }
  let(:enabled_scm) { %w[subversion] }

  before do
    allow(Setting).to receive(:enabled_scm).and_return(enabled_scm)
    allow(instance).to receive(:scm).and_return(adapter)
    allow(instance.class).to receive(:scm_config).and_return(config)
  end

  describe 'when disabled' do
    let(:enabled_scm) { [] }

    it 'does not allow creating a repository' do
      expect { instance.save! }.to raise_error ActiveRecord::RecordInvalid
    end

    it 'returns an error when trying to save' do
      expect(instance.save).to eq false
      expect(instance.errors[:type]).to include I18n.translate('activerecord.errors.models.repository.not_available')
    end
  end

  describe 'default Subversion' do
    it 'is not manageable' do
      expect(instance.manageable?).to be false
    end

    it 'has one available type' do
      expect(instance.class.available_types).to eq [:existing]
    end

    context 'with disabled types' do
      let(:config) { { disabled_types: %i[existing managed] } }

      it 'does not have any types' do
        expect(instance.class.available_types).to be_empty
      end
    end

    context 'with mixed disabled types' do
      let(:config) { { disabled_types: ['existing', :managed] } }

      it 'does not have any types' do
        expect(instance.class.available_types).to be_empty
      end
    end

    context 'with string disabled types',
            with_config: { 'scm' => { 'subversion' => { 'disabled_types' => %w[managed unknowntype] } } } do
      before do
        allow(instance.class).to receive(:scm_config).and_call_original
      end

      it 'is no longer manageable' do
        expect(instance.class.available_types).to eq([:existing])
        expect(instance.class.disabled_types).to eq(%i[managed unknowntype])
        expect(instance.manageable?).to be false
      end
    end
  end

  describe 'managed Subversion' do
    let(:managed_path) { '/tmp/managed_svn' }
    it 'is not manageable unless configured explicitly' do
      expect(instance.manageable?).to be false
    end

    context 'with managed config' do
      let(:config) { { manages: managed_path } }
      let(:project) { build :project }

      it 'is manageable' do
        expect(instance.manageable?).to be true
        expect(instance.class.available_types).to eq(%i[existing managed])
      end

      context 'with disabled managed typed' do
        let(:config) { { disabled_types: [:managed] } }

        it 'is no longer manageable' do
          expect(instance.class.available_types).to eq([:existing])
          expect(instance.manageable?).to be false
        end
      end

      context 'and associated project' do
        before do
          instance.project = project
        end

        it 'outputs valid managed paths' do
          path = File.join(managed_path, project.identifier)
          expect(instance.managed_repository_path).to eq(path)
          expect(instance.managed_repository_url).to eq("file://#{path}")
        end
      end

      context 'and associated project with parent' do
        let(:parent) { build :project }
        let(:project) { build :project, parent: parent }

        before do
          instance.project = project
        end

        it 'outputs the correct hierarchy path' do
          expect(instance.managed_repository_path)
            .to eq(File.join(managed_path, project.identifier))
        end
      end
    end
  end

  describe 'with a remote repository' do
    let(:instance) do
      build(:repository_subversion,
            url: 'https://somewhere.example.org/svn/foo')
    end

    it_behaves_like 'is not a countable repository' do
      let(:repository) { instance }
    end
  end

  describe 'with an actual repository' do
    with_subversion_repository do |repo_dir|
      let(:url)      { "file://#{repo_dir}" }
      let(:instance) { create(:repository_subversion, url: url, root_url: url) }

      it 'should be available' do
        expect(instance.scm).to be_available
      end

      it 'should fetch changesets from scratch' do
        instance.fetch_changesets
        instance.reload

        expect(instance.changesets.count).to eq(14)
        expect(instance.file_changes.count).to eq(34)
        expect(instance.changesets.find_by(revision: '1').comments).to eq('Initial import.')
      end

      it 'should fetch changesets incremental' do
        instance.fetch_changesets

        # Remove changesets with revision > 5
        instance.changesets.each { |c| c.destroy if c.revision.to_i > 5 }
        instance.reload
        expect(instance.changesets.count).to eq(5)

        instance.fetch_changesets
        expect(instance.changesets.count).to eq(14)
      end

      it 'should latest changesets' do
        instance.fetch_changesets

        # with limit
        changesets = instance.latest_changesets('', nil, 2)
        assert_equal 2, changesets.size
        assert_equal instance.latest_changesets('', nil).to_a.slice(0, 2), changesets

        # with path
        changesets = instance.latest_changesets('subversion_test/folder', nil)
        expect(changesets.map(&:revision)).to eq %w[10 9 7 6 5 2]

        # with path and revision
        changesets = instance.latest_changesets('subversion_test/folder', 8)
        expect(changesets.map(&:revision)).to eq %w[7 6 5 2]
      end

      it 'should directory listing with square brackets in path' do
        instance.fetch_changesets
        instance.reload

        entries = instance.entries('subversion_test/[folder_with_brackets]')
        expect(entries).to_not be_nil
        expect(entries.size).to eq(1)
        expect(entries.first.name).to eq('README.txt')
      end

      context 'with square brackets in base' do
        let(:url) { "file://#{repo_dir}/subversion_test/[folder_with_brackets]" }

        it 'should directory listing with square brackets in base' do
          instance.fetch_changesets
          instance.reload

          expect(instance.changesets.count).to eq(1)
          expect(instance.file_changes.count).to eq(2)

          entries = instance.entries('')
          expect(entries).to_not be_nil
          expect(entries.size).to eq(1)
          expect(entries.first.name).to eq('README.txt')
        end
      end

      it 'should show the identifier' do
        instance.fetch_changesets
        instance.reload
        c = instance.changesets.find_by(revision: '1')
        expect(c.revision).to eq(c.identifier)
      end

      it 'should find changeset by empty name' do
        instance.fetch_changesets
        instance.reload
        ['', ' ', nil].each do |r|
          expect(instance.find_changeset_by_name(r)).to be_nil
        end
      end

      it 'should identifier nine digit' do
        c = Changeset.new(repository: instance, committed_on: Time.now,
                          revision: '123456789', comments: 'test')
        expect(c.identifier).to eq(c.revision)
      end

      it 'should format identifier' do
        instance.fetch_changesets
        instance.reload
        c = instance.changesets.find_by(revision: '1')
        expect(c.format_identifier).to eq(c.revision)
      end

      it 'should format identifier nine digit' do
        c = Changeset.new(repository: instance, committed_on: Time.now,
                          revision: '123456789', comments: 'test')
        expect(c.format_identifier).to eq(c.revision)
      end

      context 'with windows-1252 encoding',
              with_settings: { commit_logs_encoding: %w(windows-1252) } do
        it 'should log encoding ignore setting' do
          s1 = "\xC2\x80"
          s2 = "\xc3\x82\xc2\x80"
          if s1.respond_to?(:force_encoding)
            s1.force_encoding('ISO-8859-1')
            s2.force_encoding('UTF-8')
            assert_equal s1.encode('UTF-8'), s2
          end
          c = Changeset.new(repository: instance,
                            comments: s2,
                            revision: '123',
                            committed_on: Time.now)
          expect(c.save).to be true
          expect(c.comments).to eq(s2)
        end
      end

      it 'should load previous and next changeset' do
        instance.fetch_changesets
        instance.reload
        changeset2 = instance.find_changeset_by_name('2')
        changeset3 = instance.find_changeset_by_name('3')
        expect(changeset3.previous).to eq(changeset2)
        expect(changeset2.next).to eq(changeset3)
      end

      it 'should return nil for no previous or next changeset' do
        instance.fetch_changesets
        instance.reload
        changeset = instance.find_changeset_by_name('1')
        expect(changeset.previous).to be_nil

        changeset = instance.find_changeset_by_name('14')
        expect(changeset.next).to be_nil
      end

      context 'with an admin browsing activity' do
        let(:user) { create(:admin) }
        let(:project) { create(:project) }

        def find_events(user, options = {})
          options[:scope] = ['changesets']
          fetcher = Activities::Fetcher.new(user, options)
          fetcher.events(Date.today - 30, Date.today + 1)
        end

        it 'should find events' do
          Changeset.create(repository: instance, committed_on: Time.now,
                           revision: '1', comments: 'test')
          event = find_events(user).first
          expect(event.event_title).to include('1:')
          expect(event.event_path).to match(/\?rev=1$/)
        end

        it 'should find events with larger numbers' do
          Changeset.create(repository: instance, committed_on: Time.now,
                           revision: '123456789', comments: 'test')
          event = find_events(user).first
          expect(event.event_title).to include('123456789:')
          expect(event.event_path).to match(/\?rev=123456789$/)
        end
      end

      describe "#entries" do
        let(:entries) { instance.entries }

        it "lists 10 entries" do
          expect(entries.size).to eq 10
        end

        describe "with limit: 5" do
          let(:directories) { entries.select { |e| e.kind == "dir" } }
          let(:files) { entries.select { |e| e.kind == "file" } }

          let(:limited_entries) { instance.entries limit: 5 }

          before do
            expect(directories.size).to eq 3
          end

          it "lists 5 entries only, directories first" do
            expected_entries = (directories + files.take(2)).map(&:path)

            expect(limited_entries.map(&:path)).to eq expected_entries
          end

          it "indicates 5 omitted entries" do
            expect(limited_entries.truncated).to eq 5
          end
        end
      end

      it_behaves_like 'is a countable repository' do
        let(:repository) { instance }
      end
    end
  end

  it_behaves_like 'repository can be relocated', :subversion

  describe 'ciphering' do
<<<<<<< HEAD
    context 'with cipher key', with_config: { 'database_cipher_key' => 'secret' } do
      it 'password is encrypted' do
        r = FactoryBot.create(:repository_subversion, password: 'foo')
=======
    it 'password is encrypted' do
      OpenProject::Configuration.with 'database_cipher_key' => 'secret' do
        r = create(:repository_subversion, password: 'foo')
>>>>>>> a33524ef
        expect(r.password)
          .to eql('foo')

        expect(r.read_attribute(:password))
          .to match(/\Aaes-256-cbc:.+\Z/)
      end
    end

<<<<<<< HEAD
    context 'with blank cipher key', with_config: { 'database_cipher_key' => '' } do
      it 'password is unencrypted' do
        r = FactoryBot.create(:repository_subversion, password: 'foo')
=======
    it 'password is unencrypted with blank key' do
      OpenProject::Configuration.with 'database_cipher_key' => '' do
        r = create(:repository_subversion, password: 'foo')
>>>>>>> a33524ef
        expect(r.password)
          .to eql('foo')
        expect(r.read_attribute(:password))
          .to eql('foo')
      end
    end

<<<<<<< HEAD
    context 'with cipher key nil', with_config: { 'database_cipher_key' => nil } do
      it 'password is unencrypted' do
        r = FactoryBot.create(:repository_subversion, password: 'foo')
=======
    it 'password is unencrypted with nil key' do
      OpenProject::Configuration.with 'database_cipher_key' => nil do
        r = create(:repository_subversion, password: 'foo')
>>>>>>> a33524ef

        expect(r.password)
          .to eql('foo')
        expect(r.read_attribute(:password))
          .to eql('foo')
      end
    end

<<<<<<< HEAD
    context 'without a cipher key first but activating it later' do
      before do
        WithConfig.new(self).stub_key(:database_cipher_key, nil)

        FactoryBot.create(:repository_subversion, password: 'clear')
=======
    it 'unciphered password is readable if activating cipher later' do
      OpenProject::Configuration.with 'database_cipher_key' => nil do
        create(:repository_subversion, password: 'clear')
      end
>>>>>>> a33524ef

        WithConfig.new(self).stub_key(:database_cipher_key, 'secret')
      end

      it 'unciphered password is readable' do
        expect(Repository.last.password)
          .to eql('clear')
      end
    end

<<<<<<< HEAD
    describe '#encrypt_all' do
      context 'with unencrypted passwords first but then with an encryption key' do
        before do
          Repository.delete_all

          WithConfig.new(self).stub_key(:database_cipher_key, nil)

          FactoryBot.create(:repository_subversion, password: 'foo')
          FactoryBot.create(:repository_subversion, password: 'bar')

          WithConfig.new(self).stub_key(:database_cipher_key, 'secret')
=======
    context '#encrypt_all' do
      it 'encrypts formerly unencrypted passwords' do
        Repository.delete_all
        OpenProject::Configuration.with 'database_cipher_key' => nil do
          create(:repository_subversion, password: 'foo')
          create(:repository_subversion, password: 'bar')
>>>>>>> a33524ef
        end

        it 'encrypts formerly unencrypted passwords' do
          expect(Repository.encrypt_all(:password))
            .to be_truthy

          bar = Repository.last

          expect(bar.password)
            .to eql('bar')
          expect(bar.read_attribute(:password))
            .to match(/\Aaes-256-cbc:.+\Z/)

          foo = Repository.first

          expect(foo.password)
            .to eql('foo')
          expect(foo.read_attribute(:password))
            .to match(/\Aaes-256-cbc:.+\Z/)
        end
      end
    end

    describe '#decrypt_all', with_config: { 'database_cipher_key' => 'secret' } do
      it 'removes cyphering from all passwords' do
        Repository.delete_all
<<<<<<< HEAD
        foo = FactoryBot.create(:repository_subversion, password: 'foo')
        bar = FactoryBot.create(:repository_subversion, password: 'bar')
=======
        OpenProject::Configuration.with 'database_cipher_key' => 'secret' do
          foo = create(:repository_subversion, password: 'foo')
          bar = create(:repository_subversion, password: 'bar')
>>>>>>> a33524ef

        expect(Repository.decrypt_all(:password))
          .to be_truthy

        bar.reload

        expect(bar.password)
          .to eql('bar')
        expect(bar.read_attribute(:password))
          .to eql('bar')

        foo.reload

        expect(foo.password)
          .to eql('foo')
        expect(foo.read_attribute(:password))
          .to eql('foo')
      end
    end
  end
end<|MERGE_RESOLUTION|>--- conflicted
+++ resolved
@@ -366,15 +366,9 @@
   it_behaves_like 'repository can be relocated', :subversion
 
   describe 'ciphering' do
-<<<<<<< HEAD
     context 'with cipher key', with_config: { 'database_cipher_key' => 'secret' } do
       it 'password is encrypted' do
-        r = FactoryBot.create(:repository_subversion, password: 'foo')
-=======
-    it 'password is encrypted' do
-      OpenProject::Configuration.with 'database_cipher_key' => 'secret' do
         r = create(:repository_subversion, password: 'foo')
->>>>>>> a33524ef
         expect(r.password)
           .to eql('foo')
 
@@ -383,15 +377,9 @@
       end
     end
 
-<<<<<<< HEAD
     context 'with blank cipher key', with_config: { 'database_cipher_key' => '' } do
       it 'password is unencrypted' do
-        r = FactoryBot.create(:repository_subversion, password: 'foo')
-=======
-    it 'password is unencrypted with blank key' do
-      OpenProject::Configuration.with 'database_cipher_key' => '' do
         r = create(:repository_subversion, password: 'foo')
->>>>>>> a33524ef
         expect(r.password)
           .to eql('foo')
         expect(r.read_attribute(:password))
@@ -399,15 +387,9 @@
       end
     end
 
-<<<<<<< HEAD
     context 'with cipher key nil', with_config: { 'database_cipher_key' => nil } do
       it 'password is unencrypted' do
-        r = FactoryBot.create(:repository_subversion, password: 'foo')
-=======
-    it 'password is unencrypted with nil key' do
-      OpenProject::Configuration.with 'database_cipher_key' => nil do
         r = create(:repository_subversion, password: 'foo')
->>>>>>> a33524ef
 
         expect(r.password)
           .to eql('foo')
@@ -416,18 +398,11 @@
       end
     end
 
-<<<<<<< HEAD
     context 'without a cipher key first but activating it later' do
       before do
         WithConfig.new(self).stub_key(:database_cipher_key, nil)
 
-        FactoryBot.create(:repository_subversion, password: 'clear')
-=======
-    it 'unciphered password is readable if activating cipher later' do
-      OpenProject::Configuration.with 'database_cipher_key' => nil do
         create(:repository_subversion, password: 'clear')
-      end
->>>>>>> a33524ef
 
         WithConfig.new(self).stub_key(:database_cipher_key, 'secret')
       end
@@ -438,7 +413,6 @@
       end
     end
 
-<<<<<<< HEAD
     describe '#encrypt_all' do
       context 'with unencrypted passwords first but then with an encryption key' do
         before do
@@ -446,18 +420,10 @@
 
           WithConfig.new(self).stub_key(:database_cipher_key, nil)
 
-          FactoryBot.create(:repository_subversion, password: 'foo')
-          FactoryBot.create(:repository_subversion, password: 'bar')
-
-          WithConfig.new(self).stub_key(:database_cipher_key, 'secret')
-=======
-    context '#encrypt_all' do
-      it 'encrypts formerly unencrypted passwords' do
-        Repository.delete_all
-        OpenProject::Configuration.with 'database_cipher_key' => nil do
           create(:repository_subversion, password: 'foo')
           create(:repository_subversion, password: 'bar')
->>>>>>> a33524ef
+
+          WithConfig.new(self).stub_key(:database_cipher_key, 'secret')
         end
 
         it 'encrypts formerly unencrypted passwords' do
@@ -484,14 +450,9 @@
     describe '#decrypt_all', with_config: { 'database_cipher_key' => 'secret' } do
       it 'removes cyphering from all passwords' do
         Repository.delete_all
-<<<<<<< HEAD
-        foo = FactoryBot.create(:repository_subversion, password: 'foo')
-        bar = FactoryBot.create(:repository_subversion, password: 'bar')
-=======
-        OpenProject::Configuration.with 'database_cipher_key' => 'secret' do
-          foo = create(:repository_subversion, password: 'foo')
-          bar = create(:repository_subversion, password: 'bar')
->>>>>>> a33524ef
+
+        foo = create(:repository_subversion, password: 'foo')
+        bar = create(:repository_subversion, password: 'bar')
 
         expect(Repository.decrypt_all(:password))
           .to be_truthy
