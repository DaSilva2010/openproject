--- conflicted
+++ resolved
@@ -57,20 +57,12 @@
 
       after do
         described_class.find_by(name: 'host_name').destroy
-<<<<<<< HEAD
-      end
-
-      it 'sets the setting' do
-        expect(Setting.host_name).to eq 'some name'
-=======
->>>>>>> a33524ef
       end
 
       it 'sets the setting' do
         expect(described_class.host_name).to eq 'some name'
       end
 
-<<<<<<< HEAD
       context 'when overwritten' do
         let!(:setting_definition) do
           Settings::Definition[:host_name].tap do |setting|
@@ -84,10 +76,10 @@
           expect(described_class.host_name)
             .to eql setting_definition.value
         end
-=======
+      end
+
       it 'stores the setting' do
         expect(described_class.find_by(name: 'host_name').value).to eq 'some name'
->>>>>>> a33524ef
       end
     end
 
@@ -111,7 +103,6 @@
     end
   end
 
-<<<<<<< HEAD
   describe '.[setting]_writable?' do
     before do
       allow(Settings::Definition[:host_name])
@@ -134,10 +125,6 @@
       it 'is non writable' do
         expect(described_class)
           .not_to be_host_name_writable
-=======
-      after do
-        described_class.find_by(name: 'host_name').destroy
->>>>>>> a33524ef
       end
     end
   end
