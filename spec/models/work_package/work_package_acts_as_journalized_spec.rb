--- conflicted
+++ resolved
@@ -157,11 +157,7 @@
           [:subject, :description, :type_id, :status_id, :priority_id,
            :start_date, :due_date, :estimated_hours, :assigned_to_id,
            :responsible_id, :parent_id].each do |a|
-<<<<<<< HEAD
-            expect(subject).to have_key(a), "Missing change for #{a.to_s}"
-=======
-            subject.should have_key(a.to_s), "Missing change for #{a.to_s}"
->>>>>>> 56d1a24f
+            expect(subject).to have_key(a.to_s), "Missing change for #{a.to_s}"
           end
         end
       end
