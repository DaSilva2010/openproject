--- conflicted
+++ resolved
@@ -31,7 +31,11 @@
 describe ::Query::Results, type: :model do
   let(:query) { FactoryGirl.build :query }
   let(:query_results) do
-    ::Query::Results.new query, include: [:assigned_to, :type, :priority, :category, :fixed_version],
+    ::Query::Results.new query, include: [:assigned_to,
+                                          :type,
+                                          :priority,
+                                          :category,
+                                          :fixed_version],
                                 order: 'work_packages.root_id DESC, work_packages.lft ASC'
   end
 
@@ -112,9 +116,6 @@
           allow(query).to receive(:project_id).and_return(project_2.id)
         end
 
-<<<<<<< HEAD
-      query.add_filter('assigned_to_role', '=', ["#{role_dev.id}"])
-=======
         it 'should display only wp for selected project and selected role' do
           expect(query_results.work_packages).to match_array([wp_p2])
         end
@@ -130,7 +131,6 @@
           expect(query_results.work_packages).to match_array([wp_p2, wp2_p2])
         end
       end
->>>>>>> 2ebd1cd7
     end
 
     # this tests some unfortunate combination of filters where wrong
