#-- copyright
# OpenProject is a project management system.
# Copyright (C) 2012-2014 the OpenProject Foundation (OPF)
#
# This program is free software; you can redistribute it and/or
# modify it under the terms of the GNU General Public License version 3.
#
# OpenProject is a fork of ChiliProject, which is a fork of Redmine. The copyright follows:
# Copyright (C) 2006-2013 Jean-Philippe Lang
# Copyright (C) 2010-2013 the ChiliProject Team
#
# This program is free software; you can redistribute it and/or
# modify it under the terms of the GNU General Public License
# as published by the Free Software Foundation; either version 2
# of the License, or (at your option) any later version.
#
# This program is distributed in the hope that it will be useful,
# but WITHOUT ANY WARRANTY; without even the implied warranty of
# MERCHANTABILITY or FITNESS FOR A PARTICULAR PURPOSE.  See the
# GNU General Public License for more details.
#
# You should have received a copy of the GNU General Public License
# along with this program; if not, write to the Free Software
# Foundation, Inc., 51 Franklin Street, Fifth Floor, Boston, MA  02110-1301, USA.
#
# See doc/COPYRIGHT.rdoc for more details.
#++

require File.expand_path('../../spec_helper', __FILE__)

describe PermittedParams do
  let(:user) { FactoryGirl.build(:user) }
  let(:admin) { FactoryGirl.build(:admin) }

  describe :permit do
    it "adds an attribute to be permitted later" do
      # just taking project_type here as an example, could be anything

      # taking the originally whitelisted params to be restored later
      original_whitelisted = PermittedParams.instance_variable_get(:@whitelisted_params)


      params = ActionController::Parameters.new(:project_type => { "blubs1" => "blubs" } )

      expect(PermittedParams.new(params, user).project_type).to eq({})

      PermittedParams.permit(:project_type, :blubs1)

      expect(PermittedParams.new(params, user).project_type).to eq({ "blubs1" => "blubs" })


      PermittedParams.instance_variable_set(:@whitelisted_params, original_whitelisted)
    end

    it "raises an argument error if key does not exist" do
      expect{ PermittedParams.permit(:bogus_key) }.to raise_error ArgumentError
    end
  end

  describe :project_type do
    it "should return name" do
      params = ActionController::Parameters.new(:project_type => { "name" => "blubs" } )

      expect(PermittedParams.new(params, user).project_type).to eq({ "name" => "blubs" })
    end

    it "should return allows_association" do
      params = ActionController::Parameters.new(:project_type => { "allows_association" => "1" } )

      expect(PermittedParams.new(params, user).project_type).to eq({ "allows_association" => "1" })
    end

    it "should return reported_project_status_ids" do
      params = ActionController::Parameters.new(:project_type => { "reported_project_status_ids" => ["1"] } )

      expect(PermittedParams.new(params, user).project_type).to eq({ "reported_project_status_ids" => ["1"] })
    end
  end

  describe :project_type_move do
    it "should permit move_to" do
      params = ActionController::Parameters.new(:project_type => { "move_to" => "1" } )

      expect(PermittedParams.new(params, user).project_type_move).to eq({ "move_to" => "1" })
    end
  end

  describe :color do
    it "should permit name" do
      params = ActionController::Parameters.new(:color => { "name" => "blubs" } )

      expect(PermittedParams.new(params, user).color).to eq({ "name" => "blubs" })
    end

    it "should permit hexcode" do
      params = ActionController::Parameters.new(:color => { "hexcode" => "#fff" } )

      expect(PermittedParams.new(params, user).color).to eq({ "hexcode" => "#fff" })
    end
  end

  describe :color_move do
    it "should permit move_to" do
      params = ActionController::Parameters.new(:color => { "move_to" => "1" } )

      expect(PermittedParams.new(params, user).color_move).to eq({ "move_to" => "1" })
    end
  end

  describe :custom_field do
    it "should permit move_to" do
      params = ActionController::Parameters.new(:custom_field => { "editable" => "0", "visible" => "0", 'filtered' => 42 } )

      expect(PermittedParams.new(params, user).custom_field).to eq({ "editable" => "0", "visible" => "0" })
    end
  end

  describe :planning_element_type do
    it "should permit move_to" do
      hash = { "name" => "blubs" }

      params = ActionController::Parameters.new(:planning_element_type => hash)

      expect(PermittedParams.new(params, user).planning_element_type).to eq(hash)
    end

    it "should permit in_aggregation" do
      hash = { "in_aggregation" => "1" }

      params = ActionController::Parameters.new(:planning_element_type => hash)

      expect(PermittedParams.new(params, user).planning_element_type).to eq(hash)
    end

    it "should permit is_milestone" do
      hash = { "is_milestone" => "1" }

      params = ActionController::Parameters.new(:planning_element_type => hash)

      expect(PermittedParams.new(params, user).planning_element_type).to eq(hash)
    end

    it "should permit is_default" do
      hash = { "is_default" => "1" }

      params = ActionController::Parameters.new(:planning_element_type => hash)

      expect(PermittedParams.new(params, user).planning_element_type).to eq(hash)
    end

    it "should permit color_id" do
      hash = { "color_id" => "1" }

      params = ActionController::Parameters.new(:planning_element_type => hash)

      expect(PermittedParams.new(params, user).planning_element_type).to eq(hash)
    end
  end

  describe :planning_element_type_move do
    it "should permit move_to" do
      hash = { "move_to" => "1" }

      params = ActionController::Parameters.new(:planning_element_type => hash)

      expect(PermittedParams.new(params, user).planning_element_type_move).to eq(hash)
    end
  end


  describe :new_work_package do
    it "should permit subject" do
      hash = { "subject" => "blubs" }

      params = ActionController::Parameters.new(:work_package => hash)

      expect(PermittedParams.new(params, user).new_work_package).to eq(hash)
    end

    it "should permit description" do
      hash = { "description" => "blubs" }

      params = ActionController::Parameters.new(:work_package => hash)

      expect(PermittedParams.new(params, user).new_work_package).to eq(hash)
    end

    it "should permit start_date" do
      hash = { "start_date" => "2013-07-08" }

      params = ActionController::Parameters.new(:work_package => hash)

      expect(PermittedParams.new(params, user).new_work_package).to eq(hash)
    end

    it "should permit due_date" do
      hash = { "due_date" => "2013-07-08" }

      params = ActionController::Parameters.new(:work_package => hash)

      expect(PermittedParams.new(params, user).new_work_package).to eq(hash)
    end

    it "should permit assigned_to_id" do
      hash = { "assigned_to_id" => "1" }

      params = ActionController::Parameters.new(:work_package => hash)

      expect(PermittedParams.new(params, user).new_work_package).to eq(hash)
    end

    it "should permit responsible_id" do
      hash = { "responsible_id" => "1" }

      params = ActionController::Parameters.new(:work_package => hash)

      expect(PermittedParams.new(params, user).new_work_package).to eq(hash)
    end

    it "should permit type_id" do
      hash = { "type_id" => "1" }

      params = ActionController::Parameters.new(:work_package => hash)

      expect(PermittedParams.new(params, user).new_work_package).to eq(hash)
    end

    it "should permit prioritiy_id" do
      hash = { "priority_id" => "1" }

      params = ActionController::Parameters.new(:work_package => hash)

      expect(PermittedParams.new(params, user).new_work_package).to eq(hash)
    end

    it "should permit parent_id" do
      hash = { "parent_id" => "1" }

      params = ActionController::Parameters.new(:work_package => hash)

      expect(PermittedParams.new(params, user).new_work_package).to eq(hash)
    end

    it "should permit parent_id" do
      hash = { "parent_id" => "1" }

      params = ActionController::Parameters.new(:work_package => hash)

      expect(PermittedParams.new(params, user).new_work_package).to eq(hash)
    end

    it "should permit fixed_version_id" do
      hash = { "fixed_version_id" => "1" }

      params = ActionController::Parameters.new(:work_package => hash)

      expect(PermittedParams.new(params, user).new_work_package).to eq(hash)
    end

    it "should permit estimated_hours" do
      hash = { "estimated_hours" => "1" }

      params = ActionController::Parameters.new(:work_package => hash)

      expect(PermittedParams.new(params, user).new_work_package).to eq(hash)
    end

    it "should permit done_ratio" do
      hash = { "done_ratio" => "1" }

      params = ActionController::Parameters.new(:work_package => hash)

      expect(PermittedParams.new(params, user).new_work_package).to eq(hash)
    end

    it "should permit status_id" do
      hash = { "status_id" => "1" }

      params = ActionController::Parameters.new(:work_package => hash)

      expect(PermittedParams.new(params, user).new_work_package).to eq(hash)
    end

    it "should permit category_id" do
      hash = { "category_id" => "1" }

      params = ActionController::Parameters.new(:work_package => hash)

      expect(PermittedParams.new(params, user).new_work_package).to eq(hash)
    end

    it "should permit watcher_user_ids when the user is allowed to add watchers" do
      project = double('project')

      allow(user).to receive(:allowed_to?).with(:add_work_package_watchers, project).and_return(true)

      hash = { "watcher_user_ids" => ["1", "2"] }

      params = ActionController::Parameters.new(:work_package => hash)

      expect(PermittedParams.new(params, user).new_work_package(:project => project)).to eq(hash)
    end

    it "should not return watcher_user_ids when the user is not allowed to add watchers" do
      project = double('project')

      allow(user).to receive(:allowed_to?).with(:add_work_package_watchers, project).and_return(false)

      hash = { "watcher_user_ids" => ["1", "2"] }

      params = ActionController::Parameters.new(:work_package => hash)

      expect(PermittedParams.new(params, user).new_work_package(:project => project)).to eq({})
    end

    it "should permit custom field values" do
      hash = { "custom_field_values" => { "1" => "5" } }

      params = ActionController::Parameters.new(:work_package => hash)

      expect(PermittedParams.new(params, user).new_work_package).to eq(hash)
    end

    it "should remove custom field values that do not follow the schema 'id as string' => 'value as string'" do
      hash = { "custom_field_values" => { "blubs" => "5", "5" => {"1" => "2"} } }

      params = ActionController::Parameters.new(:work_package => hash)

      expect(PermittedParams.new(params, user).new_work_package).to eq({})
    end
  end

  describe :update_work_package do
    it "should permit subject" do
      hash = { "subject" => "blubs" }

      params = ActionController::Parameters.new(:work_package => hash)

      expect(PermittedParams.new(params, user).update_work_package).to eq(hash)
    end

    it "should permit description" do
      hash = { "description" => "blubs" }

      params = ActionController::Parameters.new(:work_package => hash)

      expect(PermittedParams.new(params, user).update_work_package).to eq(hash)
    end

    it "should permit start_date" do
      hash = { "start_date" => "2013-07-08" }

      params = ActionController::Parameters.new(:work_package => hash)

      expect(PermittedParams.new(params, user).update_work_package).to eq(hash)
    end

    it "should permit due_date" do
      hash = { "due_date" => "2013-07-08" }

      params = ActionController::Parameters.new(:work_package => hash)

      expect(PermittedParams.new(params, user).update_work_package).to eq(hash)
    end

    it "should permit assigned_to_id" do
      hash = { "assigned_to_id" => "1" }

      params = ActionController::Parameters.new(:work_package => hash)

      expect(PermittedParams.new(params, user).update_work_package).to eq(hash)
    end

    it "should permit responsible_id" do
      hash = { "responsible_id" => "1" }

      params = ActionController::Parameters.new(:work_package => hash)

      expect(PermittedParams.new(params, user).update_work_package).to eq(hash)
    end

    it "should permit type_id" do
      hash = { "type_id" => "1" }

      params = ActionController::Parameters.new(:work_package => hash)

      expect(PermittedParams.new(params, user).update_work_package).to eq(hash)
    end

    it "should permit prioritiy_id" do
      hash = { "priority_id" => "1" }

      params = ActionController::Parameters.new(:work_package => hash)

      expect(PermittedParams.new(params, user).update_work_package).to eq(hash)
    end

    it "should permit parent_id" do
      hash = { "parent_id" => "1" }

      params = ActionController::Parameters.new(:work_package => hash)

      expect(PermittedParams.new(params, user).update_work_package).to eq(hash)
    end

    it "should permit parent_id" do
      hash = { "parent_id" => "1" }

      params = ActionController::Parameters.new(:work_package => hash)

      expect(PermittedParams.new(params, user).update_work_package).to eq(hash)
    end

    it "should permit fixed_version_id" do
      hash = { "fixed_version_id" => "1" }

      params = ActionController::Parameters.new(:work_package => hash)

      expect(PermittedParams.new(params, user).update_work_package).to eq(hash)
    end

    it "should permit estimated_hours" do
      hash = { "estimated_hours" => "1" }

      params = ActionController::Parameters.new(:work_package => hash)

      expect(PermittedParams.new(params, user).update_work_package).to eq(hash)
    end

    it "should permit done_ratio" do
      hash = { "done_ratio" => "1" }

      params = ActionController::Parameters.new(:work_package => hash)

      expect(PermittedParams.new(params, user).update_work_package).to eq(hash)
    end

    it "should permit lock_version" do
      hash = { "lock_version" => "1" }

      params = ActionController::Parameters.new(:work_package => hash)

      expect(PermittedParams.new(params, user).update_work_package).to eq(hash)
    end

    it "should permit status_id" do
      hash = { "status_id" => "1" }

      params = ActionController::Parameters.new(:work_package => hash)

      expect(PermittedParams.new(params, user).update_work_package).to eq(hash)
    end

    it "should permit category_id" do
      hash = { "category_id" => "1" }

      params = ActionController::Parameters.new(:work_package => hash)

      expect(PermittedParams.new(params, user).update_work_package).to eq(hash)
    end

    it "should permit notes" do
      hash = { "notes" => "blubs" }

      params = ActionController::Parameters.new(:work_package => hash)

      expect(PermittedParams.new(params, user).update_work_package).to eq(hash)
    end

    it "should permit attachments" do
      hash = { "attachments" => [{ "file" => "djskfj", "description" => "desc" }] }

      params = ActionController::Parameters.new(:work_package => hash)

      expect(PermittedParams.new(params, user).update_work_package).to eq(hash)
    end

    it "should permit time_entry if the user has the log_time permission" do
      hash = { "time_entry" => { "hours" => "5", "activity_id" => "1", "comments" => "lorem" } }

      project = double('project')
      allow(user).to receive(:allowed_to?).with(:log_time, project).and_return(true)

      params = ActionController::Parameters.new(:work_package => hash)

      expect(PermittedParams.new(params, user).update_work_package(:project => project)).to eq(hash)
    end

    it "should not permit time_entry if the user lacks the log_time permission" do
      hash = { "time_entry" => { "hours" => "5", "activity_id" => "1", "comments" => "lorem" } }

      project = double('project')
      allow(user).to receive(:allowed_to?).with(:log_time, project).and_return(false)

      params = ActionController::Parameters.new(:work_package => hash)

      expect(PermittedParams.new(params, user).update_work_package(:project => project)).to eq({})
    end

    it "should permit custom field values" do
      hash = { "custom_field_values" => { "1" => "5" } }

      params = ActionController::Parameters.new(:work_package => hash)

      expect(PermittedParams.new(params, user).new_work_package).to eq(hash)
    end

    it "should remove custom field values that do not follow the schema 'id as string' => 'value as string'" do
      hash = { "custom_field_values" => { "blubs" => "5", "5" => {"1" => "2"} } }

      params = ActionController::Parameters.new(:work_package => hash)

      expect(PermittedParams.new(params, user).new_work_package).to eq({})
    end
  end

  describe :user do
    admin_permissions = ['firstname',
                         'lastname',
                         'mail',
                         'mail_notification',
                         'language',
                         'custom_fields',
                         'identity_url',
                         'auth_source_id',
                         'force_password_change']

    [:user_update_as_admin, :user_create_as_admin].each do |method|
      describe method do

<<<<<<< HEAD
      params = ActionController::Parameters.new(field_sample)
      expect(PermittedParams.new(params, user).user_update_as_admin).to eq({})
=======
        it 'should permit nothing for a non-admin user' do
          # Hash with {'key' => 'key'} for all admin_permissions
          field_sample = { :user => Hash[admin_permissions.zip(admin_permissions)] }

          params = ActionController::Parameters.new(field_sample)
          PermittedParams.new(params, user).method(method).call.should == {}
        end

        admin_permissions.each do |field|
          it "should permit #{field}" do
            hash = { field => 'test' }
            params = ActionController::Parameters.new(:user => hash)

            PermittedParams.new(params, admin).method(method).call.should ==
              { field => 'test' }
          end
        end

        it "should permit custom field values" do
          hash = { "custom_field_values" => { "1" => "5" } }

          params = ActionController::Parameters.new(:user => hash)

          PermittedParams.new(params, admin).method(method).call.should == hash
        end

        it "should remove custom field values that do not follow the schema 'id as string' => 'value as string'" do
          hash = { "custom_field_values" => { "blubs" => "5", "5" => {"1" => "2"} } }

          params = ActionController::Parameters.new(:user => hash)

          PermittedParams.new(params, admin).method(method).call.should == {}
        end

      end
>>>>>>> 56d1a24f
    end

    describe :user_update_as_admin do
      it 'should permit a group_ids list' do
        hash = { 'group_ids' => ['1', '2'] }
        params = ActionController::Parameters.new(:user => hash)

<<<<<<< HEAD
        expect(PermittedParams.new(params, admin).user_update_as_admin).to eq(
          { field => 'test' }
        )
=======
        PermittedParams.new(params, admin).user_update_as_admin.should == hash
>>>>>>> 56d1a24f
      end
    end

    describe :user_create_as_admin do
      it 'should not permit a group_ids list' do
        hash = { 'group_ids' => ['1', '2'] }
        params = ActionController::Parameters.new(:user => hash)

<<<<<<< HEAD
      expect(PermittedParams.new(params, admin).user_update_as_admin).to eq(hash)
=======
        PermittedParams.new(params, admin).user_create_as_admin.should == {}
      end
>>>>>>> 56d1a24f
    end

    user_permissions = [
      'firstname',
      'lastname',
      'mail',
      'mail_notification',
      'language',
      'custom_fields',
      'identity_url'
    ]

    describe :user do
      user_permissions.each do |field|
        it "should permit #{field}" do
          hash = { field => 'test' }
          params = ActionController::Parameters.new(:user => hash)

          PermittedParams.new(params, admin).user.should ==
            { field => 'test' }
        end
      end

      (admin_permissions - user_permissions).each do |field|
          it "should not permit #{field} (admin-only)" do
            hash = { field => 'test' }
            params = ActionController::Parameters.new(:user => hash)

<<<<<<< HEAD
      expect(PermittedParams.new(params, admin).user_update_as_admin).to eq(hash)
    end
=======
            PermittedParams.new(params, admin).user.should == {}
          end
        end
>>>>>>> 56d1a24f

      it "should permit custom field values" do
        hash = { "custom_field_values" => { "1" => "5" } }

        params = ActionController::Parameters.new(:user => hash)

        PermittedParams.new(params, admin).user.should == hash
      end

      it "should remove custom field values that do not follow the schema 'id as string' => 'value as string'" do
        hash = { "custom_field_values" => { "blubs" => "5", "5" => {"1" => "2"} } }

        params = ActionController::Parameters.new(:user => hash)

<<<<<<< HEAD
      expect(PermittedParams.new(params, admin).user_update_as_admin).to eq({})
=======
        PermittedParams.new(params, admin).user.should == {}
      end
>>>>>>> 56d1a24f
    end
  end

  shared_context 'prepare params comparison' do
    let(:params_key) { (defined? hash_key) ? hash_key : attribute }
    let(:params) { ActionController::Parameters.new(params_key => hash) }

    subject { PermittedParams.new(params, user).send(attribute) } 
  end

  shared_examples_for 'allows params' do
    include_context 'prepare params comparison'

    it { expect(subject).to eq(hash) }
  end

  shared_examples_for 'forbids params' do
    include_context 'prepare params comparison'

    it { expect(subject).not_to eq(hash) }
  end
  
  shared_examples_for 'allows move params' do
    let(:hash) { { "move_to" => "lower" } }

    it_behaves_like 'allows params'
  end

  shared_examples_for 'allows custom fields' do
    describe 'valid custom fields' do
      let(:hash) { { "custom_field_values" => { "1" => "5" } } }

      it_behaves_like 'allows params'
    end

    describe 'invalid custom fields' do
      let(:hash) { { "custom_field_values" => { "blubs" => "5", "5" => {"1" => "2"} } } }

      it_behaves_like 'forbids params'
    end
  end

  describe :status do
    let (:attribute) { :status }

    describe 'name' do
      let(:hash) { { "name" => "blubs" } }

      it_behaves_like 'allows params'
    end

    describe 'default_done_ratio' do
      let(:hash) { { "default_done_ratio" => "10" } }

      it_behaves_like 'allows params'
    end

    describe 'is_closed' do
      let(:hash) { { "is_closed" => "true" } }

      it_behaves_like 'allows params'
    end

    describe 'is_default' do
      let(:hash) { { "is_default" => "true" } }

      it_behaves_like 'allows params'
    end

    describe 'move_to' do
      it_behaves_like 'allows move params'
    end
  end

  describe :enumerations do
    let (:attribute) { :enumeration }

    describe 'name' do
      let(:hash) { { "name" => "blubs" } }

      it_behaves_like 'allows params'
    end

    describe 'active' do
      let(:hash) { { "active" => "true" } }

      it_behaves_like 'allows params'
    end

    describe 'is_default' do
      let(:hash) { { "is_default" => "true" } }

      it_behaves_like 'allows params'
    end

    describe 'reassign_to_id' do
      let(:hash) { { "reassign_to_id" => "1" } }

      it_behaves_like 'allows params'
    end

    describe 'move_to' do
      it_behaves_like 'allows move params'
    end

    describe 'custom fields' do
      it_behaves_like 'allows custom fields'
    end
  end

  describe :wiki_page do
    let (:hash_key) { :page }
    let (:attribute) { :wiki_page }

    describe 'title' do
      let(:hash) { { "title" => "blubs" } }

      it_behaves_like 'allows params'
    end

    describe 'parent_id' do
      let(:hash) { { "parent_id" => "1" } }

      it_behaves_like 'allows params'
    end

    describe 'redirect_existing_links' do
      let(:hash) { { "redirect_existing_links" => "1" } }

      it_behaves_like 'allows params'
    end
  end

  describe :wiki_content do
    let (:hash_key) { :content }
    let (:attribute) { :wiki_content }

    describe 'title' do
      let(:hash) { { "comments" => "blubs" } }

      it_behaves_like 'allows params'
    end

    describe 'text' do
      let(:hash) { { "text" => "blubs" } }

      it_behaves_like 'allows params'
    end

    describe 'lock_version' do
      let(:hash) { { "lock_version" => "1" } }

      it_behaves_like 'allows params'
    end
  end

  describe 'member' do
    let (:attribute) { :member }

    describe 'role_ids' do
      let(:hash) { { "role_ids" => [] } }

      it_behaves_like 'allows params'
    end

    describe 'user_id' do
      let(:hash) { { "user_id" => "blubs" } }

      it_behaves_like 'forbids params'
    end

    describe 'project_id' do
      let(:hash) { { "user_id" => "blubs" } }

      it_behaves_like 'forbids params'
    end

    describe 'created_on' do
      let(:hash) { { "created_on" => "blubs" } }

      it_behaves_like 'forbids params'
    end

    describe 'mail_notification' do
      let(:hash) { { "mail_notification" => "blubs" } }

      it_behaves_like 'forbids params'
    end
  end

  describe '.add_permitted_attributes' do
    before do
      @original_permitted_attributes = PermittedParams.permitted_attributes.clone
    end

    after do
      # Class variable is not accessible within class_eval
      original_permitted_attributes = @original_permitted_attributes

      PermittedParams.class_eval do
        @whitelisted_params = original_permitted_attributes
      end
    end

    describe 'with a known key' do
      let(:attribute) { :user }

      before do
        PermittedParams.send(:add_permitted_attributes, :user => [:a_test_field])
      end

      context 'with an allowed parameter' do
        let(:hash) { {'a_test_field' => 'a test value'} }

        it_behaves_like 'allows params'
      end

      context 'with a disallowed parameter' do
        let(:hash) { {'a_not_allowed_field' => 'a test value'} }

        it_behaves_like 'forbids params'
      end
    end

    describe 'with an unknown key' do
      let(:attribute) { :unknown_key }
      let(:hash) { {'a_test_field' => 'a test value'} }

      before do
        Rails.logger.should_receive(:warn)
        PermittedParams.send(:add_permitted_attributes, :unknown_key => [:a_test_field])
      end

      it 'permitted attributes should not include the key and the rails logger should receive a warning' do
        expect(PermittedParams.permitted_attributes.keys).to_not include(:unknown_key)
      end
    end

  end
end<|MERGE_RESOLUTION|>--- conflicted
+++ resolved
@@ -528,10 +528,6 @@
     [:user_update_as_admin, :user_create_as_admin].each do |method|
       describe method do
 
-<<<<<<< HEAD
-      params = ActionController::Parameters.new(field_sample)
-      expect(PermittedParams.new(params, user).user_update_as_admin).to eq({})
-=======
         it 'should permit nothing for a non-admin user' do
           # Hash with {'key' => 'key'} for all admin_permissions
           field_sample = { :user => Hash[admin_permissions.zip(admin_permissions)] }
@@ -567,7 +563,6 @@
         end
 
       end
->>>>>>> 56d1a24f
     end
 
     describe :user_update_as_admin do
@@ -575,13 +570,7 @@
         hash = { 'group_ids' => ['1', '2'] }
         params = ActionController::Parameters.new(:user => hash)
 
-<<<<<<< HEAD
-        expect(PermittedParams.new(params, admin).user_update_as_admin).to eq(
-          { field => 'test' }
-        )
-=======
         PermittedParams.new(params, admin).user_update_as_admin.should == hash
->>>>>>> 56d1a24f
       end
     end
 
@@ -590,12 +579,8 @@
         hash = { 'group_ids' => ['1', '2'] }
         params = ActionController::Parameters.new(:user => hash)
 
-<<<<<<< HEAD
-      expect(PermittedParams.new(params, admin).user_update_as_admin).to eq(hash)
-=======
         PermittedParams.new(params, admin).user_create_as_admin.should == {}
       end
->>>>>>> 56d1a24f
     end
 
     user_permissions = [
@@ -624,14 +609,9 @@
             hash = { field => 'test' }
             params = ActionController::Parameters.new(:user => hash)
 
-<<<<<<< HEAD
-      expect(PermittedParams.new(params, admin).user_update_as_admin).to eq(hash)
-    end
-=======
             PermittedParams.new(params, admin).user.should == {}
           end
         end
->>>>>>> 56d1a24f
 
       it "should permit custom field values" do
         hash = { "custom_field_values" => { "1" => "5" } }
@@ -646,12 +626,8 @@
 
         params = ActionController::Parameters.new(:user => hash)
 
-<<<<<<< HEAD
-      expect(PermittedParams.new(params, admin).user_update_as_admin).to eq({})
-=======
         PermittedParams.new(params, admin).user.should == {}
       end
->>>>>>> 56d1a24f
     end
   end
 
