require File.expand_path(File.dirname(__FILE__) + '/../spec_helper')

describe Story do
  let(:user) { @user ||= Factory.create(:user) }
  let(:role) { @role ||= Factory.create(:role) }
  let(:issue_status1) { @status1 ||= Factory.create(:issue_status, :name => "status 1", :is_default => true) }
  let(:tracker_feature) { @tracker_feature ||= Factory.create(:tracker_feature) }
  let(:version) { @version ||= Factory.create(:version, :project => project) }
  let(:sprint) { @sprint ||= Factory.create(:sprint, :project => project) }
  let(:issue_priority) { @issue_priority ||= Factory.create(:priority) }

  let(:project) do
    unless @project
      @project = Factory.build(:project)
      @project.members = [Factory.build(:member, :principal => user,
                                                 :project => @project,
                                                 :roles => [role])]
    end
    @project
  end

  before(:each) do
<<<<<<< HEAD
    Setting.use_caching = false

    Setting.plugin_backlogs = {:points_burn_direction => "down",
                               :wiki_template => "",
                               :card_spec => "Sattleford VM-5040",
                               :story_trackers => [tracker_feature.id.to_s],
                               :task_tracker => "0"}
=======
    Setting.plugin_backlogs = {"points_burn_direction" => "down",
                               "wiki_template"         => "",
                               "card_spec"             => "Sattleford VM-5040",
                               "story_trackers"        => [tracker_feature.id.to_s],
                               "task_tracker"          => "0"}
>>>>>>> aaff09e2
  end

  describe "Class methods" do
    describe :condition do

      it {Story.condition(1, 2).should eql(["project_id = ? AND tracker_id in (?) AND fixed_version_id = ?", 1, [tracker_feature.id], 2])}
    end

    describe :backlog do
      describe "WITH the user having the right to view issues" do
        before(:each) do
          role.permissions << :view_issues
          role.save!
        end

        describe "WITH the sprint having 1 story" do
          before(:each) do
            @story1 = Factory.create(:story, :fixed_version => version,
                                             :project => project,
                                             :status => issue_status1,
                                             :tracker => tracker_feature)
          end

          it { Story.backlog(project, version).should eql [@story1] }
        end

        describe "WITH the sprint having one story in this project and one story in another project" do
          before(:each) do
            version.sharing = "system"
            version.save!

            @another_project = Factory.create(:project)

            @story1 = Factory.create(:story, :fixed_version => version,
                                             :project => project,
                                             :status => issue_status1,
                                             :tracker => tracker_feature,
                                             :priority => issue_priority)

            @story2 = Factory.create(:story, :fixed_version => version,
                                             :project => @another_project,
                                             :status => issue_status1,
                                             :tracker => tracker_feature,
                                             :priority => issue_priority)
            true
          end

          it { Story.backlog(project, version).should have(1).items }
          it { Story.backlog(project, version)[0].should eql @story1 }
        end
      end
    end
  end
end<|MERGE_RESOLUTION|>--- conflicted
+++ resolved
@@ -20,21 +20,13 @@
   end
 
   before(:each) do
-<<<<<<< HEAD
     Setting.use_caching = false
 
-    Setting.plugin_backlogs = {:points_burn_direction => "down",
-                               :wiki_template => "",
-                               :card_spec => "Sattleford VM-5040",
-                               :story_trackers => [tracker_feature.id.to_s],
-                               :task_tracker => "0"}
-=======
     Setting.plugin_backlogs = {"points_burn_direction" => "down",
                                "wiki_template"         => "",
                                "card_spec"             => "Sattleford VM-5040",
                                "story_trackers"        => [tracker_feature.id.to_s],
                                "task_tracker"          => "0"}
->>>>>>> aaff09e2
   end
 
   describe "Class methods" do
