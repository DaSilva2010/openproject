#-- copyright
# OpenProject is a project management system.
# Copyright (C) 2012-2015 the OpenProject Foundation (OPF)
#
# This program is free software; you can redistribute it and/or
# modify it under the terms of the GNU General Public License version 3.
#
# OpenProject is a fork of ChiliProject, which is a fork of Redmine. The copyright follows:
# Copyright (C) 2006-2013 Jean-Philippe Lang
# Copyright (C) 2010-2013 the ChiliProject Team
#
# This program is free software; you can redistribute it and/or
# modify it under the terms of the GNU General Public License
# as published by the Free Software Foundation; either version 2
# of the License, or (at your option) any later version.
#
# This program is distributed in the hope that it will be useful,
# but WITHOUT ANY WARRANTY; without even the implied warranty of
# MERCHANTABILITY or FITNESS FOR A PARTICULAR PURPOSE.  See the
# GNU General Public License for more details.
#
# You should have received a copy of the GNU General Public License
# along with this program; if not, write to the Free Software
# Foundation, Inc., 51 Franklin Street, Fifth Floor, Boston, MA  02110-1301, USA.
#
# See doc/COPYRIGHT.rdoc for more details.
#++

require 'support/pages/page'
require 'support/work_packages/inline_edit_field'

module Pages
  class WorkPackagesTable < Page

    attr_reader :project

    def initialize(project = nil)
      @project = project
    end

    def expect_work_package_listed(work_package)
      within(table_container) do
        expect(page).to have_content(work_package.subject)
      end
    end

    def open_split_view(work_package)
      split_page = SplitWorkPackage.new(work_package, project)

      loading_indicator_saveguard
      page.driver.browser.mouse.double_click(row(work_package).native)

      split_page
    end

    def open_full_screen(work_package)
<<<<<<< HEAD
      row(work_package).check(I18n.t('js.description_select_work_package', id: work_package.id))

      click_button(I18n.t('js.label_activate') + ' ' + I18n.t('js.button_show_view'))
=======
      visit row(work_package).find_link(work_package.subject)[:href]
>>>>>>> e4477982

      FullWorkPackage.new(work_package)
    end

    def row(work_package)
      table_container.find("#work-package-#{work_package.id}")
    end

    def edit_field(work_package, attribute)
      InlineEditField.new(work_package, attribute)
    end

    private

    def path
      project ? project_work_packages_path(project) : work_packages_path
    end

    def table_container
      find('#content .work-package-table--container')
    end
  end
end<|MERGE_RESOLUTION|>--- conflicted
+++ resolved
@@ -54,13 +54,7 @@
     end
 
     def open_full_screen(work_package)
-<<<<<<< HEAD
-      row(work_package).check(I18n.t('js.description_select_work_package', id: work_package.id))
-
-      click_button(I18n.t('js.label_activate') + ' ' + I18n.t('js.button_show_view'))
-=======
       visit row(work_package).find_link(work_package.subject)[:href]
->>>>>>> e4477982
 
       FullWorkPackage.new(work_package)
     end
