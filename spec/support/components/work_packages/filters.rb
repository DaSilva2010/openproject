--- conflicted
+++ resolved
@@ -115,15 +115,8 @@
             select value, from: "values-#{id}"
           else
             page.all('input').each_with_index do |input, index|
-<<<<<<< HEAD
-              input.click
-              sleep(0.5)
-              input.set value[index]
-              sleep(0.5)
-=======
               # Wait a bit to insert the values
               ensure_value_is_input_correctly input, value: value[index]
->>>>>>> 5523c2bf
             end
           end
         end
