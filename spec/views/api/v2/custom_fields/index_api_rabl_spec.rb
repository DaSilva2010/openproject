#-- copyright
# OpenProject is a project management system.
# Copyright (C) 2012-2014 the OpenProject Foundation (OPF)
#
# This program is free software; you can redistribute it and/or
# modify it under the terms of the GNU General Public License version 3.
#
# OpenProject is a fork of ChiliProject, which is a fork of Redmine. The copyright follows:
# Copyright (C) 2006-2013 Jean-Philippe Lang
# Copyright (C) 2010-2013 the ChiliProject Team
#
# This program is free software; you can redistribute it and/or
# modify it under the terms of the GNU General Public License
# as published by the Free Software Foundation; either version 2
# of the License, or (at your option) any later version.
#
# This program is distributed in the hope that it will be useful,
# but WITHOUT ANY WARRANTY; without even the implied warranty of
# MERCHANTABILITY or FITNESS FOR A PARTICULAR PURPOSE.  See the
# GNU General Public License for more details.
#
# You should have received a copy of the GNU General Public License
# along with this program; if not, write to the Free Software
# Foundation, Inc., 51 Franklin Street, Fifth Floor, Boston, MA  02110-1301, USA.
#
# See doc/COPYRIGHT.rdoc for more details.
#++

require File.expand_path('../../../../../spec_helper', __FILE__)

describe 'api/v2/custom_fields/index.api.rabl', type: :view do
  before do
    params[:format] = 'xml'
  end

  let(:custom_field_1) do
    FactoryGirl.create :issue_custom_field,
<<<<<<< HEAD
      :name => "Brot",
      :field_format => "text",
      :types => [(::Type.find_by_name("None") || FactoryGirl.create(:type_standard))]
=======
                       name: 'Brot',
                       field_format: 'text',
                       types: [(Type.find_by_name('None') || FactoryGirl.create(:type_standard))]
>>>>>>> 43d388f0
  end

  let(:custom_field_2) do
    FactoryGirl.create :issue_custom_field,
<<<<<<< HEAD
      :name => "Belag",
      :field_format => "text",
      :types => [(::Type.find_by_name("None") || FactoryGirl.create(:type_standard))]
=======
                       name: 'Belag',
                       field_format: 'text',
                       types: [(Type.find_by_name('None') || FactoryGirl.create(:type_standard))]
>>>>>>> 43d388f0
  end

  describe 'with two custom fields' do
    before do
      assign(:custom_fields, [custom_field_1, custom_field_2])
      render
    end

    subject { Nokogiri.XML(response.body) }

    it 'renders those custom fields\' attributes' do
      names = subject.xpath('//custom_fields/custom_field/name/text()')
      formats = subject.xpath('//custom_fields/custom_field/field_format/text()')

      expect(names.map(&:to_s)).to eq(['Brot', 'Belag'])
      expect(formats.map(&:to_s)).to eq(['text', 'text'])
    end
  end
end<|MERGE_RESOLUTION|>--- conflicted
+++ resolved
@@ -35,28 +35,16 @@
 
   let(:custom_field_1) do
     FactoryGirl.create :issue_custom_field,
-<<<<<<< HEAD
-      :name => "Brot",
-      :field_format => "text",
-      :types => [(::Type.find_by_name("None") || FactoryGirl.create(:type_standard))]
-=======
                        name: 'Brot',
                        field_format: 'text',
-                       types: [(Type.find_by_name('None') || FactoryGirl.create(:type_standard))]
->>>>>>> 43d388f0
+                       types: [(::Type.find_by_name('None') || FactoryGirl.create(:type_standard))]
   end
 
   let(:custom_field_2) do
     FactoryGirl.create :issue_custom_field,
-<<<<<<< HEAD
-      :name => "Belag",
-      :field_format => "text",
-      :types => [(::Type.find_by_name("None") || FactoryGirl.create(:type_standard))]
-=======
                        name: 'Belag',
                        field_format: 'text',
-                       types: [(Type.find_by_name('None') || FactoryGirl.create(:type_standard))]
->>>>>>> 43d388f0
+                       types: [(::Type.find_by_name('None') || FactoryGirl.create(:type_standard))]
   end
 
   describe 'with two custom fields' do
