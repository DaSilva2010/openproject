--- conflicted
+++ resolved
@@ -71,127 +71,4 @@
       end
     end
   end
-<<<<<<< HEAD
-end
-
-FactoryGirl.define do
-  factory(:timelines_project, class: Project) do
-    sequence(:name) do |n| "Project #{n}" end
-    sequence(:identifier) do |n| "project#{n}" end
-
-    # activate timeline module
-
-    callback(:after_create) do |project|
-      project.enabled_module_names += ['timelines']
-    end
-
-    # add user to project
-
-    callback(:after_create) do |project|
-      role = FactoryGirl.create(:role)
-      member = FactoryGirl.build(:member,
-                                 # we could also just make everybody a member,
-                                 # since for now we can't pass transient
-                                 # attributes into factory_girl
-                                 user: project.responsible,
-                                 project: project)
-      member.roles = [role]
-      member.save!
-    end
-
-    # generate planning elements
-
-    callback(:after_create) do |project|
-      start_date = rand(18.months).ago
-      due_date = start_date
-
-      (5 + rand(20)).times do
-        due_date = start_date + (rand(30) + 10).days
-        FactoryGirl.create(:planning_element, project: project,
-                                              start_date: start_date,
-                                              due_date: due_date)
-        start_date = due_date
-      end
-    end
-
-    # create a timeline in that project
-
-    callback(:after_create) do |project|
-      FactoryGirl.create(:timeline, project: project)
-    end
-  end
-end
-
-FactoryGirl.define do
-  factory(:uerm_project, parent: :project) do
-    sequence(:name) do |n| "ÜRM Project #{n}" end
-
-    @project_types = Array.new
-    @planning_element_types = Array.new
-    @colors = PlanningElementTypeColor.colors
-
-    # create some project types
-
-    callback(:after_create) do |_project|
-      if @project_types.empty?
-
-        6.times do
-          @project_types << FactoryGirl.create(:project_type)
-        end
-
-      end
-    end
-
-    # create some planning_element_types
-
-    callback(:after_create) do |_project|
-      20.times do
-        planning_element_type = FactoryGirl.create(:planning_element_type)
-        planning_element_type.color = @colors.sample
-        planning_element_type.save
-
-        @planning_element_types << planning_element_type
-      end
-    end
-
-    callback(:after_create) do |project|
-      projects = Array.new
-
-      # create some projects
-      #
-      50.times do
-        projects << FactoryGirl.create(:project,
-                                       responsible: project.responsible)
-      end
-
-      projects << FactoryGirl.create(:project,
-                                     responsible: project.responsible)
-
-      projects.each do |r|
-        # give every project a project type
-
-        r.project_type = @project_types.sample
-        r.save
-
-        # create a reporting to ürm
-
-        FactoryGirl.create(:reporting,
-                           project: r,
-                           reporting_to_project: project)
-
-        # give every planning element a planning element type
-
-        r.planning_elements.each do |pe|
-          pe.planning_element_type = @planning_element_types.sample
-          pe.save!
-        end
-
-        # Add a timeline with history
-
-        FactoryGirl.create(:timeline_with_history, project: r)
-      end
-    end
-  end
-=======
->>>>>>> dc164ceb
 end