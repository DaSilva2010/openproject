#-- copyright
# OpenProject is an open source project management software.
# Copyright (C) 2012-2022 the OpenProject GmbH
#
# This program is free software; you can redistribute it and/or
# modify it under the terms of the GNU General Public License version 3.
#
# OpenProject is a fork of ChiliProject, which is a fork of Redmine. The copyright follows:
# Copyright (C) 2006-2013 Jean-Philippe Lang
# Copyright (C) 2010-2013 the ChiliProject Team
#
# This program is free software; you can redistribute it and/or
# modify it under the terms of the GNU General Public License
# as published by the Free Software Foundation; either version 2
# of the License, or (at your option) any later version.
#
# This program is distributed in the hope that it will be useful,
# but WITHOUT ANY WARRANTY; without even the implied warranty of
# MERCHANTABILITY or FITNESS FOR A PARTICULAR PURPOSE.  See the
# GNU General Public License for more details.
#
# You should have received a copy of the GNU General Public License
# along with this program; if not, write to the Free Software
# Foundation, Inc., 51 Franklin Street, Fifth Floor, Boston, MA  02110-1301, USA.
#
# See COPYRIGHT and LICENSE files for more details.
#++

require 'spec_helper'
require 'ostruct'

describe SettingsHelper, type: :helper do
  include Capybara::RSpecMatchers

  let(:options) { { class: 'custom-class' } }

  before do
    allow(Setting)
      .to receive(:field_writable?)
            .and_return true
  end

  shared_examples_for 'field disabled if non writable' do
    context 'when the setting is writable' do
      it 'is enabled' do
        expect(output)
          .to have_field 'settings_field', disabled: false
      end
    end

    context 'when the setting isn`t writable' do
      before do
        allow(Setting)
          .to receive(:field_writable?)
                .and_return false
      end

      it 'is disabled' do
        expect(output)
          .to have_field 'settings_field', disabled: true
      end
    end
  end

  describe '#setting_select' do
    subject(:output) do
      helper.setting_select :field, [['Popsickle', '1'], ['Jello', '2'], ['Ice Cream', '3']], options
    end

    before do
      allow(Setting).to receive(:field).and_return('2')
    end

    it_behaves_like 'labelled by default'
    it_behaves_like 'wrapped in field-container by default'
    it_behaves_like 'wrapped in container', 'select-container'
    it_behaves_like 'field disabled if non writable'

    it 'outputs element' do
      expect(output).to have_selector 'select.form--select > option', count: 3
      expect(output).to have_select 'settings_field', selected: 'Jello'
    end
  end

  describe '#setting_multiselect' do
    subject(:output) do
      helper.setting_multiselect :field, [['Popsickle', '1'], ['Jello', '2'], ['Ice Cream', '3']], options
    end

    before do
      allow(Setting).to receive(:field).at_least(:once).and_return('1')
    end

    it_behaves_like 'wrapped in container' do
      let(:container_count) { 3 }
    end

    it 'has checkboxes wrapped in checkbox-container' do
      expect(output).to have_selector 'span.form--check-box-container', count: 3
    end

    it 'has three labels' do
      expect(output).to have_selector 'label.form--label-with-check-box', count: 3
    end

    it 'outputs element' do
      expect(output).to have_selector 'input[type="checkbox"].form--check-box', count: 3
    end

    context 'when the setting isn`t writable' do
      before do
        allow(Setting)
          .to receive(:field_writable?)
                .and_return false
      end

      it 'is disabled' do
        expect(output).to have_selector 'input[type="checkbox"][disabled="disabled"].form--check-box', count: 3
      end
    end
  end

  describe '#settings_matrix' do
    subject(:output) do
      settings = %i[field_a field_b]
      choices = [
        {
          caption: 'Popsickle',
          value: '1'
        },
        {
          caption: 'Jello',
          value: '2'
        },
        {
          caption: 'Ice Cream',
          value: '3'
        },
        {
          value: 'Quarkspeise'
        }
      ]
      helper.settings_matrix settings, choices
    end

    before do
      allow(Setting).to receive(:field_a).at_least(:once).and_return('2')
      allow(Setting).to receive(:field_b).at_least(:once).and_return('3')
      allow(Setting).to receive(:field_a_writable?).and_return true
      allow(Setting).to receive(:field_b_writable?).and_return true
    end

    it_behaves_like 'not wrapped in container'

    it 'is structured as a table' do
      expect(output).to have_selector 'table.form--matrix'
    end

    it 'has table headers' do
      expect(output).to have_selector 'thead th.form--matrix-header-cell', count: 3
    end

    it 'has three table rows' do
      expect(output).to have_selector 'tbody > tr.form--matrix-row', count: 4
    end

    it 'has cells with text labels' do
      expect(output).to be_html_eql(%{
        <td class="form--matrix-cell">Popsickle</td>
      }).at_path('tr:first-child > td:first-child')
    end

    it 'has cells with styled checkboxes' do
      expect(output).to be_html_eql(%{
        <td class="form--matrix-checkbox-cell">
          <span class="form--check-box-container">
            <input class="form--check-box" id="field_a_1"
              name="settings[field_a][]" type="checkbox" value="1">
          </span>
        </td>
      }).at_path('tr.form--matrix-row:first-child > td:nth-of-type(2)')

      expect(output).to be_html_eql(%{
        <td class="form--matrix-checkbox-cell">
          <span class="form--check-box-container">
            <input class="form--check-box" id="field_a_Quarkspeise"
              name="settings[field_a][]" type="checkbox" value="Quarkspeise">
          </span>
        </td>
      }).at_path('tr.form--matrix-row:last-child > td:nth-of-type(2)')
    end

    it 'has the correct fields checked' do
      expect(output).to have_checked_field 'field_a_2'
      expect(output).to have_checked_field 'field_b_3'
    end

    context 'when the setting isn`t writable' do
      before do
        allow(Setting)
          .to receive(:field_a_writable?)
                .and_return false
      end

      it 'is disabled' do
        expect(output).to be_html_eql(%{
        <td class="form--matrix-checkbox-cell">
          <span class="form--check-box-container">
            <input class="form--check-box" id="field_a_1"
              name="settings[field_a][]" type="checkbox" disabled="disabled" value="1">
          </span>
        </td>
      }).at_path('tr.form--matrix-row:first-child > td:nth-of-type(2)')
      end
    end
  end

  describe '#setting_text_field' do
    subject(:output) do
      helper.setting_text_field :field, options
    end

    before do
      allow(Setting).to receive(:field).and_return('important value')
    end

    it_behaves_like 'labelled by default'
    it_behaves_like 'wrapped in field-container by default'
    it_behaves_like 'wrapped in container', 'text-field-container'
    it_behaves_like 'field disabled if non writable'

    it 'outputs element' do
      expect(output).to be_html_eql(%{
        <input class="custom-class form--text-field"
          id="settings_field" name="settings[field]" type="text" value="important value" />
      }).at_path('input')
    end
  end

  describe '#setting_text_area' do
    subject(:output) do
      helper.setting_text_area :field, options
    end

    before do
      allow(Setting).to receive(:field).and_return('important text')
    end

    it_behaves_like 'labelled by default'
    it_behaves_like 'wrapped in field-container by default'
    it_behaves_like 'wrapped in container', 'text-area-container'
    it_behaves_like 'field disabled if non writable'

    it 'outputs element' do
      expect(output).to be_html_eql(%{
        <textarea class="custom-class form--text-area" id="settings_field" name="settings[field]">
important text</textarea>
      }).at_path('textarea')
    end
  end

  describe '#setting_check_box' do
    subject(:output) do
      helper.setting_check_box :field, options
    end

    context 'when setting is true' do
      before do
        allow(Setting).to receive(:field?).and_return(true)
      end

      it_behaves_like 'labelled by default'
      it_behaves_like 'wrapped in field-container by default'
      it_behaves_like 'wrapped in container', 'check-box-container'
      it_behaves_like 'field disabled if non writable'

      it 'outputs element' do
        expect(output).to have_selector 'input[type="checkbox"].custom-class.form--check-box'
        expect(output).to have_checked_field 'settings_field'
      end
    end

    context 'when setting is false' do
      before do
        allow(Setting).to receive(:field?).and_return(false)
      end

      it_behaves_like 'labelled by default'
      it_behaves_like 'wrapped in field-container by default'
      it_behaves_like 'wrapped in container', 'check-box-container'
      it_behaves_like 'field disabled if non writable'

      it 'outputs element' do
        expect(output).to have_selector 'input[type="checkbox"].custom-class.form--check-box'
        expect(output).to have_unchecked_field 'settings_field'
      end
    end
  end

  describe '#setting_time_field' do
    subject(:output) do
      helper.setting_time_field :field, options
    end

    before do
      allow(Setting).to receive(:field).and_return('16:00')
    end

    it_behaves_like 'labelled by default'
    it_behaves_like 'wrapped in field-container by default'
    it_behaves_like 'wrapped in container', 'text-field-container'

    it 'outputs element' do
      expect(output).to be_html_eql(%{
        <input class="custom-class form--text-field -time"
          id="settings_field" name="settings[field]" type="time" value="16:00" />
      }).at_path('input')
    end
  end

  describe '#setting_label' do
    subject(:output) do
      helper.setting_label :field
    end

    it_behaves_like 'labelled'
    it_behaves_like 'not wrapped in container'
  end
<<<<<<< HEAD

  describe '#notification_field' do
    before do
      allow(Setting).to receive(:notified_events).and_return(%w(interesting_stuff))
      allow(Setting).to receive(:notified_events_writable?).and_return(true)
    end

    subject(:output) do
      helper.notification_field(notifiable, options)
    end

    context 'when setting includes option' do
      let(:notifiable) { OpenStruct.new(name: 'interesting_stuff') }

      it 'has a label' do
        expect(output).to have_selector 'label.form--label-with-check-box', count: 1
      end

      it_behaves_like 'wrapped in container', 'check-box-container'

      it 'outputs element' do
        expect(output).to have_selector 'input[type="checkbox"].form--check-box'
        expect(output).to have_checked_field 'Interesting stuff'
      end

      context 'when the setting isn`t writable' do
        before do
          allow(Setting).to receive(:notified_events_writable?).and_return(false)
        end

        it 'returns a disabled field' do
          expect(output).to have_field 'Interesting stuff', disabled: true
        end
      end
    end

    context 'when setting does not include option' do
      let(:notifiable) { OpenStruct.new(name: 'boring_stuff') }

      it 'has a label' do
        expect(output).to have_selector 'label.form--label-with-check-box', count: 1
      end

      it_behaves_like 'wrapped in container', 'check-box-container'

      it 'outputs element' do
        expect(output).to have_selector 'input[type="checkbox"].form--check-box'
        expect(output).to have_unchecked_field 'Boring stuff'
      end
    end
  end
=======
>>>>>>> a33524ef
end<|MERGE_RESOLUTION|>--- conflicted
+++ resolved
@@ -326,58 +326,4 @@
     it_behaves_like 'labelled'
     it_behaves_like 'not wrapped in container'
   end
-<<<<<<< HEAD
-
-  describe '#notification_field' do
-    before do
-      allow(Setting).to receive(:notified_events).and_return(%w(interesting_stuff))
-      allow(Setting).to receive(:notified_events_writable?).and_return(true)
-    end
-
-    subject(:output) do
-      helper.notification_field(notifiable, options)
-    end
-
-    context 'when setting includes option' do
-      let(:notifiable) { OpenStruct.new(name: 'interesting_stuff') }
-
-      it 'has a label' do
-        expect(output).to have_selector 'label.form--label-with-check-box', count: 1
-      end
-
-      it_behaves_like 'wrapped in container', 'check-box-container'
-
-      it 'outputs element' do
-        expect(output).to have_selector 'input[type="checkbox"].form--check-box'
-        expect(output).to have_checked_field 'Interesting stuff'
-      end
-
-      context 'when the setting isn`t writable' do
-        before do
-          allow(Setting).to receive(:notified_events_writable?).and_return(false)
-        end
-
-        it 'returns a disabled field' do
-          expect(output).to have_field 'Interesting stuff', disabled: true
-        end
-      end
-    end
-
-    context 'when setting does not include option' do
-      let(:notifiable) { OpenStruct.new(name: 'boring_stuff') }
-
-      it 'has a label' do
-        expect(output).to have_selector 'label.form--label-with-check-box', count: 1
-      end
-
-      it_behaves_like 'wrapped in container', 'check-box-container'
-
-      it 'outputs element' do
-        expect(output).to have_selector 'input[type="checkbox"].form--check-box'
-        expect(output).to have_unchecked_field 'Boring stuff'
-      end
-    end
-  end
-=======
->>>>>>> a33524ef
 end