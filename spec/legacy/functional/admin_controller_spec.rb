#-- encoding: UTF-8
#-- copyright
# OpenProject is a project management system.
# Copyright (C) 2012-2015 the OpenProject Foundation (OPF)
#
# This program is free software; you can redistribute it and/or
# modify it under the terms of the GNU General Public License version 3.
#
# OpenProject is a fork of ChiliProject, which is a fork of Redmine. The copyright follows:
# Copyright (C) 2006-2013 Jean-Philippe Lang
# Copyright (C) 2010-2013 the ChiliProject Team
#
# This program is free software; you can redistribute it and/or
# modify it under the terms of the GNU General Public License
# as published by the Free Software Foundation; either version 2
# of the License, or (at your option) any later version.
#
# This program is distributed in the hope that it will be useful,
# but WITHOUT ANY WARRANTY; without even the implied warranty of
# MERCHANTABILITY or FITNESS FOR A PARTICULAR PURPOSE.  See the
# GNU General Public License for more details.
#
# You should have received a copy of the GNU General Public License
# along with this program; if not, write to the Free Software
# Foundation, Inc., 51 Franklin Street, Fifth Floor, Boston, MA  02110-1301, USA.
#
# See doc/COPYRIGHT.rdoc for more details.
#++
require 'legacy_spec_helper'
require 'admin_controller'

describe AdminController, type: :controller do
  render_views

  fixtures :all

  before do
    User.current = nil
    request.session[:user_id] = 1 # admin
  end

  it 'should index' do
    get :index
    assert_no_tag tag: 'div',
                  attributes: { class: /nodata/ }
  end

  it 'should projects' do
    get :projects
    assert_response :success
    assert_template 'projects'
    assert_not_nil assigns(:projects)
    # active projects only
    assert_nil assigns(:projects).detect { |u| !u.active? }
  end

  it 'should projects with name filter' do
    get :projects, name: 'store', status: ''
    assert_response :success
    assert_template 'projects'
    projects = assigns(:projects)
    assert_not_nil projects
    assert_equal 1, projects.size
    assert_equal 'OnlineStore', projects.first.name
  end

<<<<<<< HEAD
  it 'should load default configuration data' do
    Setting.available_languages = [:de]
    delete_configuration_data
    post :default_configuration, lang: 'de'
    assert_response :redirect
    assert_nil flash[:error]
    assert Status.find_by(name: 'neu')
  end

=======
>>>>>>> dc164ceb
  it 'should test email' do
    get :test_email
    assert_redirected_to '/settings/edit?tab=notifications'
    mail = ActionMailer::Base.deliveries.last
    assert_kind_of Mail::Message, mail
    user = User.find(1)
    assert_equal [user.mail], mail.to
  end

  it 'should no plugins' do
    Redmine::Plugin.clear

    get :plugins
    assert_response :success
    assert_template 'plugins'
  end

  it 'should plugins' do
    # Register a few plugins
    Redmine::Plugin.register :foo do
      name 'Foo plugin'
      author 'John Smith'
      description 'This is a test plugin'
      version '0.0.1'
      settings default: { 'sample_setting' => 'value', 'foo' => 'bar' }, partial: 'foo/settings'
    end
    Redmine::Plugin.register :bar do
    end

    get :plugins
    assert_response :success
    assert_template 'plugins'

    assert_tag :td, child: { tag: 'span', content: 'Foo plugin' }
    assert_tag :td, child: { tag: 'span', content: 'Bar' }
  end

  it 'should info' do
    get :info
    assert_response :success
    assert_template 'info'
  end

  it 'should admin menu plugin extension' do
    Redmine::MenuManager.map :admin_menu do |menu|
      menu.push :test_admin_menu_plugin_extension,
                { controller: 'projects', action: 'index' },
                caption: 'Test'
    end

    User.current = User.find(1)

    get :projects
    assert_response :success
    assert_tag :a, attributes: { href: '/projects' },
                   content: 'Test'

    Redmine::MenuManager.map :admin_menu do |menu|
      menu.delete :test_admin_menu_plugin_extension
    end
  end
<<<<<<< HEAD

  private

  def delete_configuration_data
    Role.delete_all('builtin = 0')
    ::Type.delete_all(is_standard: false)
    Status.delete_all
    Enumeration.delete_all
  end
=======
>>>>>>> dc164ceb
end<|MERGE_RESOLUTION|>--- conflicted
+++ resolved
@@ -64,18 +64,6 @@
     assert_equal 'OnlineStore', projects.first.name
   end
 
-<<<<<<< HEAD
-  it 'should load default configuration data' do
-    Setting.available_languages = [:de]
-    delete_configuration_data
-    post :default_configuration, lang: 'de'
-    assert_response :redirect
-    assert_nil flash[:error]
-    assert Status.find_by(name: 'neu')
-  end
-
-=======
->>>>>>> dc164ceb
   it 'should test email' do
     get :test_email
     assert_redirected_to '/settings/edit?tab=notifications'
@@ -137,16 +125,4 @@
       menu.delete :test_admin_menu_plugin_extension
     end
   end
-<<<<<<< HEAD
-
-  private
-
-  def delete_configuration_data
-    Role.delete_all('builtin = 0')
-    ::Type.delete_all(is_standard: false)
-    Status.delete_all
-    Enumeration.delete_all
-  end
-=======
->>>>>>> dc164ceb
 end