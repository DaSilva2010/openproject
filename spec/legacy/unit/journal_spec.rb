#-- encoding: UTF-8
#-- copyright
# OpenProject is a project management system.
# Copyright (C) 2012-2015 the OpenProject Foundation (OPF)
#
# This program is free software; you can redistribute it and/or
# modify it under the terms of the GNU General Public License version 3.
#
# OpenProject is a fork of ChiliProject, which is a fork of Redmine. The copyright follows:
# Copyright (C) 2006-2013 Jean-Philippe Lang
# Copyright (C) 2010-2013 the ChiliProject Team
#
# This program is free software; you can redistribute it and/or
# modify it under the terms of the GNU General Public License
# as published by the Free Software Foundation; either version 2
# of the License, or (at your option) any later version.
#
# This program is distributed in the hope that it will be useful,
# but WITHOUT ANY WARRANTY; without even the implied warranty of
# MERCHANTABILITY or FITNESS FOR A PARTICULAR PURPOSE.  See the
# GNU General Public License for more details.
#
# You should have received a copy of the GNU General Public License
# along with this program; if not, write to the Free Software
# Foundation, Inc., 51 Franklin Street, Fifth Floor, Boston, MA  02110-1301, USA.
#
# See doc/COPYRIGHT.rdoc for more details.
#++
require 'legacy_spec_helper'

describe Journal, type: :model do
  fixtures :all

  around do |example|
    with_settings notified_events: %w(work_package_updated) do
      example.run
    end
  end

<<<<<<< HEAD
  it 'should create should send email notification' do
    ActionMailer::Base.deliveries.clear
    issue = WorkPackage.first
=======
  it 'create should send email notification' do
    issue = WorkPackage.find(:first)
>>>>>>> dc164ceb
    if issue.journals.empty?
      issue.add_journal(User.current, 'This journal represents the creationa of journal version 1')
      issue.save
    end
<<<<<<< HEAD
    user = User.first
    assert_equal 0, ActionMailer::Base.deliveries.size
=======
    ActionMailer::Base.deliveries.clear
>>>>>>> dc164ceb
    issue.reload
    issue.update_attribute(:subject, 'New subject to trigger automatic journal entry')
    assert_equal 2, ActionMailer::Base.deliveries.size
  end

  it 'create should not send email notification if told not to' do
    ActionMailer::Base.deliveries.clear
    issue = WorkPackage.first
    user = User.first
    journal = issue.add_journal(user, 'A note')
    JournalManager.send_notification = false

    assert_difference('Journal.count') do
      assert issue.save
    end
    assert_equal 0, ActionMailer::Base.deliveries.size
  end

  specify 'creating the initial journal should track the changes from creation' do
    Journal.delete_all
    @project = Project.generate!
    issue = WorkPackage.new do |i|
      i.project = @project
      i.subject = 'Test initial journal'
      i.type = @project.types.first
      i.author = User.generate!
      i.description = 'Some content'
    end

    assert_difference('Journal.count') do
      assert issue.save
    end

    journal = issue.reload.journals.first
    assert_equal [nil, 'Test initial journal'], journal.details[:subject]
    assert_equal [nil, @project.id], journal.details[:project_id]
    assert_equal [nil, 'Some content'], journal.details[:description]
  end

  specify 'creating a journal should update the updated_on value of the parent record (touch)' do
    @user = FactoryGirl.create(:user)
    @project = FactoryGirl.create(:project)
    @issue = FactoryGirl.create(:work_package, project: @project)
    start = @issue.updated_at
    sleep(1) # TODO: massive hack to make sure the timestamps are different. switch to timecop later

    assert_difference('Journal.count') do
      @issue.add_journal(@user, 'A note')
      @issue.save
    end

    assert_not_equal start, @issue.reload.updated_at
  end

  specify 'accessing #journaled on a Journal should not error (parent class)' do
    journal = Journal.new
    assert_nothing_raised do
      assert_equal nil, journal.journable
    end
  end

  specify 'setting journal fields through the journaled object for creation' do
    @issue = FactoryGirl.create(:work_package)

    @issue.add_journal @issue.author, 'Test setting fields on Journal from Issue'
    assert_difference('Journal.count') do
      assert @issue.save
    end

    assert_equal 'Test setting fields on Journal from Issue', @issue.last_journal.notes
    assert_equal @issue.author, @issue.last_journal.user
  end
end<|MERGE_RESOLUTION|>--- conflicted
+++ resolved
@@ -37,24 +37,13 @@
     end
   end
 
-<<<<<<< HEAD
-  it 'should create should send email notification' do
-    ActionMailer::Base.deliveries.clear
-    issue = WorkPackage.first
-=======
   it 'create should send email notification' do
     issue = WorkPackage.find(:first)
->>>>>>> dc164ceb
     if issue.journals.empty?
       issue.add_journal(User.current, 'This journal represents the creationa of journal version 1')
       issue.save
     end
-<<<<<<< HEAD
-    user = User.first
-    assert_equal 0, ActionMailer::Base.deliveries.size
-=======
     ActionMailer::Base.deliveries.clear
->>>>>>> dc164ceb
     issue.reload
     issue.update_attribute(:subject, 'New subject to trigger automatic journal entry')
     assert_equal 2, ActionMailer::Base.deliveries.size
