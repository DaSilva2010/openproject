--- conflicted
+++ resolved
@@ -22,12 +22,7 @@
   s.files = Dir['{app,config,db,lib,doc}/**/*', 'README.md']
   s.test_files = Dir['spec/**/*']
 
-<<<<<<< HEAD
   s.add_dependency 'rails', '~> 3.2.9'
-=======
-  s.add_dependency "rails", "~> 3.2.9"
-
->>>>>>> ee928edd
 
   s.add_development_dependency 'factory_girl_rails', '~> 4.0'
 end