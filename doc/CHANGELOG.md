--- conflicted
+++ resolved
@@ -1,14 +1,11 @@
 # Changelog
 
+* `#825`  Migrate Duration
 * `#1421` Adapt issue created/updated wording to apply to work packages
-<<<<<<< HEAD
 * `#1610` Move Planning Element Controller to API V2
-=======
 * `#1768` Fixed bug: Klicking on Wiki Edit Activity results in error 500
->>>>>>> 1e53b099
 * `#1813` Run Data Generator on old AAJ schema
 * `#1859` Fix 20130814130142 down-migration (remove_documents)
-* `#825`  Migrate Duration
 
 ## 3.0.0pre13
 
