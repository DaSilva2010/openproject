<!---- copyright
OpenProject is a project management system.
Copyright (C) 2012-2013 the OpenProject Foundation (OPF)

This program is free software; you can redistribute it and/or
modify it under the terms of the GNU General Public License version 3.

OpenProject is a fork of ChiliProject, which is a fork of Redmine. The copyright follows:
Copyright (C) 2006-2013 Jean-Philippe Lang
Copyright (C) 2010-2013 the ChiliProject Team

This program is free software; you can redistribute it and/or
modify it under the terms of the GNU General Public License
as published by the Free Software Foundation; either version 2
of the License, or (at your option) any later version.

This program is distributed in the hope that it will be useful,
but WITHOUT ANY WARRANTY; without even the implied warranty of
MERCHANTABILITY or FITNESS FOR A PARTICULAR PURPOSE.  See the
GNU General Public License for more details.

You should have received a copy of the GNU General Public License
along with this program; if not, write to the Free Software
Foundation, Inc., 51 Franklin Street, Fifth Floor, Boston, MA  02110-1301, USA.

See doc/COPYRIGHT.rdoc for more details.

++-->

# Changelog

<<<<<<< HEAD
* `#3546` Better icon for Timelines Module
* `#3667` Better icon for Roadmap
* `#3409` New Layout for fallback Login page
* `#3547` Change color of Apply button in Activity
=======
* `#2228` [Accessibility] low contrast in backlogs task view
>>>>>>> d54d4572
* `#3120` Implement a test suite the spikes can be developed against
* `#3251` [Timelines] Filtering for Responsible filters everything

## 3.0.0pre42

* `#1951` Layout for ## and ### textile link help is broken
* `#2146` [Accessibility] Link form elements to their label - timeline groupings
* `#2147` [Accessibility] Link form elements to their label - new timeline
* `#2150` [Accessibility] Link form elements to their label - new issue query
* `#2151` [Accessibility] Link form elements to their label - new wiki page
* `#2152` [Accessibility] Link form elements to their label - new forum message
* `#2155` [Accessibility] Link form elements to their label - copy workflow
* `#2156` [Accessibility] Link form elements to their label - new custom field
* `#2159` [Accessibility] Link form elements to their label - repository administration
* `#2160` [Accessibility] Link form elements to their label - new LDAP authentication
* `#2161` [Accessibility] Link form elements to their label - new color
* `#2229` [Accessibility] low contrast in calendar view
* `#2258` [Accessibility] linearisation of issue show form
* `#2500` Change default configuration in new OpenProject application so new projects are not public by default
* `#3370` [Design] Clean-up and refactoring existing CSS for content area
* `#3528` [Data Migration] Type 'none' is not migrated properly in Timelines
* `#3532` Fix: [API] It is possible to set statuses that are not allowed by the workflow
* `#3539` [Work package tracking] Modul view of work packages is too broad
* `#3666` Fix: [API] Show-action does not contain author_id
* `#3723` Fix: The activity event type of work package creations is resolved as "closed"
* [Accessibility] Reactivate accessibility css; Setting for Accessibility mode for anonymous users
* Fixed workflow copy view
* Add redirect from /wp to /work_packages for less typing

## 3.0.0pre41

* `#2743` Clear work packages filters when the work packages menu item is clicked
* `#3072` Timelines rendering of top table border and text is slightly off
* `#3108` [Work package tracking] Too many users selectable as watchers in public projects
* `#3334` [CodeClimate] Mass Assignment WikiController
* `#3336` Fix: use permitted_params for queries controller
* `#3364` [Performance] Create index on enabled_modules.name
* `#3407` Fix: [Roadmap] Missing dropdown menu for displaying work packages by different criteria
* `#3455` Fix: [Projects] Tab "Types" missing in newly created projects
* `#3245` Fix: Search bar does not display results on a project basis

## 3.0.0pre40

* `#3066` [Work package tracking] Bulk edit causes page not found
* update will paginate

## 3.0.0pre39

* `#3306` Switch to Ruby 2.0
* `#3321` [Data migration] Data in timeline settings not copied to new project
* `#3322` Fix: [Data migration] Journal entries display changes to custom fields
* `#3329` Refactor Duplicated Code Journals

## 3.0.0pre38

* `#2399` Fix: Translation missing (en and de) for not_a_valid_parent
* `#3054` Fix: Some Projects cannot be deleted
* `#3149` Fix: duplicate XML root nodes in API v2 show
* `#3229` Fix: Can't set planning element status
* `#3234` Fix: [Work package tracking] Sorting of work package statuses does not work
* `#3266` Fix: [Work package tracking] % done in work package status cannot be modified
* `#3291` Fix: Internal error when clicking on member
* `#3303` Fix: [Work package tracking] Search results are linked to wrong location
* `#3322` [Data migration] Journal entries display changes to custom fields
* `#3331` use permitted_params for group_controller
* `#3337` Fix: Use permitted params in EnumerationsController
* `#3363` [Timelines] Autocompleter broken multiple times in timelines edit
* `#3390` [Design] Implement new look for header and project navigation
* Change global search keyboard shortcut to 's' and project menu shortcut to 'p'
* Add auto-completion for work-packages in all textareas's with wiki-edit class
* Fixed a small bug with a non-functional validation for parents when creating a work package

## 3.0.0pre37

* `#1966` Select person responsible for project with auto-completion form
* `#2289` Fix: Deploying in a subdirectory
* `#2395` [Work Package Tracking] Internal Error when entering a character in a number field in a filter
* `#2527` Create project has useless responsible field
* `#3091` Both Top menu sides can be open at the same time
* `#3202` Fix: Fix: [Bug] Grouping work packages by responsible is broken
* `#3222` Fix: Validation errors on copying OpenProject

## 3.0.0pre36

* `#3155` Icons from icon font in content area
* Rename German i18n Planungsverantwortlicher -> Verantwortlicher

## 3.0.0pre35

* `#2759` Fix: [Performance] Activity View very slow
* `#3050` Fix: Fix: [Work Package Tracking] Internal error with query from the time before work packages
* `#3104` Fix: [Forums] Number of replies to a topic are not displayed
* `#3202` Fix: [Bug] Grouping work packages by responsible is broken
* `#3212` First Grouping Criteria Selection broken when more than one element pre-selected
* `#3055` [Work Package Tracking] Former deleted planning elements not handled in any way

## 3.0.0pre34

* `#2361` [Timelines] Refactoring of Timelines file structure.
* `#2660` fixed bug
* `#3050` Fix: [Work Package Tracking] Internal error with query from the time before work packages
* `#3040` Fix: [Work Package Tracking] 404 for Work Package Index does not work, results in 500
* `#3111` fixed bug
* `#3193` Fix: [Bug] Copying the project OpenProject results in 500
* Fix position of 'more functions' menu on wp#show
* Fix queries on work packages index if no project is selected
* Fix wiki menu item breadcrumb
* Fixed grammatical error in translation missing warning
* Fixed other user preferences not being saved correctly in cukes
* Settings: Fix work package tab not being shown after save

## 3.0.0pre33

* `#2761` Fix: [Work Package Tracking] Assigning work packages to no target version not working in buld edit
* `#2762` [Work package tracking] Copying a work package in bulk edit mode opens move screen
* `#3021` Fix: Fix: emails sent for own changes
* `#3058` [Work Package Tracking] Broken subtask hierarchy layout
* `#3061` [Timelines] When the anonymous user does not have the right to view a reporting but tries to see a timeline w/ reportings, the error message is wrong
* `#3068` Fix: [Migration] Automatic update text references to planning elements not migrated
* `#3075` Fix: [Work Package Tracking] Save takes too long with many ancestors
* `#3110` Fix: [Migration] Default status not set to right status on planning element migration
* Fix timezone migration for MySQL with custom timezone
* Timeline performance improvements.

## 3.0.0pre32

* `#1718` Invalidate server side sessions on logout
* `#1719` Set X-Frame-Options to same origin
* `#1748` Add option to diable browser cache
* `#2332` [Timelines] Field "planning comparisons" does not check for valid input
* `#2581` Include also end date when sorting workpackges in timelines module
* `#2591` Fix: Costs prevents work package context menu
* `#3018` Fix: Stored queries grouping by attribute is not working
* `#3020` Fix: E-mail Message-ID header is not unique for Work Package mails
* `#3021` Fix: emails sent for own changes
* `#3028` Migration of legacy planning elements doesn't update journals.
* `#3030` Users preferences for order of comments is ignored on wp comments
* `#3032` Fix: Work package comments aren't editable by authors
* `#3038` Fix: Journal changes are recorded for empty text fields
* `#3046` Fix: Edit-form for work package updates does not respect user preference for journal ordering
* `#3057` Fix: [Migration] Missing responsibles
* API v2: Improve timelines performance by not filtering statuses by visible projects
* Add hook so that plugins can register assets, which are loaded on every page
* added missing specs for PR #647


## 3.0.0pre31

* `#313`  Fix: Changing the menu title of a menu wiki page does not work
* `#1368` Fix: Readding project members in user admin view
* `#1961` Sort project by time should only include work packages that are shown within the timeline report
* `#2285` [Agile] [Timelines] Add workpackage custom queries to project menu
* `#2534` Fix: [Forums] Moving topics between boards doesn't work
* `#2653` Remove relative vertical offset corrections and custom border fixes for IE8.
* `#2654` Remove custom font rendering/kerning as well as VML from timelines.
* `#2655` Find a sensible default for Timelines rendering bucket size.
* `#2668` First Grouping Criteria broken when also selecting Hide other group
* `#2699` [Wiki] 400 error when entering special character in wiki title
* `#2706` [Migration] Timeline options does not contain 'none' type
* `#2756` [Work package] 500 when clicking on analyze button in work package summary
* `#2999` [Timelines] Login checks inconsistent w/ public timelines.
* `#3004` Fix: [Calendar] Internal error when selecting more than one type in calendar
* `#3010` Fix: [Calendar] Sprints not displayed properly when start and end date of two sprints are seperate
* `#3016` [Journals] Planning Element update messages not migrated
* `#3033` Fix: Work package update descriptions starting with a h3 are truncated
* Fix mysql data migrations
* Change help url to persistent short url
* Applied new main layout

## 3.0.0pre30

* Redirect old issue links to new work package URIs
* `#2721` Fix: Fix: Fix: Fix: Missing journal entries for customizable_journals
* `#2731` Migrated serialized yaml from syck to psych

## 3.0.0pre29

* `#2473` [Timelines] Tooltip in timeline report shows star * instead of hash # in front of ID
* `#2718` Newlines in workpackage descriptions aren't normalized for change tracking
* `#2721` Fix: Fix: Fix: Missing journal entries for customizable_journals

## 3.0.0pre28

* `#1910` New menu structure for pages of timelines module
* `#2363` When all wiki pages have been deleted new wiki pages cannot be created (respecification)
* `#2566` Fix: [Timelines] Searching when selecting columns for a timeline configuration does not work
* `#2631` Fix: [Timelines] Work package cannot be created out of timeline.
* `#2685` [Work package tracking] 404 when deleting work package priority which is assigned to work package
* `#2686` Fix: [Work package tracking] Work package summary not displayed correctly
* `#2687` Fix: [Work Package Tracking] No error for parallel editing
* `#2708` Fix: API key auth does not work for custom_field actions
* `#2712` Fix: Journal entry on responsible changes displayed as numbers
* `#2715` [Journals] Missing attachable journals
* `#2716` Fix: Repository is not auto-created when activated in project settings
* `#2717` Fix: Multiple journal entries when adding multiple attachments in one change
* `#2721` Fix: Fix: Missing journal entries for customizable_journals
* Add indices to to all the journals (improves at least WorkPackage show)
* Improve settings performance by caching whether the settings table exists

## 3.0.0pre27

* `#416`  Fix: Too many users selectable as watchers
* `#2697` Fix: Missing migration of planning element watchers
* `#2564` Support custom fields in REST API v2 for work packages and projects
* `#2567` [Timelines] Select2 selection shows double escaped character
* `#2586` Query available custom fields in REST API v2
* `#2637` Migrated timestamps to UTC
* `#2696` CustomValues still associated to issues
* Reverts `#2645` Remove usage of eval()
* Fix work package filter query validations

## 3.0.0pre26

* `#2624` [Journals] Fix: Work package journals that migrated from legacy planning elements lack default references
* `#2642` [Migration] Empty timelines options cannot be migrated
* `#2645` Remove usage of eval()
* `#2585` Special characters in wiki page title

## 3.0.0pre25

* `#2515` Fix: Calendar does not support 1st of December
* `#2574` Fix: Invalid filter options and outdated names in timeline report form
* `#2613` Old IE versions (IE 7 & IE 8) are presented a message informing about the incompatibilities.
* `#2615` Fix board edit validations
* `#2617` Fix: Timelines do not load users for non-admins.
* `#2618` Fix: When issues are renamed to work packages all watcher assignments are lost
* `#2623` [Journals] Images in journal notes are not displayed
* `#2624` [Journals] Work package journals that migrated from legacy planning elements lack default references.
* `#2625` [Membership] Page not found when editing member and display more pages
* Improved newline handling for journals
* Improved custom field comparison for journals
* Respect journal data serialized with legacy YAML engine 'syck'

## 3.0.0pre24

* `#2593` Work Package Summary missing
* `#1749` Prevent JSON Hijacking
* `#2281` The context menu is not correctly displayed
* `#2348` [Timelines] Using planning element filter and filtering for status "New" leads always to plus-sign in front of work packages
* `#2357` [Timelines] Change API v2 serialization to minimize redundant data
* `#2363` When all wiki pages have been deleted new wiki pages cannot be created
* `#2380` [Timelines] Change API v2 serialization to maximize concatenation speed
* `#2420` Migrate the remaining views of api/v2 to rabl
* `#2478` Timeline with lots of work packages doesn`t load
* `#2525` Project Settings: Forums: Move up/down result in 404
* `#2535` [Forum] Atom feed on the forum's overview-page doesn't work
* `#2576` [Timelines] Double scrollbar in modal for Chrome
* `#2577` [Timelines] Users are not displayed in timelines table after recent API version
* `#2579` [Core] Report of spent time (without cost reporting) results in 404
* `#2580` Fixed some unlikely remote code executions
* `#2592` Search: Clicking on 'Next' results in 500
* `#2593` Work Package Summary missing
* `#2596` [Roadmap] Closed tickets are not striked out
* `#2597` [Roadmap] Missing english/german closed percentage label
* `#2604` [Migration] Attachable journals incorrect
* `#2608` [Activity] Clicking on Atom-feed in activity leads to 500 error
* `#2598` Add rake task for changing timestamps in the database to UTC

## 3.0.0pre23

* `#165`  [Work Package Tracking] Self-referencing ticket breaks ticket
* `#709`  Added test for double custom field validation error messages
* `#902`  Spelling Mistake: Timelines Report Configuration
* `#959`  Too many available responsibles returned for filtering in Timelines
* `#1738` Forum problem when no description given.
* `#1916` Work package update screen is closed when attached file is deleted
* `#1935` Fixed bug: Default submenu for wiki pages is wrong (Configure menu item)
* `#2009` No journal entry created for attachments if the attachment is added on container creation
* `#2026` 404 error when letters are entered in category Work Package
* `#2129` Repository: clicking on file results in 500
* `#2221` [Accessibility] enhance keyboard shortcuts
* `#2371` Add support for IE10 to Timelines
* `#2400` Cannot delete work package
* `#2423` [Issue Tracker] Several Internal Errors when there is no default work package status
* `#2426` [Core] Enumerations for planning elements
* `#2427` [Issue Tracker] Cannot delete work package priority
* `#2433` [Timelines] Empty timeline report not displayed initially
* `#2448` Accelerate work package updates
* `#2464` No initial attachment journal for messages
* `#2470` [Timelines] Vertical planning elements which are not displayed horizontally are not shown in timeline report
* `#2479` Remove TinyMCE spike
* `#2508` Migrated former user passwords (from OpenProject 2.x strong_passwords plugin)
* `#2521` XSS: MyPage on unfiltered WorkPackage Subject
* `#2548` Migrated core settings
* `#2557` Highlight changes of any work package attribute available in the timelines table
* `#2559` Migrate existing IssueCustomFields to WorkPackageCustomFields
* `#2575` Regular expressions should use \A and \z instead of ^ and $
* Fix compatibility with old mail configuration

## 3.0.0pre22

* `#1348` User status has no database index
* `#1854` Breadcrumbs arrows missing in Chrome
* `#1935` Default submenu for wiki pages is wrong (Configure menu item)
* `#1991` Migrate text references to issues/planning elements
* `#2297` Fix APIv2 for planning elements
* `#2304` Introduce keyboard shortcuts
* `#2334` Deselecting all types in project configuration creates 500
* `#2336` Cukes for timelines start/end date comparison
* `#2340` Develop migration mechanism for renamed plugins
* `#2374` Refactoring of ReportsController
* `#2383` [Performance] planning_elements_controller still has an n+1-query for the responsible
* `#2384` Replace bundles svg graph with gem
* `#2386` Remove timelines_journals_helper
* `#2418` Migrate to RABL
* Allow using environment variables instead of configuration.yml

## 3.0.0pre21

* `#1281` I18n.js Not working correctly. Always returns English Translations
* `#1758` Migrate functional-tests for issues into specs for work package
* `#1771` Fixed bug: Refactor Types Project Settings into new Tab
* `#1880` Re-introduce at-time scope
* `#1881` Re-introduce project planning comparison in controller
* `#1883` Extend at-time scope for status comparison
* `#1884` Make status values available over API
* `#1994` Integrational tests for work packages at_time (API)
* `#2070` Settle copyright for images
* `#2158` Work Package General Setting
* `#2173` Adapt client-side to new server behavior
* `#2306` Migrate issues controller tests
* `#2307` Change icon of home button in header from OpenProjct icon to house icon
* `#2310` Add proper indices to work_package
* `#2319` Add a request-store to avoid redundant calls

## 3.0.0pre20

* `#1560` WorkPackage/update does not retain some fields when validations fail
* `#1771` Refactor Types Project Settings into new Tab
* `#1878` Project Plan Comparison(server-side implementation): api/v2 can now resolve historical data for work_packages
* `#1929` Too many lines in work package view
* `#1946` Modal shown within in Modal
* `#1949` External links within modals do not work
* `#1992` Prepare schema migrations table
* `#2125` All AJAX actions on work package not working after update
* `#2237` Migrate reports controller tests
* `#2246` Migrate issue categories controller tests
* `#2262` Migrate issue statuses controller tests
* `#2267` Rename view issue hooks

## 3.0.0pre19

* `#2055` More dynamic attribute determination for journals for extending journals by plugins
* `#2203` Use server-side responsible filter
* `#2204` Implement server-side status filter.
* `#2218` Migrate context menus controller tests

## 3.0.0pre18

* `#1715` Group assigned work packages
* `#1770` New Comment Section layout errors
* `#1790` Fix activity view bug coming up during the meeting adaptions to acts_as_journalized
* `#1793` Data Migration Journals
* `#1977` Set default type for planning elements
* `#1990` Migrate issue relation
* `#1997` Migrate journal activities
* `#2008` Migrate attachments
* `#2083` Extend APIv2 to evaluate filter arguments
* `#2087` Write tests for server-side type filter
* `#2088` Implement server-side filter for type
* `#2101` 500 on filtering multiple values
* `#2104` Handle incomplete trees on server-side
* `#2105` Call PE-API with type filters
* `#2138` Add responsible to workpackage-search

## 3.0.0pre17

* `#1323` Wrong Calendarweek in Datepicker, replaced built in datepicker with jQuery UI datepicker
* `#1843` Editing Membership Duration in admin area fails
* `#1913` [Timelines] Enable drag&drop for select2 items in order to rearrange the order of the columns
* `#1934` [Timelines] Table Loading takes really long
* `#1978` Migrate legacy issues
* `#1979` Migrate legacy planning elements
* `#1982` Migrate planning element types
* `#1983` Migrate queries
* `#1987` Migrate user rights
* `#1988` Migrate settings
* `#2019` Migrate auto completes controller tests
* `#2078` Work package query produces 500 when grouping on exclusively empty values

## 3.0.0pre16

* `#1418` Additional changes: Change links to issues/planning elements to use work_packages controller
* `#1504` Initial selection of possible project members wrong (accessibility mode)
* `#1695` Cannot open links in Projects menu in new tab/window
* `#1753` Remove Issue and replace with Work Package
* `#1754` Migrate unit-tests for issues into specs for work_package
* `#1757` Rename Issues fixtures to Work Package fixtures
* `#1759` Remove link_to_issue_preview, replace with link_to_workpackage_preview
* `#1822` Replace Issue constant by WorkPackage constant
* `#1850` Disable atom feeds via setting
* `#1874` Move Scopes from Issue into Workpackage
* `#1898` Separate action for changing wiki parent page (was same as rename before)
* `#1921` Allow disabling done ratio for work packages
* `#1923` Add permission that allows hiding repository statistics on commits per author
* `#1950` Grey line near the lower end of the modal, cuts off a bit of the content

## 3.0.0pre15

* `#1301` Ajax call when logged out should open a popup window
* `#1351` Generalize Modal Creation
* `#1557` Timeline Report Selection Not Visible
* `#1755` Migrate helper-tests for issues into specs for work package
* `#1766` Fixed bug: Viewing diff of Work Package description results in error 500
* `#1767` Fixed bug: Viewing changesets results in "page not found"
* `#1789` Move validation to Work Package
* `#1800` Add settings to change software name and URL and add additional footer content
* `#1808` Add option to log user for each request
* `#1875` Added test steps to reuse steps for my page, my project page, and documents, no my page block lookup at class load time
* `#1876` Timelines do not show work packages when there is no status reporting
* `#1896` Moved visibility-tests for issues into specs for workpackages
* `#1911` Change mouse icon when hovering over drag&drop-enabled select2 entries
* `#1912` Merge column project type with column planning element type
* `#1918` Custom fields are not displayed when issue is created

## 3.0.0pre14

* `#825`  Migrate Duration
* `#828`  Remove Alternate Dates
* `#1421` Adapt issue created/updated wording to apply to work packages
* `#1610` Move Planning Element Controller to API V2
* `#1686` Issues not accessible in public projects when not a member
* `#1768` Fixed bug: Klicking on Wiki Edit Activity results in error 500
* `#1787` Remove Scenarios
* `#1813` Run Data Generator on old AAJ schema
* `#1859` Fix 20130814130142 down-migration (remove_documents)
* `#1873` Move Validations from Issue into Workpackage

## 3.0.0pre13

* `#1606` Update journal fixtures
* `#1608` Change activities to use the new journals
* `#1609` Change search to use the new journals
* `#1616` Serialization/Persistence
* `#1617` Migrate database to new journalization
* `#1724` PDF Export of Work Packages with Description
* `#1731` Squash old migrations into one

## 3.0.0pre12

* `#1417` Enable default behavior for types
* `#1631` Remove documents from core

## 3.0.0pre11

* `#1418` Change links to issues/planning elements to use work_packages controller
* `#1541` Use Rails 3.2.14 instead of Git Branch
* `#1595` Cleanup action menu for work packages
* `#1596` Copy/Move work packages between projects
* `#1598` Switching type of work package looses inserted data
* `#1618` Deactivate modal dialogs and respective cukes
* `#1637` Removed files module
* `#1648` Arbitrarily failing cuke: Navigating to the timeline page

## 3.0.0pre10

* `#1246` Implement uniform "edit" action/view for pe & issues
* `#1247` Implement uniform "update" action for pe & issues
* `#1411` Migrate database tables into the new model
* `#1413` Ensure Permissions still apply to the new Type
* `#1425` Remove default planning element types in favor of enabled planning element types in the style of has_and_belongs_to_many.
* `#1427` Enable API with the new Type
* `#1434` Type controller
* `#1435` Type model
* `#1436` Type views
* `#1437` Update seed data
* `#1512` Merge PlanningElementTypes model with Types model
* `#1520` PlanningElements are created without the root_id attribute being set
* `#1520` PlanningElements are created without the root_id attribute being set
* `#1536` Fixed bug: Reposman.rb receives xml response for json request
* `#1577` Searching for project member candidates is only possible when using "firstname lastname" (or parts of it)

## 3.0.0pre9

* `#779`  Integrate password expiration
* `#1314` Always set last activity timestamp and check session expiry if ttl-setting is enabled
* `#1371` Changing pagination per_page_param does not change page
* `#1405` Incorrect message when trying to login with a permanently blocked account
* `#1409` Changing pagination limit on members view looses members tab
* `#1414` Remove start & due date requirement from planning elements
* `#1461` Integration Activity Plugin
* `#1488` Fixes multiple and missing error messages on project settings' member tab (now with support for success messages)
* `#1493` Exporting work packages to pdf returns 406
* `#1505` Removing all roles from a membership removes the project membership
* `#1517` Journal changed_data cannot contain the changes of a wiki_content content

## 3.0.0pre8

* `#377`  Some usability fixes for members selection with select2
* `#1024` Add 'assign random password' option to user settings
* `#1063` Added helper to format the time as a date in the current user or the system time zone
* `#1391` Opening the new issue form in a project with an issue category defined produces 500 response
* `#1406` Creating a work package w/o responsible or assignee results in 500
* `#1420` Allow for seeing work package description changes inside of the page
* `#1488` Fixes multiple and missing error messages on project settings' member tab

## 3.0.0pre7

* `#778` Integrate ban of former passwords
* `#780` Add password brute force prevention
* `#820` Implement awesome nested set on work packages
* `#1034` Create changelog and document format
* `#1119` Creates a unified view for work_package show, new and create
* `#1209` Fix adding watcher to issue
* `#1214` Fix pagination label and 'entries_per_page' setting
* `#1299` Refactor user status
* `#1301` Ajax call when logged out should open a popup window
* `#1303` Watcherlist contains unescaped HTML
* `#1315` Correct spelling mistakes in German translation
<|MERGE_RESOLUTION|>--- conflicted
+++ resolved
@@ -29,14 +29,12 @@
 
 # Changelog
 
-<<<<<<< HEAD
+* `#3453` Highlight project in bread crumb
 * `#3546` Better icon for Timelines Module
 * `#3667` Better icon for Roadmap
 * `#3409` New Layout for fallback Login page
 * `#3547` Change color of Apply button in Activity
-=======
 * `#2228` [Accessibility] low contrast in backlogs task view
->>>>>>> d54d4572
 * `#3120` Implement a test suite the spikes can be developed against
 * `#3251` [Timelines] Filtering for Responsible filters everything
 
