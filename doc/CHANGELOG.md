--- conflicted
+++ resolved
@@ -34,11 +34,8 @@
 * `#3733` Responsible widget for my page
 * `#4024` [Accessibility] Add proper page titles for sub pages
 * `#4090` 'Session Expires' setting breaks API
-<<<<<<< HEAD
 * `#4101` Headings: Fix typos in german translation
-=======
 * `#4163` Extend authorization-API to return current user id
->>>>>>> 1d2ccfeb
 * News subject contained in URL
 * Removes mocha mocking framework.
 * Update pg-gem version
