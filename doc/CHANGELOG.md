--- conflicted
+++ resolved
@@ -32,12 +32,9 @@
 * `#2593` Work Package Summary missing
 * `#1749` Prevent JSON Hijacking
 * `#2281` The context menu is not correctly displayed
-<<<<<<< HEAD
+* `#2525` Project Settings: Forums: Move up/down result in 404
 * `#2363` When all wiki pages have been deleted new wiki pages cannot be created
 * `#2579` [Core] Report of spent time (without cost reporting) results in 404
-=======
-* `#2525` Project Settings: Forums: Move up/down result in 404
->>>>>>> 6b59ba73
 * `#2580` Fixed some unlikely remote code executions
 * `#2596` [Roadmap] Closed tickets are not striked out
 * `#2597` [Roadmap] Missing english/german closed percentage label 
