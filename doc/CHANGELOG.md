<!---- copyright
OpenProject is a project management system.
Copyright (C) 2012-2013 the OpenProject Foundation (OPF)

This program is free software; you can redistribute it and/or
modify it under the terms of the GNU General Public License version 3.

OpenProject is a fork of ChiliProject, which is a fork of Redmine. The copyright follows:
Copyright (C) 2006-2013 Jean-Philippe Lang
Copyright (C) 2010-2013 the ChiliProject Team

This program is free software; you can redistribute it and/or
modify it under the terms of the GNU General Public License
as published by the Free Software Foundation; either version 2
of the License, or (at your option) any later version.

This program is distributed in the hope that it will be useful,
but WITHOUT ANY WARRANTY; without even the implied warranty of
MERCHANTABILITY or FITNESS FOR A PARTICULAR PURPOSE.  See the
GNU General Public License for more details.

You should have received a copy of the GNU General Public License
along with this program; if not, write to the Free Software
Foundation, Inc., 51 Franklin Street, Fifth Floor, Boston, MA  02110-1301, USA.

See doc/COPYRIGHT.rdoc for more details.

++-->

# Changelog

* `#3113` [API] Read access on work package workflows for API v2
* `#3732` Summary for work package responsibility
* `#3733` Responsible widget for my page
* `#4024` [Accessibility] Add proper page titles for sub pages
* `#4102` [Accessibility] Fixes screen reader compatibility for 'further analyze' links in work package summary
* `#4023` [Accessibility] Fixes tabbing inside modals
* `#4090` 'Session Expires' setting breaks API
* `#4101` Headings: Fix typos in german translation
* `#4163` Extend authorization-API to return current user id
* News subject contained in URL
* Removes mocha mocking framework.
* Update pg-gem version

## 3.0.0pre44

* `#2018` Cleanup journal tables
* `#2244` Fix: [Accessibility] correctly label document language - custom fields
* `#2520` Creating projects is possible with no types selected
* `#2594` Fix: [Activity] Too many filter selects than necessary
* `#3215` Datepicker - Timelines calendar weeks out of sync
* `#3249` [Work Package Tracking] Work packages of type none are displayed as if they were of type work packages
* `#3332` [CodeClimate] Mass Assignment AuthSourcesController
* `#3333` [CodeClimate] Mass Assignment RolesController
* `#3347` [API] Make priorities available via API
* `#3438` Activity default value makes log time required
* `#3451` API references hidden users
* `#3481` Fix: [Activity] Not possible to unselect all filters
<<<<<<< HEAD
* `#3701` Filter custom fields of work packages in timeline reports
=======
* `#3653` Entries in field "Responsible" are not ordered alphabetically
>>>>>>> 81127c41
* `#3730` Setting responsible via bulk edit
* `#3731` Setting responsible via context menu
* `#3774` Fix: [API] Not possible to set journal notes via API
* `#3808` Assignee cannot be set to "none" via bulk edit
* `#3843` Prettier translations for member errors
* `#3844` Fixed Work Package status translation
* `#3854` Move function and Query filters allows to select groups as responsible
* `#3865` Detailed filters on dates
* `#3974` [Timelines] Typo at creating timelines
* `#4023` [Accessibility] Keep keyboard focus within modal while it's open
* Add Gruntfile for easier JavaScript testing.

## 3.0.0pre43

* `#2153` [Accessibility] Required fields MUST be displayed as required - group new
* `#2157` [Accessibility] Required fields MUST be displayed as required - enumeration new
* `#2162` [Accessibility] Required fields MUST be displayed as required - new project_type
* `#2228` [Accessibility] low contrast in backlogs task view
* `#2231` [Accessibility] alt texts for openproject project menu
* `#2240` [Accessibility] correctly label document language of menu items
* `#2250` [Accessibility] activity icon labels
* `#2260` [Accessibility] no-existent alt-text for collapse/expand functionality in grouped work-package list
* `#2263` [Accessibility] Correct markup for tables
* `#2366` [Timelines] Add support for user deletion to timelines
* `#2502` New Layout for overview / my page
* `#2734` [API] Access-Key not supported for all controllers
* `#3065` Fixed internal error when selecting costs-columns and displaying sums in work package list
* `#3120` Implement a test suite the spikes can be developed against
* `#3251` [Timelines] Filtering for Responsible filters everything
* `#3393` [Timelines] Filter Work Packages by Assignee
* `#3401` [Work package tracking] Notes are not saved when copying a work package
* `#3409` New Layout for fallback Login page
* `#3453` Highlight project in bread crumb
* `#3546` Better icon for Timelines Module
* `#3547` Change color of Apply button in Activity
* `#3667` Better icon for Roadmap
* `#3863` Strange additional journal entry when moving work package
* `#3879` Work Package Show: Attachments are shown within attributes table

## 3.0.0pre42

* `#1951` Layout for ## and ### textile link help is broken
* `#2146` [Accessibility] Link form elements to their label - timeline groupings
* `#2147` [Accessibility] Link form elements to their label - new timeline
* `#2150` [Accessibility] Link form elements to their label - new issue query
* `#2151` [Accessibility] Link form elements to their label - new wiki page
* `#2152` [Accessibility] Link form elements to their label - new forum message
* `#2155` [Accessibility] Link form elements to their label - copy workflow
* `#2156` [Accessibility] Link form elements to their label - new custom field
* `#2159` [Accessibility] Link form elements to their label - repository administration
* `#2160` [Accessibility] Link form elements to their label - new LDAP authentication
* `#2161` [Accessibility] Link form elements to their label - new color
* `#2229` [Accessibility] low contrast in calendar view
* `#2244` [Accessibility] correctly label document language - custom fields
* `#2250` [Accessibility] activity icon labels
* `#2258` [Accessibility] linearisation of issue show form
* `#2264` [Accessibility] Table headers for work package hierarchy and relations
* `#2500` Change default configuration in new OpenProject application so new projects are not public by default
* `#3370` [Design] Clean-up and refactoring existing CSS for content area
* `#3528` [Data Migration] Type 'none' is not migrated properly in Timelines
* `#3532` Fix: [API] It is possible to set statuses that are not allowed by the workflow
* `#3539` [Work package tracking] Modul view of work packages is too broad
* `#3666` Fix: [API] Show-action does not contain author_id
* `#3723` Fix: The activity event type of work package creations is resolved as "closed"
* [Accessibility] Reactivate accessibility css; Setting for Accessibility mode for anonymous users
* Fixed workflow copy view
* Add redirect from /wp to /work_packages for less typing

## 3.0.0pre41

* `#2743` Clear work packages filters when the work packages menu item is clicked
* `#3072` Timelines rendering of top table border and text is slightly off
* `#3108` [Work package tracking] Too many users selectable as watchers in public projects
* `#3334` [CodeClimate] Mass Assignment WikiController
* `#3336` Fix: use permitted_params for queries controller
* `#3364` [Performance] Create index on enabled_modules.name
* `#3407` Fix: [Roadmap] Missing dropdown menu for displaying work packages by different criteria
* `#3455` Fix: [Projects] Tab "Types" missing in newly created projects
* `#3245` Fix: Search bar does not display results on a project basis

## 3.0.0pre40

* `#3066` [Work package tracking] Bulk edit causes page not found
* update will paginate

## 3.0.0pre39

* `#3306` Switch to Ruby 2.0
* `#3321` [Data migration] Data in timeline settings not copied to new project
* `#3322` Fix: [Data migration] Journal entries display changes to custom fields
* `#3329` Refactor Duplicated Code Journals

## 3.0.0pre38

* `#2399` Fix: Translation missing (en and de) for not_a_valid_parent
* `#3054` Fix: Some Projects cannot be deleted
* `#3149` Fix: duplicate XML root nodes in API v2 show
* `#3229` Fix: Can't set planning element status
* `#3234` Fix: [Work package tracking] Sorting of work package statuses does not work
* `#3266` Fix: [Work package tracking] % done in work package status cannot be modified
* `#3291` Fix: Internal error when clicking on member
* `#3303` Fix: [Work package tracking] Search results are linked to wrong location
* `#3322` [Data migration] Journal entries display changes to custom fields
* `#3331` use permitted_params for group_controller
* `#3337` Fix: Use permitted params in EnumerationsController
* `#3363` [Timelines] Autocompleter broken multiple times in timelines edit
* `#3390` [Design] Implement new look for header and project navigation
* Change global search keyboard shortcut to 's' and project menu shortcut to 'p'
* Add auto-completion for work-packages in all textareas's with wiki-edit class
* Fixed a small bug with a non-functional validation for parents when creating a work package

## 3.0.0pre37

* `#1966` Select person responsible for project with auto-completion form
* `#2289` Fix: Deploying in a subdirectory
* `#2395` [Work Package Tracking] Internal Error when entering a character in a number field in a filter
* `#2527` Create project has useless responsible field
* `#3091` Both Top menu sides can be open at the same time
* `#3202` Fix: Fix: [Bug] Grouping work packages by responsible is broken
* `#3222` Fix: Validation errors on copying OpenProject

## 3.0.0pre36

* `#3155` Icons from icon font in content area
* Rename German i18n Planungsverantwortlicher -> Verantwortlicher

## 3.0.0pre35

* `#2759` Fix: [Performance] Activity View very slow
* `#3050` Fix: Fix: [Work Package Tracking] Internal error with query from the time before work packages
* `#3104` Fix: [Forums] Number of replies to a topic are not displayed
* `#3202` Fix: [Bug] Grouping work packages by responsible is broken
* `#3212` First Grouping Criteria Selection broken when more than one element pre-selected
* `#3055` [Work Package Tracking] Former deleted planning elements not handled in any way

## 3.0.0pre34

* `#2361` [Timelines] Refactoring of Timelines file structure.
* `#2660` fixed bug
* `#3050` Fix: [Work Package Tracking] Internal error with query from the time before work packages
* `#3040` Fix: [Work Package Tracking] 404 for Work Package Index does not work, results in 500
* `#3111` fixed bug
* `#3193` Fix: [Bug] Copying the project OpenProject results in 500
* Fix position of 'more functions' menu on wp#show
* Fix queries on work packages index if no project is selected
* Fix wiki menu item breadcrumb
* Fixed grammatical error in translation missing warning
* Fixed other user preferences not being saved correctly in cukes
* Settings: Fix work package tab not being shown after save

## 3.0.0pre33

* `#2761` Fix: [Work Package Tracking] Assigning work packages to no target version not working in buld edit
* `#2762` [Work package tracking] Copying a work package in bulk edit mode opens move screen
* `#3021` Fix: Fix: emails sent for own changes
* `#3058` [Work Package Tracking] Broken subtask hierarchy layout
* `#3061` [Timelines] When the anonymous user does not have the right to view a reporting but tries to see a timeline w/ reportings, the error message is wrong
* `#3068` Fix: [Migration] Automatic update text references to planning elements not migrated
* `#3075` Fix: [Work Package Tracking] Save takes too long with many ancestors
* `#3110` Fix: [Migration] Default status not set to right status on planning element migration
* Fix timezone migration for MySQL with custom timezone
* Timeline performance improvements.

## 3.0.0pre32

* `#1718` Invalidate server side sessions on logout
* `#1719` Set X-Frame-Options to same origin
* `#1748` Add option to diable browser cache
* `#2332` [Timelines] Field "planning comparisons" does not check for valid input
* `#2581` Include also end date when sorting workpackges in timelines module
* `#2591` Fix: Costs prevents work package context menu
* `#3018` Fix: Stored queries grouping by attribute is not working
* `#3020` Fix: E-mail Message-ID header is not unique for Work Package mails
* `#3021` Fix: emails sent for own changes
* `#3028` Migration of legacy planning elements doesn't update journals.
* `#3030` Users preferences for order of comments is ignored on wp comments
* `#3032` Fix: Work package comments aren't editable by authors
* `#3038` Fix: Journal changes are recorded for empty text fields
* `#3046` Fix: Edit-form for work package updates does not respect user preference for journal ordering
* `#3057` Fix: [Migration] Missing responsibles
* API v2: Improve timelines performance by not filtering statuses by visible projects
* Add hook so that plugins can register assets, which are loaded on every page
* added missing specs for PR #647


## 3.0.0pre31

* `#313`  Fix: Changing the menu title of a menu wiki page does not work
* `#1368` Fix: Readding project members in user admin view
* `#1961` Sort project by time should only include work packages that are shown within the timeline report
* `#2285` [Agile] [Timelines] Add workpackage custom queries to project menu
* `#2534` Fix: [Forums] Moving topics between boards doesn't work
* `#2653` Remove relative vertical offset corrections and custom border fixes for IE8.
* `#2654` Remove custom font rendering/kerning as well as VML from timelines.
* `#2655` Find a sensible default for Timelines rendering bucket size.
* `#2668` First Grouping Criteria broken when also selecting Hide other group
* `#2699` [Wiki] 400 error when entering special character in wiki title
* `#2706` [Migration] Timeline options does not contain 'none' type
* `#2756` [Work package] 500 when clicking on analyze button in work package summary
* `#2999` [Timelines] Login checks inconsistent w/ public timelines.
* `#3004` Fix: [Calendar] Internal error when selecting more than one type in calendar
* `#3010` Fix: [Calendar] Sprints not displayed properly when start and end date of two sprints are seperate
* `#3016` [Journals] Planning Element update messages not migrated
* `#3033` Fix: Work package update descriptions starting with a h3 are truncated
* Fix mysql data migrations
* Change help url to persistent short url
* Applied new main layout

## 3.0.0pre30

* Redirect old issue links to new work package URIs
* `#2721` Fix: Fix: Fix: Fix: Missing journal entries for customizable_journals
* `#2731` Migrated serialized yaml from syck to psych

## 3.0.0pre29

* `#2473` [Timelines] Tooltip in timeline report shows star * instead of hash # in front of ID
* `#2718` Newlines in workpackage descriptions aren't normalized for change tracking
* `#2721` Fix: Fix: Fix: Missing journal entries for customizable_journals

## 3.0.0pre28

* `#1910` New menu structure for pages of timelines module
* `#2363` When all wiki pages have been deleted new wiki pages cannot be created (respecification)
* `#2566` Fix: [Timelines] Searching when selecting columns for a timeline configuration does not work
* `#2631` Fix: [Timelines] Work package cannot be created out of timeline.
* `#2685` [Work package tracking] 404 when deleting work package priority which is assigned to work package
* `#2686` Fix: [Work package tracking] Work package summary not displayed correctly
* `#2687` Fix: [Work Package Tracking] No error for parallel editing
* `#2708` Fix: API key auth does not work for custom_field actions
* `#2712` Fix: Journal entry on responsible changes displayed as numbers
* `#2715` [Journals] Missing attachable journals
* `#2716` Fix: Repository is not auto-created when activated in project settings
* `#2717` Fix: Multiple journal entries when adding multiple attachments in one change
* `#2721` Fix: Fix: Missing journal entries for customizable_journals
* Add indices to to all the journals (improves at least WorkPackage show)
* Improve settings performance by caching whether the settings table exists

## 3.0.0pre27

* `#416`  Fix: Too many users selectable as watchers
* `#2697` Fix: Missing migration of planning element watchers
* `#2564` Support custom fields in REST API v2 for work packages and projects
* `#2567` [Timelines] Select2 selection shows double escaped character
* `#2586` Query available custom fields in REST API v2
* `#2637` Migrated timestamps to UTC
* `#2696` CustomValues still associated to issues
* Reverts `#2645` Remove usage of eval()
* Fix work package filter query validations

## 3.0.0pre26

* `#2624` [Journals] Fix: Work package journals that migrated from legacy planning elements lack default references
* `#2642` [Migration] Empty timelines options cannot be migrated
* `#2645` Remove usage of eval()
* `#2585` Special characters in wiki page title

## 3.0.0pre25

* `#2515` Fix: Calendar does not support 1st of December
* `#2574` Fix: Invalid filter options and outdated names in timeline report form
* `#2613` Old IE versions (IE 7 & IE 8) are presented a message informing about the incompatibilities.
* `#2615` Fix board edit validations
* `#2617` Fix: Timelines do not load users for non-admins.
* `#2618` Fix: When issues are renamed to work packages all watcher assignments are lost
* `#2623` [Journals] Images in journal notes are not displayed
* `#2624` [Journals] Work package journals that migrated from legacy planning elements lack default references.
* `#2625` [Membership] Page not found when editing member and display more pages
* Improved newline handling for journals
* Improved custom field comparison for journals
* Respect journal data serialized with legacy YAML engine 'syck'

## 3.0.0pre24

* `#2593` Work Package Summary missing
* `#1749` Prevent JSON Hijacking
* `#2281` The context menu is not correctly displayed
* `#2348` [Timelines] Using planning element filter and filtering for status "New" leads always to plus-sign in front of work packages
* `#2357` [Timelines] Change API v2 serialization to minimize redundant data
* `#2363` When all wiki pages have been deleted new wiki pages cannot be created
* `#2380` [Timelines] Change API v2 serialization to maximize concatenation speed
* `#2420` Migrate the remaining views of api/v2 to rabl
* `#2478` Timeline with lots of work packages doesn`t load
* `#2525` Project Settings: Forums: Move up/down result in 404
* `#2535` [Forum] Atom feed on the forum's overview-page doesn't work
* `#2576` [Timelines] Double scrollbar in modal for Chrome
* `#2577` [Timelines] Users are not displayed in timelines table after recent API version
* `#2579` [Core] Report of spent time (without cost reporting) results in 404
* `#2580` Fixed some unlikely remote code executions
* `#2592` Search: Clicking on 'Next' results in 500
* `#2593` Work Package Summary missing
* `#2596` [Roadmap] Closed tickets are not striked out
* `#2597` [Roadmap] Missing english/german closed percentage label
* `#2604` [Migration] Attachable journals incorrect
* `#2608` [Activity] Clicking on Atom-feed in activity leads to 500 error
* `#2598` Add rake task for changing timestamps in the database to UTC

## 3.0.0pre23

* `#165`  [Work Package Tracking] Self-referencing ticket breaks ticket
* `#709`  Added test for double custom field validation error messages
* `#902`  Spelling Mistake: Timelines Report Configuration
* `#959`  Too many available responsibles returned for filtering in Timelines
* `#1738` Forum problem when no description given.
* `#1916` Work package update screen is closed when attached file is deleted
* `#1935` Fixed bug: Default submenu for wiki pages is wrong (Configure menu item)
* `#2009` No journal entry created for attachments if the attachment is added on container creation
* `#2026` 404 error when letters are entered in category Work Package
* `#2129` Repository: clicking on file results in 500
* `#2221` [Accessibility] enhance keyboard shortcuts
* `#2371` Add support for IE10 to Timelines
* `#2400` Cannot delete work package
* `#2423` [Issue Tracker] Several Internal Errors when there is no default work package status
* `#2426` [Core] Enumerations for planning elements
* `#2427` [Issue Tracker] Cannot delete work package priority
* `#2433` [Timelines] Empty timeline report not displayed initially
* `#2448` Accelerate work package updates
* `#2464` No initial attachment journal for messages
* `#2470` [Timelines] Vertical planning elements which are not displayed horizontally are not shown in timeline report
* `#2479` Remove TinyMCE spike
* `#2508` Migrated former user passwords (from OpenProject 2.x strong_passwords plugin)
* `#2521` XSS: MyPage on unfiltered WorkPackage Subject
* `#2548` Migrated core settings
* `#2557` Highlight changes of any work package attribute available in the timelines table
* `#2559` Migrate existing IssueCustomFields to WorkPackageCustomFields
* `#2575` Regular expressions should use \A and \z instead of ^ and $
* Fix compatibility with old mail configuration

## 3.0.0pre22

* `#1348` User status has no database index
* `#1854` Breadcrumbs arrows missing in Chrome
* `#1935` Default submenu for wiki pages is wrong (Configure menu item)
* `#1991` Migrate text references to issues/planning elements
* `#2297` Fix APIv2 for planning elements
* `#2304` Introduce keyboard shortcuts
* `#2334` Deselecting all types in project configuration creates 500
* `#2336` Cukes for timelines start/end date comparison
* `#2340` Develop migration mechanism for renamed plugins
* `#2374` Refactoring of ReportsController
* `#2383` [Performance] planning_elements_controller still has an n+1-query for the responsible
* `#2384` Replace bundles svg graph with gem
* `#2386` Remove timelines_journals_helper
* `#2418` Migrate to RABL
* Allow using environment variables instead of configuration.yml

## 3.0.0pre21

* `#1281` I18n.js Not working correctly. Always returns English Translations
* `#1758` Migrate functional-tests for issues into specs for work package
* `#1771` Fixed bug: Refactor Types Project Settings into new Tab
* `#1880` Re-introduce at-time scope
* `#1881` Re-introduce project planning comparison in controller
* `#1883` Extend at-time scope for status comparison
* `#1884` Make status values available over API
* `#1994` Integrational tests for work packages at_time (API)
* `#2070` Settle copyright for images
* `#2158` Work Package General Setting
* `#2173` Adapt client-side to new server behavior
* `#2306` Migrate issues controller tests
* `#2307` Change icon of home button in header from OpenProjct icon to house icon
* `#2310` Add proper indices to work_package
* `#2319` Add a request-store to avoid redundant calls

## 3.0.0pre20

* `#1560` WorkPackage/update does not retain some fields when validations fail
* `#1771` Refactor Types Project Settings into new Tab
* `#1878` Project Plan Comparison(server-side implementation): api/v2 can now resolve historical data for work_packages
* `#1929` Too many lines in work package view
* `#1946` Modal shown within in Modal
* `#1949` External links within modals do not work
* `#1992` Prepare schema migrations table
* `#2125` All AJAX actions on work package not working after update
* `#2237` Migrate reports controller tests
* `#2246` Migrate issue categories controller tests
* `#2262` Migrate issue statuses controller tests
* `#2267` Rename view issue hooks

## 3.0.0pre19

* `#2055` More dynamic attribute determination for journals for extending journals by plugins
* `#2203` Use server-side responsible filter
* `#2204` Implement server-side status filter.
* `#2218` Migrate context menus controller tests

## 3.0.0pre18

* `#1715` Group assigned work packages
* `#1770` New Comment Section layout errors
* `#1790` Fix activity view bug coming up during the meeting adaptions to acts_as_journalized
* `#1793` Data Migration Journals
* `#1977` Set default type for planning elements
* `#1990` Migrate issue relation
* `#1997` Migrate journal activities
* `#2008` Migrate attachments
* `#2083` Extend APIv2 to evaluate filter arguments
* `#2087` Write tests for server-side type filter
* `#2088` Implement server-side filter for type
* `#2101` 500 on filtering multiple values
* `#2104` Handle incomplete trees on server-side
* `#2105` Call PE-API with type filters
* `#2138` Add responsible to workpackage-search

## 3.0.0pre17

* `#1323` Wrong Calendarweek in Datepicker, replaced built in datepicker with jQuery UI datepicker
* `#1843` Editing Membership Duration in admin area fails
* `#1913` [Timelines] Enable drag&drop for select2 items in order to rearrange the order of the columns
* `#1934` [Timelines] Table Loading takes really long
* `#1978` Migrate legacy issues
* `#1979` Migrate legacy planning elements
* `#1982` Migrate planning element types
* `#1983` Migrate queries
* `#1987` Migrate user rights
* `#1988` Migrate settings
* `#2019` Migrate auto completes controller tests
* `#2078` Work package query produces 500 when grouping on exclusively empty values

## 3.0.0pre16

* `#1418` Additional changes: Change links to issues/planning elements to use work_packages controller
* `#1504` Initial selection of possible project members wrong (accessibility mode)
* `#1695` Cannot open links in Projects menu in new tab/window
* `#1753` Remove Issue and replace with Work Package
* `#1754` Migrate unit-tests for issues into specs for work_package
* `#1757` Rename Issues fixtures to Work Package fixtures
* `#1759` Remove link_to_issue_preview, replace with link_to_workpackage_preview
* `#1822` Replace Issue constant by WorkPackage constant
* `#1850` Disable atom feeds via setting
* `#1874` Move Scopes from Issue into Workpackage
* `#1898` Separate action for changing wiki parent page (was same as rename before)
* `#1921` Allow disabling done ratio for work packages
* `#1923` Add permission that allows hiding repository statistics on commits per author
* `#1950` Grey line near the lower end of the modal, cuts off a bit of the content

## 3.0.0pre15

* `#1301` Ajax call when logged out should open a popup window
* `#1351` Generalize Modal Creation
* `#1557` Timeline Report Selection Not Visible
* `#1755` Migrate helper-tests for issues into specs for work package
* `#1766` Fixed bug: Viewing diff of Work Package description results in error 500
* `#1767` Fixed bug: Viewing changesets results in "page not found"
* `#1789` Move validation to Work Package
* `#1800` Add settings to change software name and URL and add additional footer content
* `#1808` Add option to log user for each request
* `#1875` Added test steps to reuse steps for my page, my project page, and documents, no my page block lookup at class load time
* `#1876` Timelines do not show work packages when there is no status reporting
* `#1896` Moved visibility-tests for issues into specs for workpackages
* `#1911` Change mouse icon when hovering over drag&drop-enabled select2 entries
* `#1912` Merge column project type with column planning element type
* `#1918` Custom fields are not displayed when issue is created

## 3.0.0pre14

* `#825`  Migrate Duration
* `#828`  Remove Alternate Dates
* `#1421` Adapt issue created/updated wording to apply to work packages
* `#1610` Move Planning Element Controller to API V2
* `#1686` Issues not accessible in public projects when not a member
* `#1768` Fixed bug: Klicking on Wiki Edit Activity results in error 500
* `#1787` Remove Scenarios
* `#1813` Run Data Generator on old AAJ schema
* `#1859` Fix 20130814130142 down-migration (remove_documents)
* `#1873` Move Validations from Issue into Workpackage

## 3.0.0pre13

* `#1606` Update journal fixtures
* `#1608` Change activities to use the new journals
* `#1609` Change search to use the new journals
* `#1616` Serialization/Persistence
* `#1617` Migrate database to new journalization
* `#1724` PDF Export of Work Packages with Description
* `#1731` Squash old migrations into one

## 3.0.0pre12

* `#1417` Enable default behavior for types
* `#1631` Remove documents from core

## 3.0.0pre11

* `#1418` Change links to issues/planning elements to use work_packages controller
* `#1541` Use Rails 3.2.14 instead of Git Branch
* `#1595` Cleanup action menu for work packages
* `#1596` Copy/Move work packages between projects
* `#1598` Switching type of work package looses inserted data
* `#1618` Deactivate modal dialogs and respective cukes
* `#1637` Removed files module
* `#1648` Arbitrarily failing cuke: Navigating to the timeline page

## 3.0.0pre10

* `#1246` Implement uniform "edit" action/view for pe & issues
* `#1247` Implement uniform "update" action for pe & issues
* `#1411` Migrate database tables into the new model
* `#1413` Ensure Permissions still apply to the new Type
* `#1425` Remove default planning element types in favor of enabled planning element types in the style of has_and_belongs_to_many.
* `#1427` Enable API with the new Type
* `#1434` Type controller
* `#1435` Type model
* `#1436` Type views
* `#1437` Update seed data
* `#1512` Merge PlanningElementTypes model with Types model
* `#1520` PlanningElements are created without the root_id attribute being set
* `#1520` PlanningElements are created without the root_id attribute being set
* `#1536` Fixed bug: Reposman.rb receives xml response for json request
* `#1577` Searching for project member candidates is only possible when using "firstname lastname" (or parts of it)

## 3.0.0pre9

* `#779`  Integrate password expiration
* `#1314` Always set last activity timestamp and check session expiry if ttl-setting is enabled
* `#1371` Changing pagination per_page_param does not change page
* `#1405` Incorrect message when trying to login with a permanently blocked account
* `#1409` Changing pagination limit on members view looses members tab
* `#1414` Remove start & due date requirement from planning elements
* `#1461` Integration Activity Plugin
* `#1488` Fixes multiple and missing error messages on project settings' member tab (now with support for success messages)
* `#1493` Exporting work packages to pdf returns 406
* `#1505` Removing all roles from a membership removes the project membership
* `#1517` Journal changed_data cannot contain the changes of a wiki_content content

## 3.0.0pre8

* `#377`  Some usability fixes for members selection with select2
* `#1024` Add 'assign random password' option to user settings
* `#1063` Added helper to format the time as a date in the current user or the system time zone
* `#1391` Opening the new issue form in a project with an issue category defined produces 500 response
* `#1406` Creating a work package w/o responsible or assignee results in 500
* `#1420` Allow for seeing work package description changes inside of the page
* `#1488` Fixes multiple and missing error messages on project settings' member tab

## 3.0.0pre7

* `#778` Integrate ban of former passwords
* `#780` Add password brute force prevention
* `#820` Implement awesome nested set on work packages
* `#1034` Create changelog and document format
* `#1119` Creates a unified view for work_package show, new and create
* `#1209` Fix adding watcher to issue
* `#1214` Fix pagination label and 'entries_per_page' setting
* `#1299` Refactor user status
* `#1301` Ajax call when logged out should open a popup window
* `#1303` Watcherlist contains unescaped HTML
* `#1315` Correct spelling mistakes in German translation
<|MERGE_RESOLUTION|>--- conflicted
+++ resolved
@@ -30,8 +30,9 @@
 # Changelog
 
 * `#3113` [API] Read access on work package workflows for API v2
+* `#3701` Filter custom fields of work packages in timeline reports
 * `#3732` Summary for work package responsibility
-* `#3733` Responsible widget for my page
+* `#3733` Responsible widget for my pag
 * `#4024` [Accessibility] Add proper page titles for sub pages
 * `#4102` [Accessibility] Fixes screen reader compatibility for 'further analyze' links in work package summary
 * `#4023` [Accessibility] Fixes tabbing inside modals
@@ -56,11 +57,7 @@
 * `#3438` Activity default value makes log time required
 * `#3451` API references hidden users
 * `#3481` Fix: [Activity] Not possible to unselect all filters
-<<<<<<< HEAD
-* `#3701` Filter custom fields of work packages in timeline reports
-=======
 * `#3653` Entries in field "Responsible" are not ordered alphabetically
->>>>>>> 81127c41
 * `#3730` Setting responsible via bulk edit
 * `#3731` Setting responsible via context menu
 * `#3774` Fix: [API] Not possible to set journal notes via API
