--- conflicted
+++ resolved
@@ -29,12 +29,10 @@
 
 # Changelog
 
-<<<<<<< HEAD
-* `#1793` Data Migration Journals
-=======
 * `#1715` Group assigned work packages
 * `#1770` New Comment Section layout errors
 * `#1790` Fix activity view bug coming up during the meeting adaptions to acts_as_journalized
+* `#1793` Data Migration Journals
 * `#1977` Set default type for planning elements
 * `#1990` Migrate issue relation
 * `#1997` Migrate journal activities
@@ -44,7 +42,6 @@
 
 * `#1323` Wrong Calendarweek in Datepicker, replaced built in datepicker with jQuery UI datepicker
 * `#1843` Editing Membership Duration in admin area fails
->>>>>>> f49f3e1e
 * `#1913` [Timelines] Enable drag&drop for select2 items in order to rearrange the order of the columns
 * `#1934` [Timelines] Table Loading takes really long
 * `#1978` Migrate legacy issues
