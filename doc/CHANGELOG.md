<!---- copyright
OpenProject is a project management system.
Copyright (C) 2012-2014 the OpenProject Foundation (OPF)

This program is free software; you can redistribute it and/or
modify it under the terms of the GNU General Public License version 3.

OpenProject is a fork of ChiliProject, which is a fork of Redmine. The copyright follows:
Copyright (C) 2006-2013 Jean-Philippe Lang
Copyright (C) 2010-2013 the ChiliProject Team

This program is free software; you can redistribute it and/or
modify it under the terms of the GNU General Public License
as published by the Free Software Foundation; either version 2
of the License, or (at your option) any later version.

This program is distributed in the hope that it will be useful,
but WITHOUT ANY WARRANTY; without even the implied warranty of
MERCHANTABILITY or FITNESS FOR A PARTICULAR PURPOSE.  See the
GNU General Public License for more details.

You should have received a copy of the GNU General Public License
along with this program; if not, write to the Free Software
Foundation, Inc., 51 Franklin Street, Fifth Floor, Boston, MA  02110-1301, USA.

See doc/COPYRIGHT.rdoc for more details.

++-->

# Changelog

<<<<<<< HEAD
* `#284`  Fix: Sticky does not apply to forum
* `#1009` Wrong german translation when accessing a non-existent work package
* `#1502` Multiple escaping on user select2 field in project settingsmembers tab
* `#1865` Journal creates Symbols from attachment ids
* `#2029` Fix: News preview
* `#2393` Fix: No warning when leaving site without saving
* `#2401` Fix: New target version cannot be created from work package view
* `#2280` Fix: Spent Time not localized
* `#3019` Fix: Quote icon in wrong position
* `#3063` Fix: Quotes in versions are not properly HTML-escaped
* `#3118` Fix: Copying a work package to a new project with parent and cross_project_work_package_relations disabled does not work
* `#3148` Fix: Comparison of history versions in wiki pages ignores newlines
* `#3267` Fix: Link in Breadcrumbs links to global work packages
* `#3348` Fix: Menu item "more functions" is cut off where content ends
* `#3395` Fix: After error message values are gone during creation of message
* `#3531` Fix: Type 'None' cannot be configured via admin settings
* `#3775` No success message when adding a user to a project
* `#4007` Timeline page title does not contain name of timeline
* `#4020` Prevent timelog page reload on selection change
* `#4040` Fix: Referencing work packages with ### in news, forums and meetings does not work
* `#4087` Ignore type list flash when activating flash messages
* `#4088` No keyboard focus for erroneous fields
* `#4097` Fix accesskeys
* `#4118` Fix: Add missing labels
* `#4701` Fix: Wiki change notification mail contains invalid diff link
* `#4928` Fix: Journal note hits not shown
* `#5002` Fix: Number of reported work packages in personal activity differs from number in My page
* `#5057` Fix: Whitelisted more params for planning elements controller
* `#5214` Allow setting watchers and time entries for work packages via API`
* `#5311` Encapsulate ActiveSupport::Notifications
* `#5553` Integrate OmniAuth
* `#5632` Check whether cookies are not shared between sub-uris
* `#5743` Potential data leak in "Invalid form authenticity token" error screen
* `#6309` Remove API v1 & add level_list to API v2
* `#6310` API v2 is now deprecated and will be removed in a future version of OpenProject
* `#7050` Fix: Cannot change the login when login is already taken during creation of account
* `#7051` Wrong success message when user is not allowed to register himself
* `#7137` Fix: No last connection for users authenticated with omniauth
* `#7149` Fix: Wrong success message when login is already in use
* `#7177` Fix: Journal not created in connection with deleted note
* `#7504` Timeline "Today" line not displayed properly
* `#7507` Open in new Tab from Backlog has become harder
* `#7511` Fixes: Label "Email updates" cut off in bulk-edit view
* `#7531` Projects menu not visible if there are no projects
* `#7533` Fixes: Deleted block not addable
* `#7562` Regression: creating ticket via API fails with HTTP 422
* `#7608` Make highlight buttons styleable
* `#7700` No flash message on status page
* `#8228` Icons in select2 elements missing
* `#8277` Fix arrow of column headers not restrained to one line
* Allowed sending of mails with only cc: or bcc: fields
* Allow adding attachments to created work packages via planning elements controller
* Remove unused rmagick dependency
* Add settings callback
* Use Lato 2.0 font
* Fix: Work package short URI
* Fix: work package due date not validated when start date is not present
* Fix: Use correct questions for deletion of documents/files in rake tasks
* Fix: Use URL helpers for forum routes
* Fix: Back URL verification
* Fix: Asset require for plug-ins
* Fix: at.who styling


=======
* `#4752` Fix button contrast
>>>>>>> 3be87044
* `#4019` Fix focus on project creation
* `#4021` Separate focus for main menu expander
* `#4258` Text alignment consistency in tables
* `#6288` Editing relations in modal dialog leads to warning
* `#7898` Watchers are not sorted alphabetically in work package screen
* `#9931` APIv2 does not rewire parents correctly

## 3.0.4

* `#8421` Make subdirectory configuration less of a hassle
* `#5652` Fixes: Custom fields with empty name can be created
* `#7812` 404 when opening keyboard shortcuts in a OpenProject instance running in subfolder
* `#7893` Notification message support for Internet explorer 9 missing
* `#7682` Status of work package not displayed when linking work package via ## or ###
* `#4031` Expand folder icon missing in front of repository folders
* `#7234` Highlighting of differences in repository does not work
* `#7493` Work packages with only start date or end date not displayed properly
* `#7623` Replace remaining icons by icon font
* `#7499` No default work package status possible
* `#7492` Timeline outside of scroll area is broken in IE 11
* `#7384` Headlines in wiki table of content are broken
* Fix input parsing of respoman
* Fix: Icon color in themes
* Fix: Fixed typo which causes wiki pages to fail to load

## 3.0.3

* Update Rails to 3.2.18 to fix CVE-2014-0130

## 3.0.2

* `#1725` Content-sniffing-based XSS for attachments
* `#6310` API v1 is now deprecated and will be removed in the next major release of OpenProject
* `#7056` Enable Active Record Session Store
* `#7177` Fix: Journal not created in connection with deleted note
* `#7295` Fix: Regression in Ruby 2.1.1

## 3.0.1

* `#5265` Fix: Error adding Work Package
* `#5322` Fix: First Journal Entry of chiliproject issues shows incorrect diff

## 3.0.0

* `#3701` Fix: Filter custom fields of work packages in timeline reports
* `#5033` Migration RepairInvalidDefaultWorkPackageCustomValues fails on Postgres
* Fix project search accesskey
* Fix new work package accesskey

## 3.0.0pre50

* `#4008` Deactivating work package priorities has no effect
* Removed path from guessed host

## 3.0.0pre49

* `#2616` Fix:  Search: Clicking on 'Back' results in wrong data
* `#3084` Fix: [Administration - Work Packages] Workflow Status sorting not respected
* `#3312` Fix: [Administration - Custom Fields] "Visible" and "Editable" in user custom field cannot be unchecked
* `#4003` Fix: Revisions in Activity overview are assigned to wrong person
* `#4008` Fix: Deactivating work package priorities has no effect
* `#4046` Update copyright Information to include 2014
* `#4115` [Subdirectory] Broken Redirects
* `#4285` Copy Workflow mixes workflow scopes
* `#4296` Adapt new workpackage form layout
* `#4793` Fix: [Search] Current project scope not shown
* `#4797` Fix: [Subdirectory] Broken Links
* `#4858` XSS in wp auto-completion
* `#4887` Second grouping criterion seems to have an and conjunction
* Added pry-byebug for ruby 2.1
* Allows redirecting to a back url on version#update

## 3.0.0pre48

* `#1390` Fix: Deleting Issue Categories from a project - route not defined
* `#2701` Fix: [Groups] Error message not displayed correctly.
* `#3217` Fix: [Project settings] Page not found when adding/deleting members and clicking pagination
* `#3725` Fix: Trying to delete a Project without checking "Yes" results in Error
* `#3798` Fix: Typo leading to internal server error
* `#4105` Fix: Remove links from fieldset
* `#4123` Fix: [Accessibility] Link comprehensibility
* `#4715` Fix: Wrong escaping in destroy info
* `#4186` Long work package subject covers up edit buttons
* `#4245` When adding a block to MyPage the other blocks are gone
* `#4337` Fix: HTTP 500 when creating WP with note via API
* `#4654` Activity: Wrong id of work package when time spent
* `#4722` Wrong weekday in date picker
* `#4755` Wrong message "project identifier can't be edited"
* `#4761` Internal error when creating or editing timeline in accessibility mode
* `#4762` List of watchers displayed twice when creating a work package

## 3.0.0pre47

* `#3113` [API] Read access on work package workflows for API v2
* `#3903` Fix: [Search] Project scope lost when clicking on search category link
* `#4087` Fix: [Accessibility] No error messages for blind users
* `#4169` Fix: CSV Export can't handle UTF-8 in conjunction with ASCII letters >= 160 (such as ä)
* `#4266` Custom fields not used as filters are displayed in timeline configuration
* `#4331` Wrong error message for custom fields in query

## 3.0.0pre46

* `#3335` Fix: Mass assignment in members controller
* `#3371` [Work Package Tracking] Wrong 404 when custom query not exists
* `#3440` New workpackage form layout
* `#3947` [CodeClimate] Mass Assignment BoardsController
* `#4087` Accessible form errors
* `#4098` Keyboard operation: links accessible with Screenreadern
* `#4090` [FIX] Tab order of my project page
* `#4103` [Accessibility] Add missing field sets
* `#4105` Remove links from fieldset
* `#4109` Missing hidden tab selection label
* `#4110` Position: Status/Funktion von Links ist nicht klar
* `#4112` Usage of layout tables in work packages index
* `#4118` Fix: Add missing labels
* `#4123` Icon link table comprehensibility
* `#4162` Missing html_safe on required list custom fields with non empty default value
* Allow configuring memcache via configuration.yml or environment variables

## 3.0.0pre45

* `#3113` [API] Read access on work package workflows for API v2
* `#3114` [API] Provide custom fields in work-package index
* `#3116` [API] Distinguishable Status-Codes for wrong credentials and missing API
* `#3347` [API] Make priorities available via API
* `#3701` Filter custom fields of work packages in timeline reports
* `#3732` Summary for work package responsibility
* `#3733` Responsible widget for my pag
* `#3884` [Timelines] Show custom fields of work packages in timeline reports
* `#3980` In Email settings "Issue" is used
* `#4023` [Accessibility] Fixes tabbing inside modals
* `#4024` [Accessibility] Add proper page titles for sub pages
* `#4090` 'Session Expires' setting breaks API
* `#4100` use icon from icon font for toggle multiselect in filter section
* `#4101` Headings: Fix typos in german translation
* `#4102` [Accessibility] Fixes screen reader compatibility for 'further analyze' links in work package summary
* `#4108` Fixes German translation of months
* `#4163` Extend authorization-API to return current user id
* Improves JavaScript tests.
* News subject contained in URL
* Removes mocha mocking framework.
* Update pg-gem version

## 3.0.0pre44

* `#2018` Cleanup journal tables
* `#2244` Fix: [Accessibility] correctly label document language - custom fields
* `#2520` Creating projects is possible with no types selected
* `#2594` Fix: [Activity] Too many filter selects than necessary
* `#3215` Datepicker - Timelines calendar weeks out of sync
* `#3249` [Work Package Tracking] Work packages of type none are displayed as if they were of type work packages
* `#3332` [CodeClimate] Mass Assignment AuthSourcesController
* `#3333` [CodeClimate] Mass Assignment RolesController
* `#3347` [API] Make priorities available via API
* `#3438` Activity default value makes log time required
* `#3451` API references hidden users
* `#3481` Fix: [Activity] Not possible to unselect all filters
* `#3653` Entries in field "Responsible" are not ordered alphabetically
* `#3730` Setting responsible via bulk edit
* `#3731` Setting responsible via context menu
* `#3774` Fix: [API] Not possible to set journal notes via API
* `#3808` Assignee cannot be set to "none" via bulk edit
* `#3843` Prettier translations for member errors
* `#3844` Fixed Work Package status translation
* `#3854` Move function and Query filters allows to select groups as responsible
* `#3865` Detailed filters on dates
* `#3974` [Timelines] Typo at creating timelines
* `#4023` [Accessibility] Keep keyboard focus within modal while it's open
* Add Gruntfile for easier JavaScript testing.

## 3.0.0pre43

* `#2153` [Accessibility] Required fields MUST be displayed as required - group new
* `#2157` [Accessibility] Required fields MUST be displayed as required - enumeration new
* `#2162` [Accessibility] Required fields MUST be displayed as required - new project_type
* `#2228` [Accessibility] low contrast in backlogs task view
* `#2231` [Accessibility] alt texts for openproject project menu
* `#2240` [Accessibility] correctly label document language of menu items
* `#2250` [Accessibility] activity icon labels
* `#2260` [Accessibility] no-existent alt-text for collapse/expand functionality in grouped work-package list
* `#2263` [Accessibility] Correct markup for tables
* `#2366` [Timelines] Add support for user deletion to timelines
* `#2502` New Layout for overview / my page
* `#2734` [API] Access-Key not supported for all controllers
* `#3065` Fixed internal error when selecting costs-columns and displaying sums in work package list
* `#3120` Implement a test suite the spikes can be developed against
* `#3251` [Timelines] Filtering for Responsible filters everything
* `#3393` [Timelines] Filter Work Packages by Assignee
* `#3401` [Work package tracking] Notes are not saved when copying a work package
* `#3409` New Layout for fallback Login page
* `#3453` Highlight project in bread crumb
* `#3546` Better icon for Timelines Module
* `#3547` Change color of Apply button in Activity
* `#3667` Better icon for Roadmap
* `#3863` Strange additional journal entry when moving work package
* `#3879` Work Package Show: Attachments are shown within attributes table

## 3.0.0pre42

* `#1951` Layout for ## and ### textile link help is broken
* `#2146` [Accessibility] Link form elements to their label - timeline groupings
* `#2147` [Accessibility] Link form elements to their label - new timeline
* `#2150` [Accessibility] Link form elements to their label - new issue query
* `#2151` [Accessibility] Link form elements to their label - new wiki page
* `#2152` [Accessibility] Link form elements to their label - new forum message
* `#2155` [Accessibility] Link form elements to their label - copy workflow
* `#2156` [Accessibility] Link form elements to their label - new custom field
* `#2159` [Accessibility] Link form elements to their label - repository administration
* `#2160` [Accessibility] Link form elements to their label - new LDAP authentication
* `#2161` [Accessibility] Link form elements to their label - new color
* `#2229` [Accessibility] low contrast in calendar view
* `#2244` [Accessibility] correctly label document language - custom fields
* `#2250` [Accessibility] activity icon labels
* `#2258` [Accessibility] linearisation of issue show form
* `#2264` [Accessibility] Table headers for work package hierarchy and relations
* `#2500` Change default configuration in new OpenProject application so new projects are not public by default
* `#3370` [Design] Clean-up and refactoring existing CSS for content area
* `#3528` [Data Migration] Type 'none' is not migrated properly in Timelines
* `#3532` Fix: [API] It is possible to set statuses that are not allowed by the workflow
* `#3539` [Work package tracking] Modul view of work packages is too broad
* `#3666` Fix: [API] Show-action does not contain author_id
* `#3723` Fix: The activity event type of work package creations is resolved as "closed"
* [Accessibility] Reactivate accessibility css; Setting for Accessibility mode for anonymous users
* Fixed workflow copy view
* Add redirect from /wp to /work_packages for less typing

## 3.0.0pre41

* `#2743` Clear work packages filters when the work packages menu item is clicked
* `#3072` Timelines rendering of top table border and text is slightly off
* `#3108` [Work package tracking] Too many users selectable as watchers in public projects
* `#3334` [CodeClimate] Mass Assignment WikiController
* `#3336` Fix: use permitted_params for queries controller
* `#3364` [Performance] Create index on enabled_modules.name
* `#3407` Fix: [Roadmap] Missing dropdown menu for displaying work packages by different criteria
* `#3455` Fix: [Projects] Tab "Types" missing in newly created projects
* `#3245` Fix: Search bar does not display results on a project basis

## 3.0.0pre40

* `#3066` [Work package tracking] Bulk edit causes page not found
* update will paginate

## 3.0.0pre39

* `#3306` Switch to Ruby 2.0
* `#3321` [Data migration] Data in timeline settings not copied to new project
* `#3322` Fix: [Data migration] Journal entries display changes to custom fields
* `#3329` Refactor Duplicated Code Journals

## 3.0.0pre38

* `#2399` Fix: Translation missing (en and de) for not_a_valid_parent
* `#3054` Fix: Some Projects cannot be deleted
* `#3149` Fix: duplicate XML root nodes in API v2 show
* `#3229` Fix: Can't set planning element status
* `#3234` Fix: [Work package tracking] Sorting of work package statuses does not work
* `#3266` Fix: [Work package tracking] % done in work package status cannot be modified
* `#3291` Fix: Internal error when clicking on member
* `#3303` Fix: [Work package tracking] Search results are linked to wrong location
* `#3322` [Data migration] Journal entries display changes to custom fields
* `#3331` use permitted_params for group_controller
* `#3337` Fix: Use permitted params in EnumerationsController
* `#3363` [Timelines] Autocompleter broken multiple times in timelines edit
* `#3390` [Design] Implement new look for header and project navigation
* Change global search keyboard shortcut to 's' and project menu shortcut to 'p'
* Add auto-completion for work-packages in all textareas's with wiki-edit class
* Fixed a small bug with a non-functional validation for parents when creating a work package

## 3.0.0pre37

* `#1966` Select person responsible for project with auto-completion form
* `#2289` Fix: Deploying in a subdirectory
* `#2395` [Work Package Tracking] Internal Error when entering a character in a number field in a filter
* `#2527` Create project has useless responsible field
* `#3091` Both Top menu sides can be open at the same time
* `#3202` Fix: Fix: [Bug] Grouping work packages by responsible is broken
* `#3222` Fix: Validation errors on copying OpenProject

## 3.0.0pre36

* `#3155` Icons from icon font in content area
* Rename German i18n Planungsverantwortlicher -> Verantwortlicher

## 3.0.0pre35

* `#2759` Fix: [Performance] Activity View very slow
* `#3050` Fix: Fix: [Work Package Tracking] Internal error with query from the time before work packages
* `#3104` Fix: [Forums] Number of replies to a topic are not displayed
* `#3202` Fix: [Bug] Grouping work packages by responsible is broken
* `#3212` First Grouping Criteria Selection broken when more than one element pre-selected
* `#3055` [Work Package Tracking] Former deleted planning elements not handled in any way

## 3.0.0pre34

* `#2361` [Timelines] Refactoring of Timelines file structure.
* `#2660` fixed bug
* `#3050` Fix: [Work Package Tracking] Internal error with query from the time before work packages
* `#3040` Fix: [Work Package Tracking] 404 for Work Package Index does not work, results in 500
* `#3111` fixed bug
* `#3193` Fix: [Bug] Copying the project OpenProject results in 500
* Fix position of 'more functions' menu on wp#show
* Fix queries on work packages index if no project is selected
* Fix wiki menu item breadcrumb
* Fixed grammatical error in translation missing warning
* Fixed other user preferences not being saved correctly in cukes
* Settings: Fix work package tab not being shown after save

## 3.0.0pre33

* `#2761` Fix: [Work Package Tracking] Assigning work packages to no target version not working in buld edit
* `#2762` [Work package tracking] Copying a work package in bulk edit mode opens move screen
* `#3021` Fix: Fix: emails sent for own changes
* `#3058` [Work Package Tracking] Broken subtask hierarchy layout
* `#3061` [Timelines] When the anonymous user does not have the right to view a reporting but tries to see a timeline w/ reportings, the error message is wrong
* `#3068` Fix: [Migration] Automatic update text references to planning elements not migrated
* `#3075` Fix: [Work Package Tracking] Save takes too long with many ancestors
* `#3110` Fix: [Migration] Default status not set to right status on planning element migration
* Fix timezone migration for MySQL with custom timezone
* Timeline performance improvements.

## 3.0.0pre32

* `#1718` Invalidate server side sessions on logout
* `#1719` Set X-Frame-Options to same origin
* `#1748` Add option to diable browser cache
* `#2332` [Timelines] Field "planning comparisons" does not check for valid input
* `#2581` Include also end date when sorting workpackges in timelines module
* `#2591` Fix: Costs prevents work package context menu
* `#3018` Fix: Stored queries grouping by attribute is not working
* `#3020` Fix: E-mail Message-ID header is not unique for Work Package mails
* `#3021` Fix: emails sent for own changes
* `#3028` Migration of legacy planning elements doesn't update journals.
* `#3030` Users preferences for order of comments is ignored on wp comments
* `#3032` Fix: Work package comments aren't editable by authors
* `#3038` Fix: Journal changes are recorded for empty text fields
* `#3046` Fix: Edit-form for work package updates does not respect user preference for journal ordering
* `#3057` Fix: [Migration] Missing responsibles
* API v2: Improve timelines performance by not filtering statuses by visible projects
* Add hook so that plugins can register assets, which are loaded on every page
* added missing specs for PR #647


## 3.0.0pre31

* `#313`  Fix: Changing the menu title of a menu wiki page does not work
* `#1368` Fix: Readding project members in user admin view
* `#1961` Sort project by time should only include work packages that are shown within the timeline report
* `#2285` [Agile] [Timelines] Add workpackage custom queries to project menu
* `#2534` Fix: [Forums] Moving topics between boards doesn't work
* `#2653` Remove relative vertical offset corrections and custom border fixes for IE8.
* `#2654` Remove custom font rendering/kerning as well as VML from timelines.
* `#2655` Find a sensible default for Timelines rendering bucket size.
* `#2668` First Grouping Criteria broken when also selecting Hide other group
* `#2699` [Wiki] 400 error when entering special character in wiki title
* `#2706` [Migration] Timeline options does not contain 'none' type
* `#2756` [Work package] 500 when clicking on analyze button in work package summary
* `#2999` [Timelines] Login checks inconsistent w/ public timelines.
* `#3004` Fix: [Calendar] Internal error when selecting more than one type in calendar
* `#3010` Fix: [Calendar] Sprints not displayed properly when start and end date of two sprints are seperate
* `#3016` [Journals] Planning Element update messages not migrated
* `#3033` Fix: Work package update descriptions starting with a h3 are truncated
* Fix mysql data migrations
* Change help url to persistent short url
* Applied new main layout

## 3.0.0pre30

* Redirect old issue links to new work package URIs
* `#2721` Fix: Fix: Fix: Fix: Missing journal entries for customizable_journals
* `#2731` Migrated serialized yaml from syck to psych

## 3.0.0pre29

* `#2473` [Timelines] Tooltip in timeline report shows star * instead of hash # in front of ID
* `#2718` Newlines in workpackage descriptions aren't normalized for change tracking
* `#2721` Fix: Fix: Fix: Missing journal entries for customizable_journals

## 3.0.0pre28

* `#1910` New menu structure for pages of timelines module
* `#2363` When all wiki pages have been deleted new wiki pages cannot be created (respecification)
* `#2566` Fix: [Timelines] Searching when selecting columns for a timeline configuration does not work
* `#2631` Fix: [Timelines] Work package cannot be created out of timeline.
* `#2685` [Work package tracking] 404 when deleting work package priority which is assigned to work package
* `#2686` Fix: [Work package tracking] Work package summary not displayed correctly
* `#2687` Fix: [Work Package Tracking] No error for parallel editing
* `#2708` Fix: API key auth does not work for custom_field actions
* `#2712` Fix: Journal entry on responsible changes displayed as numbers
* `#2715` [Journals] Missing attachable journals
* `#2716` Fix: Repository is not auto-created when activated in project settings
* `#2717` Fix: Multiple journal entries when adding multiple attachments in one change
* `#2721` Fix: Fix: Missing journal entries for customizable_journals
* Add indices to to all the journals (improves at least WorkPackage show)
* Improve settings performance by caching whether the settings table exists

## 3.0.0pre27

* `#416`  Fix: Too many users selectable as watchers
* `#2697` Fix: Missing migration of planning element watchers
* `#2564` Support custom fields in REST API v2 for work packages and projects
* `#2567` [Timelines] Select2 selection shows double escaped character
* `#2586` Query available custom fields in REST API v2
* `#2637` Migrated timestamps to UTC
* `#2696` CustomValues still associated to issues
* Reverts `#2645` Remove usage of eval()
* Fix work package filter query validations

## 3.0.0pre26

* `#2624` [Journals] Fix: Work package journals that migrated from legacy planning elements lack default references
* `#2642` [Migration] Empty timelines options cannot be migrated
* `#2645` Remove usage of eval()
* `#2585` Special characters in wiki page title

## 3.0.0pre25

* `#2515` Fix: Calendar does not support 1st of December
* `#2574` Fix: Invalid filter options and outdated names in timeline report form
* `#2613` Old IE versions (IE 7 & IE 8) are presented a message informing about the incompatibilities.
* `#2615` Fix board edit validations
* `#2617` Fix: Timelines do not load users for non-admins.
* `#2618` Fix: When issues are renamed to work packages all watcher assignments are lost
* `#2623` [Journals] Images in journal notes are not displayed
* `#2624` [Journals] Work package journals that migrated from legacy planning elements lack default references.
* `#2625` [Membership] Page not found when editing member and display more pages
* Improved newline handling for journals
* Improved custom field comparison for journals
* Respect journal data serialized with legacy YAML engine 'syck'

## 3.0.0pre24

* `#2593` Work Package Summary missing
* `#1749` Prevent JSON Hijacking
* `#2281` The context menu is not correctly displayed
* `#2348` [Timelines] Using planning element filter and filtering for status "New" leads always to plus-sign in front of work packages
* `#2357` [Timelines] Change API v2 serialization to minimize redundant data
* `#2363` When all wiki pages have been deleted new wiki pages cannot be created
* `#2380` [Timelines] Change API v2 serialization to maximize concatenation speed
* `#2420` Migrate the remaining views of api/v2 to rabl
* `#2478` Timeline with lots of work packages doesn`t load
* `#2525` Project Settings: Forums: Move up/down result in 404
* `#2535` [Forum] Atom feed on the forum's overview-page doesn't work
* `#2576` [Timelines] Double scrollbar in modal for Chrome
* `#2577` [Timelines] Users are not displayed in timelines table after recent API version
* `#2579` [Core] Report of spent time (without cost reporting) results in 404
* `#2580` Fixed some unlikely remote code executions
* `#2592` Search: Clicking on 'Next' results in 500
* `#2593` Work Package Summary missing
* `#2596` [Roadmap] Closed tickets are not striked out
* `#2597` [Roadmap] Missing english/german closed percentage label
* `#2604` [Migration] Attachable journals incorrect
* `#2608` [Activity] Clicking on Atom-feed in activity leads to 500 error
* `#2598` Add rake task for changing timestamps in the database to UTC

## 3.0.0pre23

* `#165`  [Work Package Tracking] Self-referencing ticket breaks ticket
* `#709`  Added test for double custom field validation error messages
* `#902`  Spelling Mistake: Timelines Report Configuration
* `#959`  Too many available responsibles returned for filtering in Timelines
* `#1738` Forum problem when no description given.
* `#1916` Work package update screen is closed when attached file is deleted
* `#1935` Fixed bug: Default submenu for wiki pages is wrong (Configure menu item)
* `#2009` No journal entry created for attachments if the attachment is added on container creation
* `#2026` 404 error when letters are entered in category Work Package
* `#2129` Repository: clicking on file results in 500
* `#2221` [Accessibility] enhance keyboard shortcuts
* `#2371` Add support for IE10 to Timelines
* `#2400` Cannot delete work package
* `#2423` [Issue Tracker] Several Internal Errors when there is no default work package status
* `#2426` [Core] Enumerations for planning elements
* `#2427` [Issue Tracker] Cannot delete work package priority
* `#2433` [Timelines] Empty timeline report not displayed initially
* `#2448` Accelerate work package updates
* `#2464` No initial attachment journal for messages
* `#2470` [Timelines] Vertical planning elements which are not displayed horizontally are not shown in timeline report
* `#2479` Remove TinyMCE spike
* `#2508` Migrated former user passwords (from OpenProject 2.x strong_passwords plugin)
* `#2521` XSS: MyPage on unfiltered WorkPackage Subject
* `#2548` Migrated core settings
* `#2557` Highlight changes of any work package attribute available in the timelines table
* `#2559` Migrate existing IssueCustomFields to WorkPackageCustomFields
* `#2575` Regular expressions should use \A and \z instead of ^ and $
* Fix compatibility with old mail configuration

## 3.0.0pre22

* `#1348` User status has no database index
* `#1854` Breadcrumbs arrows missing in Chrome
* `#1935` Default submenu for wiki pages is wrong (Configure menu item)
* `#1991` Migrate text references to issues/planning elements
* `#2297` Fix APIv2 for planning elements
* `#2304` Introduce keyboard shortcuts
* `#2334` Deselecting all types in project configuration creates 500
* `#2336` Cukes for timelines start/end date comparison
* `#2340` Develop migration mechanism for renamed plugins
* `#2374` Refactoring of ReportsController
* `#2383` [Performance] planning_elements_controller still has an n+1-query for the responsible
* `#2384` Replace bundles svg graph with gem
* `#2386` Remove timelines_journals_helper
* `#2418` Migrate to RABL
* Allow using environment variables instead of configuration.yml

## 3.0.0pre21

* `#1281` I18n.js Not working correctly. Always returns English Translations
* `#1758` Migrate functional-tests for issues into specs for work package
* `#1771` Fixed bug: Refactor Types Project Settings into new Tab
* `#1880` Re-introduce at-time scope
* `#1881` Re-introduce project planning comparison in controller
* `#1883` Extend at-time scope for status comparison
* `#1884` Make status values available over API
* `#1994` Integrational tests for work packages at_time (API)
* `#2070` Settle copyright for images
* `#2158` Work Package General Setting
* `#2173` Adapt client-side to new server behavior
* `#2306` Migrate issues controller tests
* `#2307` Change icon of home button in header from OpenProjct icon to house icon
* `#2310` Add proper indices to work_package
* `#2319` Add a request-store to avoid redundant calls

## 3.0.0pre20

* `#1560` WorkPackage/update does not retain some fields when validations fail
* `#1771` Refactor Types Project Settings into new Tab
* `#1878` Project Plan Comparison(server-side implementation): api/v2 can now resolve historical data for work_packages
* `#1929` Too many lines in work package view
* `#1946` Modal shown within in Modal
* `#1949` External links within modals do not work
* `#1992` Prepare schema migrations table
* `#2125` All AJAX actions on work package not working after update
* `#2237` Migrate reports controller tests
* `#2246` Migrate issue categories controller tests
* `#2262` Migrate issue statuses controller tests
* `#2267` Rename view issue hooks

## 3.0.0pre19

* `#2055` More dynamic attribute determination for journals for extending journals by plugins
* `#2203` Use server-side responsible filter
* `#2204` Implement server-side status filter.
* `#2218` Migrate context menus controller tests

## 3.0.0pre18

* `#1715` Group assigned work packages
* `#1770` New Comment Section layout errors
* `#1790` Fix activity view bug coming up during the meeting adaptions to acts_as_journalized
* `#1793` Data Migration Journals
* `#1977` Set default type for planning elements
* `#1990` Migrate issue relation
* `#1997` Migrate journal activities
* `#2008` Migrate attachments
* `#2083` Extend APIv2 to evaluate filter arguments
* `#2087` Write tests for server-side type filter
* `#2088` Implement server-side filter for type
* `#2101` 500 on filtering multiple values
* `#2104` Handle incomplete trees on server-side
* `#2105` Call PE-API with type filters
* `#2138` Add responsible to workpackage-search

## 3.0.0pre17

* `#1323` Wrong Calendarweek in Datepicker, replaced built in datepicker with jQuery UI datepicker
* `#1843` Editing Membership Duration in admin area fails
* `#1913` [Timelines] Enable drag&drop for select2 items in order to rearrange the order of the columns
* `#1934` [Timelines] Table Loading takes really long
* `#1978` Migrate legacy issues
* `#1979` Migrate legacy planning elements
* `#1982` Migrate planning element types
* `#1983` Migrate queries
* `#1987` Migrate user rights
* `#1988` Migrate settings
* `#2019` Migrate auto completes controller tests
* `#2078` Work package query produces 500 when grouping on exclusively empty values

## 3.0.0pre16

* `#1418` Additional changes: Change links to issues/planning elements to use work_packages controller
* `#1504` Initial selection of possible project members wrong (accessibility mode)
* `#1695` Cannot open links in Projects menu in new tab/window
* `#1753` Remove Issue and replace with Work Package
* `#1754` Migrate unit-tests for issues into specs for work_package
* `#1757` Rename Issues fixtures to Work Package fixtures
* `#1759` Remove link_to_issue_preview, replace with link_to_workpackage_preview
* `#1822` Replace Issue constant by WorkPackage constant
* `#1850` Disable atom feeds via setting
* `#1874` Move Scopes from Issue into Workpackage
* `#1898` Separate action for changing wiki parent page (was same as rename before)
* `#1921` Allow disabling done ratio for work packages
* `#1923` Add permission that allows hiding repository statistics on commits per author
* `#1950` Grey line near the lower end of the modal, cuts off a bit of the content

## 3.0.0pre15

* `#1301` Ajax call when logged out should open a popup window
* `#1351` Generalize Modal Creation
* `#1557` Timeline Report Selection Not Visible
* `#1755` Migrate helper-tests for issues into specs for work package
* `#1766` Fixed bug: Viewing diff of Work Package description results in error 500
* `#1767` Fixed bug: Viewing changesets results in "page not found"
* `#1789` Move validation to Work Package
* `#1800` Add settings to change software name and URL and add additional footer content
* `#1808` Add option to log user for each request
* `#1875` Added test steps to reuse steps for my page, my project page, and documents, no my page block lookup at class load time
* `#1876` Timelines do not show work packages when there is no status reporting
* `#1896` Moved visibility-tests for issues into specs for workpackages
* `#1911` Change mouse icon when hovering over drag&drop-enabled select2 entries
* `#1912` Merge column project type with column planning element type
* `#1918` Custom fields are not displayed when issue is created

## 3.0.0pre14

* `#825`  Migrate Duration
* `#828`  Remove Alternate Dates
* `#1421` Adapt issue created/updated wording to apply to work packages
* `#1610` Move Planning Element Controller to API V2
* `#1686` Issues not accessible in public projects when not a member
* `#1768` Fixed bug: Klicking on Wiki Edit Activity results in error 500
* `#1787` Remove Scenarios
* `#1813` Run Data Generator on old AAJ schema
* `#1859` Fix 20130814130142 down-migration (remove_documents)
* `#1873` Move Validations from Issue into Workpackage

## 3.0.0pre13

* `#1606` Update journal fixtures
* `#1608` Change activities to use the new journals
* `#1609` Change search to use the new journals
* `#1616` Serialization/Persistence
* `#1617` Migrate database to new journalization
* `#1724` PDF Export of Work Packages with Description
* `#1731` Squash old migrations into one

## 3.0.0pre12

* `#1417` Enable default behavior for types
* `#1631` Remove documents from core

## 3.0.0pre11

* `#1418` Change links to issues/planning elements to use work_packages controller
* `#1541` Use Rails 3.2.14 instead of Git Branch
* `#1595` Cleanup action menu for work packages
* `#1596` Copy/Move work packages between projects
* `#1598` Switching type of work package looses inserted data
* `#1618` Deactivate modal dialogs and respective cukes
* `#1637` Removed files module
* `#1648` Arbitrarily failing cuke: Navigating to the timeline page

## 3.0.0pre10

* `#1246` Implement uniform "edit" action/view for pe & issues
* `#1247` Implement uniform "update" action for pe & issues
* `#1411` Migrate database tables into the new model
* `#1413` Ensure Permissions still apply to the new Type
* `#1425` Remove default planning element types in favor of enabled planning element types in the style of has_and_belongs_to_many.
* `#1427` Enable API with the new Type
* `#1434` Type controller
* `#1435` Type model
* `#1436` Type views
* `#1437` Update seed data
* `#1512` Merge PlanningElementTypes model with Types model
* `#1520` PlanningElements are created without the root_id attribute being set
* `#1520` PlanningElements are created without the root_id attribute being set
* `#1536` Fixed bug: Reposman.rb receives xml response for json request
* `#1577` Searching for project member candidates is only possible when using "firstname lastname" (or parts of it)

## 3.0.0pre9

* `#779`  Integrate password expiration
* `#1314` Always set last activity timestamp and check session expiry if ttl-setting is enabled
* `#1371` Changing pagination per_page_param does not change page
* `#1405` Incorrect message when trying to login with a permanently blocked account
* `#1409` Changing pagination limit on members view looses members tab
* `#1414` Remove start & due date requirement from planning elements
* `#1461` Integration Activity Plugin
* `#1488` Fixes multiple and missing error messages on project settings' member tab (now with support for success messages)
* `#1493` Exporting work packages to pdf returns 406
* `#1505` Removing all roles from a membership removes the project membership
* `#1517` Journal changed_data cannot contain the changes of a wiki_content content

## 3.0.0pre8

* `#377`  Some usability fixes for members selection with select2
* `#1024` Add 'assign random password' option to user settings
* `#1063` Added helper to format the time as a date in the current user or the system time zone
* `#1391` Opening the new issue form in a project with an issue category defined produces 500 response
* `#1406` Creating a work package w/o responsible or assignee results in 500
* `#1420` Allow for seeing work package description changes inside of the page
* `#1488` Fixes multiple and missing error messages on project settings' member tab

## 3.0.0pre7

* `#778` Integrate ban of former passwords
* `#780` Add password brute force prevention
* `#820` Implement awesome nested set on work packages
* `#1034` Create changelog and document format
* `#1119` Creates a unified view for work_package show, new and create
* `#1209` Fix adding watcher to issue
* `#1214` Fix pagination label and 'entries_per_page' setting
* `#1299` Refactor user status
* `#1301` Ajax call when logged out should open a popup window
* `#1303` Watcherlist contains unescaped HTML
* `#1315` Correct spelling mistakes in German translation
<|MERGE_RESOLUTION|>--- conflicted
+++ resolved
@@ -29,7 +29,6 @@
 
 # Changelog
 
-<<<<<<< HEAD
 * `#284`  Fix: Sticky does not apply to forum
 * `#1009` Wrong german translation when accessing a non-existent work package
 * `#1502` Multiple escaping on user select2 field in project settingsmembers tab
@@ -48,13 +47,17 @@
 * `#3531` Fix: Type 'None' cannot be configured via admin settings
 * `#3775` No success message when adding a user to a project
 * `#4007` Timeline page title does not contain name of timeline
+* `#4019` Fix focus on project creation
 * `#4020` Prevent timelog page reload on selection change
+* `#4021` Separate focus for main menu expander
 * `#4040` Fix: Referencing work packages with ### in news, forums and meetings does not work
 * `#4087` Ignore type list flash when activating flash messages
 * `#4088` No keyboard focus for erroneous fields
 * `#4097` Fix accesskeys
 * `#4118` Fix: Add missing labels
+* `#4258` Text alignment consistency in tables
 * `#4701` Fix: Wiki change notification mail contains invalid diff link
+* `#4752` Fix button contrast
 * `#4928` Fix: Journal note hits not shown
 * `#5002` Fix: Number of reported work packages in personal activity differs from number in My page
 * `#5057` Fix: Whitelisted more params for planning elements controller
@@ -63,6 +66,7 @@
 * `#5553` Integrate OmniAuth
 * `#5632` Check whether cookies are not shared between sub-uris
 * `#5743` Potential data leak in "Invalid form authenticity token" error screen
+* `#6288` Editing relations in modal dialog leads to warning
 * `#6309` Remove API v1 & add level_list to API v2
 * `#6310` API v2 is now deprecated and will be removed in a future version of OpenProject
 * `#7050` Fix: Cannot change the login when login is already taken during creation of account
@@ -78,8 +82,10 @@
 * `#7562` Regression: creating ticket via API fails with HTTP 422
 * `#7608` Make highlight buttons styleable
 * `#7700` No flash message on status page
+* `#7898` Watchers are not sorted alphabetically in work package screen
 * `#8228` Icons in select2 elements missing
 * `#8277` Fix arrow of column headers not restrained to one line
+* `#9931` APIv2 does not rewire parents correctly
 * Allowed sending of mails with only cc: or bcc: fields
 * Allow adding attachments to created work packages via planning elements controller
 * Remove unused rmagick dependency
@@ -92,17 +98,6 @@
 * Fix: Back URL verification
 * Fix: Asset require for plug-ins
 * Fix: at.who styling
-
-
-=======
-* `#4752` Fix button contrast
->>>>>>> 3be87044
-* `#4019` Fix focus on project creation
-* `#4021` Separate focus for main menu expander
-* `#4258` Text alignment consistency in tables
-* `#6288` Editing relations in modal dialog leads to warning
-* `#7898` Watchers are not sorted alphabetically in work package screen
-* `#9931` APIv2 does not rewire parents correctly
 
 ## 3.0.4
 
