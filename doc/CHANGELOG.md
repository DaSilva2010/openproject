--- conflicted
+++ resolved
@@ -31,6 +31,7 @@
 
 * `#3113` [API] Read access on work package workflows for API v2
 * `#3114` [API] Provide custom fields in work-package index
+* `#3335` Fix: Mass assignment in members controller
 * `#3701` Filter custom fields of work packages in timeline reports
 * `#3732` Summary for work package responsibility
 * `#3733` Responsible widget for my pag
@@ -119,11 +120,7 @@
 * `#2258` [Accessibility] linearisation of issue show form
 * `#2264` [Accessibility] Table headers for work package hierarchy and relations
 * `#2500` Change default configuration in new OpenProject application so new projects are not public by default
-<<<<<<< HEAD
 * `#3370` [Design] Clean-up and refactoring existing CSS for content area
-=======
-* `#3335` Fix: Mass assignment in members controller
->>>>>>> b0643c33
 * `#3528` [Data Migration] Type 'none' is not migrated properly in Timelines
 * `#3532` Fix: [API] It is possible to set statuses that are not allowed by the workflow
 * `#3539` [Work package tracking] Modul view of work packages is too broad
