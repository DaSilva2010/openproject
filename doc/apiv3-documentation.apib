FORMAT: 1A

# OpenProject API v3

# Group General

This is the current **DRAFT** of the specification for OpenProject APIv3.

Please note that everything in this document might be **subject to change** in a future version of OpenProject. We intend to keep this specification
as accurate as possible, however as long as the APIv3 is not in a stable state it is possible that there are intermediary differences between
this specification and the real implementation. While we try to only specify what we want to keep, it might also happen that parts of this
specification will be replaced **incompatibly** until the APIv3 is considered *stable*.

# Hypermedia
TODO: Description & Resources

# Formats
TODO: Description and why only JSON

# HAL+JSON
HAL is a simple format that gives a consistent and easy way to hyperlink between resources in your API.
Read more: http://stateless.co/hal_specification.html

**OpenProject API implementation of HAL+JSON format** enriches JSON and introduces a few meta properties:

    - `_type` - specifies the type of the resource (e.g.: WorkPackage, Project)
    - `_links` - contains all links available for the resource
    - `_embedded` - contains all embedded objects
    - `_count` - number of records fetched in the response
    - `_total` - number of available records

# API response structure

All API responses contain a single HAL+JSON object. Collections are also represented by a single JSON object that itself
contains its members in its `_embedded` section.

## Simple objects

For example:

    {
        "id": 1,
        "name": "My awesome project",
        ...

        "_type": "Project",
        "_links": {
            "self": { "href": "/projects/1", "title": "My awesome project" },
            "update": { "href": "/projects/1", "method": "patch", "title": "Update My awesome project" },
            "delete": { "href": "/projects/1", "method": "delete", "title": "Delete My awesome project" }
        },
        "_embedded": {
            ...
        }
    }

## Collection objects

For example:

    {
        "_links":
        {
            "self": { href: "/api/v3/projects" }
        },
        "_type": "Projects",
        "_embedded":
        {
            "projects": [
                {
                    "self": { "href": "/projects/1" }
                    "_type": "Project",
                    // ... etc ...
                },
                {
                    "self": { "href": "/projects/2" }
                    "_type": "Project",
                    // ... etc ...
                }
            ]
        }
    }

# Error objects

In case of an error, the API will respond with an apropriate HTTP status code.
For responses with an HTTP status of `4xx` and `5xx` the body will always contain a single error object.
Error objects shall give the client additional details about the cause of an errorneous response.

## General errors

* Error objects have their `_type` set to `Error`
* The `errorIdentifier` serves as a unique (and machine readable) identifier for a specific error cause
    * There *may* be multiple possible error identifiers per HTTP status code
    * There *may* be multiple possible HTTP status codes per error identifier
    * The "List of Error Identifiers" defines the possible mappings between HTTP status and error identifier
* The `message` contains a human readable concise message describing the error
    * It *optionally* includes specific information, for example which permission would have been needed to perform an action
    * It it localized depending on the users preferences
    * It *must not* include HTML or other kind of markup
    * Error messages form complete sentences including punctuation

### Example

    {
        "_type": "Error",
        "errorIdentifier": "urn:openproject-org:api:v3:errors:InternalServerError",
        "message": "An internal server error occured. This is not your fault."
    }

## Embedded error information

Errors might optionally contain embedded objects that contain further information.

### Error details

Under the embedded key `details` there might be an object describing the error more verbosely. For example if the
error affects a specific field, this field could be defined there.

#### Example

    {
        "_type": "Error",
        "errorIdentifier": "urn:openproject-org:api:v3:examples:ExampleError",
        "message": "This is an example error.",
        "_embedded": {
            "details": {
                "_type": "ExampleErrorDetailInformation",
                "errorneousField": "subject"
            }
        }
    }

### Multiple error objects

To ease implementation of basic clients it is guaranteed that the response body always only contains a single error object.
However it is allowed that an error object *embeds* other error objects under the key `errors`, thereby aggregating them.

The `errorIdentifier` of such an object is always `urn:openproject-org:api:v3:errors:MultipleErrors`. The message can either describe one of the
embedded errors or simply state that multiple errors occured.

#### Example

    {
        "_type": "Error",
        "errorIdentifier": "urn:openproject-org:api:v3:errors:MultipleErrors",
        "message": "Multiple fields violated their constraints.",
        "_embedded": {
            "errors": [
                {
                    "_type": "Error",
                    "errorIdentifier": "urn:openproject-org:api:v3:errors:PropertyConstraintViolation",
                    "...": "..."
                },
                {
                    "_type": "Error",
                    "errorIdentifier": "urn:openproject-org:api:v3:errors:PropertyConstraintViolation",
                    "...": "..."
                }
            ]
        }
    }
    
## List of Error Identifiers

* `urn:openproject-org:api:v3:errors:MissingPermission` (**HTTP 401** / **HTTP 403**) - The client does not have the needed permissions to perform the requested action
* `urn:openproject-org:api:v3:errors:NotFound` (**HTTP 404**) - Default for HTTP 404 when no further information is available
* `urn:openproject-org:api:v3:errors:UpdateConflict` (**HTTP 409**) - The resource changed between GET-ing it and performing an update on it
* `urn:openproject-org:api:v3:errors:PropertyIsReadOnly` (**HTTP 422**) - The client tried to set or change a property that is not writable
* `urn:openproject-org:api:v3:errors:PropertyConstraintViolation` (**HTTP 422**) - The client tried to set a property to an invalid value
* `urn:openproject-org:api:v3:errors:InternalServerError` (**HTTP 500**) - Default for HTTP 500 when no further information is available
* `urn:openproject-org:api:v3:errors:MultipleErrors` - Multiple errors occured. See the embedded `errors` array for more details.

# Authentication

For now the API only supports **session-based authentication**. This means you have to login to OpenProject via
the Web-Interface to be authenticated in the API. This method is well-suited for clients acting within the browser,
like the Angular-Client built into OpenProject.

However for the future we plan to add authentication modes that are more suitable for **external clients** too.

# Allowed HTTP methods

- `GET` - Get a single resource or collection of resources
- `POST` - Create a new resource or perform
- `PATCH` - Update a resource
- `DELETE` - Delete a resource

# Group Activities

## Properties:
| Property | Description | Type | Constraints | Example | Supported operations |
|:---------:|-------------| ---- | ----------- | ------- | -------------------- |
| id | Activity id | Integer | Must be a positive integer | 12 | READ |
| version | Activity version | Integer | Must be a positive integer | 31 | READ |
| comment | | String | | Lorem ipsum. | READ / WRITE |
| details | | Array | | ["Priority changed from High to Low"] | READ |
| htmlDetails | | Array | | ["<strong>Priority changed from High to Low</strong>"] | READ |
| createdAt | | Timestamp | Returned in ISO 8601 format - YYYY-MM-DDTHH:MM:SSZ | | READ |

Activity can be either _type Activity or _type Activity::Comment.

## Activity [/activities/{id}]

+ Model
    + Body

            {
                "_type": "Activity::Comment",
                "_links": {
                    "self": {
                        "href": "/api/v3/activity/1",
                        "title": "Priority changed from High to Low"
                    },
                    "workPackage": {
                        "href": "/api/v3/work_packages/1",
                        "title": "quis numquam qui voluptatum quia praesentium blanditiis nisi"
                    },
                    "user": {
                        "href": "/api/v3/users/1",
                        "title": "John Sheppard - admin"
                    }
                },
                "id": 1,
                "details": [
                    "Lorem ipsum dolor sit amet."
                ],
                "htmlDetails": [
                    "<strong>Lorem ipsum dolor sit amet.</strong>"
                ],
                "comment": "Lorem ipsum dolor sit amet.",
                "createdAt": "2014-05-21T08:51:20Z",
                "version": 31
            }

## View activity [GET]

+ Parameters
    + id (required, integer, `1`) ... Activity id

+ Response 200 (application/hal+json)

    [Activity][]

## Update activity [PATCH]

Updates an activity's comment and, on success, returns the updated activity.

+ Parameters
    + id (required, integer, `1`) ... Activity id

+ Request (application/json)

        {
          "comment": "The updated comment"
        }

+ Response 200 (application/hal+json)

    [Activity][]

+ Response 403 (application/hal+json)

    Returned if the client does not have sufficient permissions.
    
    **Required permission:** edit journals

    + Body
        
            {
                "_type": "Error",
                "errorIdentifier": "urn:openproject-org:api:v3:errors:MissingPermission",
                "message": "You are not allowed to edit the comment of this journal entry."
            }

    
+ Response 422 (application/hal+json)

    Returned if the client tries to modify a read-only property.

    + Body
        
            {
                "_type": "Error",
                "errorIdentifier": "urn:openproject-org:api:v3:errors:PropertyIsReadOnly",
                "message": "The ID of an activity can't be changed."
            }

# Group Attachments

## Properties:
| Property | Description | Type | Constraints | Example | Supported operations |
|:---------:|-------------| ---- | ----------- | ------- | -------------------- |
| id | Attachment's id | Integer | Must be a positive integer | 12 | READ |
| fileName | | String | | dolor_sit_amet | READ / WRITE |
| diskFileName | | String | | dolor_sit_amet | READ / WRITE |
| description | | String | | Lorem ipsum dolor ... | READ / WRITE |
| contentType | | String | | application/binary | READ / WRITE |
| digest | | String | | | READ / WRITE |
| downloads | | Integer | | | READ |
| createdAt | | Timestamp | Returned in ISO 8601 format - YYYY-MM-DDTHH:MM:SSZ | | READ |

## Attachment [/attachments/{id}]

+ Model
    + Body

            {
                "_type": "Attachment",
                "_links": {
                    "self": {
                        "href": "/api/v3/attachments/1",
                        "title": "dolor_sit_amet"
                    },
                    "workPackage" {
                        "href": "/api/v3/work_packages/1",
                        "title": "Lorem ipsum"
                    },
                    "author": {
                        "href": "/api/v3/users/1",
                        "title": "John Sheppard - admin"
                    }
                },
                "id": 1,
                "fileName": "dolor_sit_amet",
                "diskFileName": "dolor_sit_amet",
                "description": "Lorem ipsum dolor sit amet consecetur elis.",
                "filesize": 24,
                "contentType": "application/binary",
                "digest": "",
                "downloads": 0,
                "createdAt": "2014-05-21T08:51:20Z"
            }

## View attachment [GET]

+ Parameters
    + id (required, integer, `1`) ... Attachment id

+ Response 200 (application/hal+json)

    [Attachment][]

# Group Categories

## Properties
| Property | Description | Type    | Constraints | Example | Supported operations |
|:--------:|-------------| ------- | ----------- | ------- | -------------------- |
| id       | Category id   | Integer | Must be a positive integer | 12 | READ |
| name     | Category name | String  |             | Category Name  | READ |

## Categories by Project [/projects/{project_id}/categories]

+ Model
    + Body
    
            {
                _links:
                {
                    self:
                    {
                        href: "/api/v3/projects/11/categories"
                    }
                },
                _type: "Categories",
                _embedded:
                {
                    categories: [
                        {
                            _type: "Category",
                            id: 10,
                            name: "Foo"
                        },
                        {
                            _type: "Category",
                            id: 11,
                            name: "Bar"
                        }
                    ]
                }
            }
            
## List categories of a project [GET]

+ Parameters
    + project_id (required, integer, `1`) ... ID of the project whoose categories will be listed

+ Response 200 (application/hal+json)

    [Categories by Project][]
    
# Group Priorities

## Properties
| Property | Description | Type    | Constraints | Example | Supported operations |
|:--------:|-------------| ------- | ----------- | ------- | -------------------- |
| id       | Priority id   | Integer | Must be a positive integer | 12 | READ |
| name     | Priority name | String  |             | High  | READ |

## Priorities [/priorities]

+ Model
    + Body
    
            {
                _links:
                {
                    self:
                    {
                        href: "/api/v3/priorities"
                    }
                },
                _type: "Priorities",
                _embedded:
                {
                    priorities: [
                        {
                            _type: "Priority",
                            id: 1,
                            name: "Low"
                        },
                        {
                            _type: "Priority",
                            id: 2,
                            name: "Normal"
                        },
                        {
                            _type: "Priority",
                            id: 3,
                            name: "High"
                        },
                        {
                            _type: "Priority",
                            id: 4,
                            name: "Urgent"
                        },
                        {
                            _type: "Priority",
                            id: 5,
                            name: "Immediate"
                        }
                    ]
                }
            }
            
## List all Priorities [GET]

+ Response 200 (application/hal+json)

    [Priorities][]

# Group Projects

## Links:
|  Link  | Description | Type | Constraints | Supported operations |
|:------:|-------------| ---- | ----------- | -------------------- |
| self   | This project | Project | not null | READ |
| categories | Categories available in this project | Categories | not null | READ |
| versions | Versions available in this project | Versions | not null | READ |

## Properties:
| Property | Description | Type | Constraints | Example | Supported operations |
|:---------:|-------------| ---- | ----------- | ------- | -------------------- |
| id | Projects's id | Integer | Must be a positive integer | 12 | READ |
| identifier | | String | | project_identifier | READ / WRITE |
| name | | String | | Project example | READ / WRITE |
| description | | String | | Lorem ipsum dolor sit amet | READ / WRITE |
| homepage | | String | | http://openproject.com | READ / WRITE |
| createdOn | | Timestamp | 2014-05-21T08:51:20Z | | READ |
| updatedOn | | Timestamp | 2014-05-21T08:51:20Z | | READ |

## Project [/projects/{id}]

+ Model
    + Body

            {
                "_type": "Project",
                "_links": {
                    "self": {
                        "href": "/api/v3/projects/1",
                        "title": "Lorem"
                    },
                    "workPackages": [{
                        "href": "/api/v3/work_packages/1",
                        "title": "Lorem ipsum"
                    }]
                },
                "id": 1,
                "identifier": "project_identifier",
                "name": "Project example",
                "description": "Lorem ipsum dolor sit amet",
                "homepage": "http://openproject.com",
                "createdOn": "2014-05-21T08:51:20Z",
                "updatedOn": "2014-05-21T08:51:20Z"
            }

## View project [GET]

+ Parameters
    + id (required, integer, `1`) ... Project id

+ Response 200 (application/hal+json)

    [Project][]

# Group Queries

## Properties:
| Property | Description | Type | Constraints | Example | Supported operations |
|:---------:|-------------| ---- | ----------- | ------- | -------------------- |
| id | Query id | Integer | Must be a positive integer | 12 | READ |
| name | Query name | String | | My work packages query | READ / WRITE |
| filters | | String | | | READ / WRITE |
| isPublic | | Boolean | | true | READ / WRITE |
| columnNames | | String | | | READ / WRITE |
| sortCriteria | | String | | | READ / WRITE |
| groupBy | | String | | | READ / WRITE |
| displaySums | | Boolean | | true | READ / WRITE |
| isStarred | | Boolean | | true | READ |

## Query [/queries/{id}]

+ Model
    + Body

            {
                "_type": "Query",
                "_links": {
                    "self": {
                        "href": "/api/v3/queries/2",
                        "title": "My work packages"
                    },
                    "project": {
                        "href": "/api/v3/projects/1",
                        "title": "Lorem ipsum"
                    },
                    "user": {
                        "href": "/api/v3/users/1",
                        "title": "John Sheppard - admin"
                    }
                },
                "id": 2,
                "name": "My work packages",
                "filters": [
                    {
                        "status_id": {
                            "operator": "o",
                            "values": null
                        }
                    },
                    {
                        "assigned_to_id": {
                            "operator": "=",
                            "values": [
                                "me"
                            ]
                        }
                    }
                ],
                "isPublic": "false",
                "columnNames": [
                    "type",
                    "status",
                    "priority",
                    "subject",
                    "assigned_to"
                ],
                "sortCriteria": [
                    [
                        "parent",
                        "desc"
                    ]
                ],
                "groupBy": null,
                "displaySums": "false",
                "isStarred": true
            }

## View query [GET]

**NOT IMPLEMENTED**

+ Parameters
    + id (required, integer, `1`) ... Query id

+ Response 200 (application/hal+json)

    [Query][]

## Star Query [/queries/{id}/star]

+ Model
    + Body

            {
                "_type": "Query",
                "_links": {
                    "self": {
                        "href": "/api/v3/queries/2",
                        "title": "My work packages"
                    },
                    "project": {
                        "href": "/api/v3/projects/1",
                        "title": "Lorem ipsum"
                    },
                    "user": {
                        "href": "/api/v3/users/1",
                        "title": "John Sheppard - admin"
                    }
                },
                "id": 2,
                "name": "My work packages",
                "filters": [
                    {
                        "status_id": {
                            "operator": "o",
                            "values": null
                        }
                    },
                    {
                        "assigned_to_id": {
                            "operator": "=",
                            "values": [
                                "me"
                            ]
                        }
                    }
                ],
                "isPublic": "false",
                "columnNames": [
                    "type",
                    "status",
                    "priority",
                    "subject",
                    "assigned_to"
                ],
                "sortCriteria": [
                    [
                        "parent",
                        "desc"
                    ]
                ],
                "groupBy": null,
                "displaySums": "false",
                "isStarred": true
            }

## Star query [PATCH]

+ Parameters
    + id (required, integer, `1`) ... Query id

+ Response 200 (application/hal+json)

    [Star Query][]

## Unstar Query [/queries/{id}/unstar]

+ Model
    + Body

            {
                "_type": "Query",
                "_links": {
                    "self": {
                        "href": "/api/v3/queries/2",
                        "title": "My work packages"
                    },
                    "project": {
                        "href": "/api/v3/projects/1",
                        "title": "Lorem ipsum"
                    },
                    "user": {
                        "href": "/api/v3/users/1",
                        "title": "John Sheppard - admin"
                    }
                },
                "id": 2,
                "name": "My work packages",
                "filters": [
                    {
                        "status_id": {
                            "operator": "o",
                            "values": null
                        }
                    },
                    {
                        "assigned_to_id": {
                            "operator": "=",
                            "values": [
                                "me"
                            ]
                        }
                    }
                ],
                "isPublic": "false",
                "columnNames": [
                    "type",
                    "status",
                    "priority",
                    "subject",
                    "assigned_to"
                ],
                "sortCriteria": [
                    [
                        "parent",
                        "desc"
                    ]
                ],
                "groupBy": null,
                "displaySums": "false",
                "isStarred": "false"
            }

## Unstar query [PATCH]

+ Parameters
    + id (required, integer, `1`) ... Query id

+ Response 200 (application/hal+json)

    [Unstar Query][]

# Group Statuses

## Properties
| Property | Description | Type    | Constraints | Example | Supported operations |
|:--------:|-------------| ------- | ----------- | ------- | -------------------- |
| id       | Status id   | Integer | Must be a positive integer | 12 | READ |
| name     | Status name | String  |             | Closed  | READ |

## Statuses [/statuses]

+ Model
    + Body
    
            {
                _links:
                {
                    self:
                    {
                        href: "/api/v3/statuses"
                    }
                },
                _type: "Statuses",
                _embedded:
                {
                    statuses: [
                        {
                            _type: "Status",
                            id: 1,
                            name: "New"
                        },
                        {
                            _type: "Status",
                            id: 3,
                            name: "Resolved"
                        },
                        {
                            _type: "Status",
                            id: 4,
                            name: "Feedback"
                        },
                        {
                            _type: "Status",
                            id: 5,
                            name: "Closed"
                        },
                        {
                            _type: "Status",
                            id: 6,
                            name: "Rejected"
                        },
                        {
                            _type: "Status",
                            id: 2,
                            name: "In Progress"
                        }
                    ]
                }
            }
            
## List all Statuses [GET]

+ Response 200 (application/hal+json)

    [Statuses][]
    
# Group Users

## Properties:
| Property | Description | Type | Constraints | Example | Supported operations |
|:---------:|-------------| ---- | ----------- | ------- | -------------------- |
| id | User's id | Integer | Must be a positive integer | 12 | READ |
| login | User's login name | String | | j.sheppard | READ / WRITE |
| firstName | User's first name | String | | John | READ / WRITE |
| lastName | User's last name | String | | Sheppard | READ / WRITE |
| name | User's full name, formatting depends on instance settings | String | | Sheppard, John | READ |
| mail | User's email | String | | shep@mail.com | READ / WRITE |
| avatar | URL to user's avatar | String | | https://gravatar/avatar | READ |
| createdAt | | Timestamp | Returned in ISO 8601 format - YYYY-MM-DDTHH:MM:SSZ | | READ |
| updatedAt | | Timestamp | Returned in ISO 8601 format - YYYY-MM-DDTHH:MM:SSZ | | READ |


## User [/users/{id}]

+ Model
    + Body

            {
                "_type": "User",
                "_links": {
                    "self": {
                        "href": "/api/v3/users/1",
                        "title": "John Sheppard - j.sheppard"
                    }
                },
                "id": 1,
                "login": "j.sheppard",
                "firstName": "John",
                "lastName": "Sheppard",
                "mail": "shep@mail.com",
                "avatar": "https://gravatar/avatar",
                "createdAt": "2014-05-21T08:51:20Z",
                "updatedAt": "2014-05-21T08:51:20Z"
            }

## View user [GET]

+ Parameters
    + id (required, integer, `1`) ... User id

+ Response 200 (application/hal+json)

    [User][]

# Group Versions

## Properties
| Property | Description | Type    | Constraints | Example | Supported operations |
|:--------:|-------------| ------- | ----------- | ------- | -------------------- |
| id       | Version id   | Integer | Must be a positive integer | 12 | READ |
| name     | Version name | String  |             | Version 1.0  | READ |

## Versions by Project [/projects/{project_id}/versions]

+ Model
    + Body
    
            {
                _links:
                {
                    self:
                    {
                        href: "/api/v3/projects/11/versions"
                    }
                },
                _type: "Versions",
                _embedded:
                {
                    versions: [
                        {
                            _type: "Version",
                            id: 11,
                            name: "v3.0 Alpha"
                        },
                        {
                            _type: "Version",
                            id: 12,
                            name: "v2.0"
                        },
                        {
                            _type: "Version",
                            id: 10,
                            name: "v1.0"
                        }
                    ]
                }
            }
            
## List versions available in a project [GET]

+ Parameters
    + project_id (required, integer, `1`) ... ID of the project whoose versions will be listed

+ Response 200 (application/hal+json)

    [Versions by Project][]
    
# Group Work packages

## Links:
|  Link  | Description | Type | Constraints | Supported operations |
|:------:|-------------| ---- | ----------- | -------------------- |
| self   | This work package | WorkPackage | not null | READ |
| author | The person that created the work package | User | not null | READ |
| changeParent | Endpoint to change the parent (only if the user has the manage_subtasks permission) | | | READ |

## Properties:
| Property | Description | Type | Constraints | Example | Supported operations |
|:---------:|-------------| ---- | ----------- | ------- | -------------------- |
| id | Work package id | Integer | Must be a positive integer | 12 | READ |
<<<<<<< HEAD
| lockVersion | The version of the item as used for optimistic locking | Integer | | 12 | READ |
| subject | Work package subject | String | not null; 1 <= length <= 255 | Refactor projecs module | READ / WRITE |
| type | | String | **REQUIRED** Must be one of the types enabled for the current work package's project | Feature | READ / WRITE |
| description | Work package description | String | | Projects module should be refactored ... | READ / WRITE |
| rawDescription | | String | | | READ / WRITE |
| status | | String | **REQUIRED** ... | New | READ / WRITE |
| priority | | String | Must be one of the activated priorities | High | READ / WRITE |
| startDate | | Date | Must be a date in format YYYY-MM-DD and must be equal or greater than the soonest possible start date | 2014-05-21T08:51:20Z | READ / WRITE |
| dueDate | | Date | Must be a date in format YYYY-MM-DD and must be greater then start date | | READ / WRITE |
| estimatedTime | | Object | Must be in form of a json object with "units" and "value" as keys and value must be an integer or a decimal | { "units": "hours", "value": 12 } | READ / WRITE |
| percentageDone | | Integer | Must be an integer between 0 and 100 | 50 | READ / WRITE |
=======
| subject | Work package subject | String | **REQUIRED** Must be a string of 255 or less characters | Refactor projecs module | READ |
| type | | String | **REQUIRED** Must be one of the types enabled for the current work package's project | Feature | READ |
| description | Work package description | String | | Projects module should be refactored ... | READ |
| rawDescription | | String | | | READ |
| parentId | Parent work package id | Integer | Must be an id of an existing and visible (in respect to the API user) work package | 42 | READ / WRITE |
| status | | String | **REQUIRED** ... | New | READ |
| priority | | String | Must be one of the activated priorities | High | READ |
| startDate | | Date | Must be a date in format YYYY-MM-DD and must be equal or greater than the soonest possible start date | 2014-05-21T08:51:20Z | READ |
| dueDate | | Date | Must be a date in format YYYY-MM-DD and must be greater then start date | | READ |
| estimatedTime | | Object | Must be in form of a json object with "units" and "value" as keys and value must be an integer or a decimal | { "units": "hours", "value": 12 } | READ |
| percentageDone | | Integer | Must be an integer between 0 and 100 | 50 | READ |
>>>>>>> 9e9f8962
| createdAt | | Timestamp | Returned in ISO 8601 format - YYYY-MM-DDTHH:MM:SSZ | | READ |
| updatedAt | | Timestamp | Returned in ISO 8601 format - YYYY-MM-DDTHH:MM:SSZ | | READ |

## WorkPackage [/work_packages/{id}]

+ Model
    + Body

            {
                "_type": "WorkPackage",
                "_links": {
                    "self": {
                        "href": "/api/v3/work_packages/1528",
                        "title": "Develop API"
                    },
                    "update": {
                        "href": "/api/v3/work_packages/1528",
                        "method": "patch",
                        "title": "Update Develop API"
                    },
                    "delete": {
                        "href": "/work_packages/bulk?ids=1528",
                        "method": "delete",
                        "title": "Delete Develop API"
                    },
                    "log_time": {
                        "href": "/work_packages/1528/time_entries/new",
                        "type": "text/html",
                        "title": "Log time on Develop API"
                    },
                    "duplicate": {
                        "href": "/projects/seeded_project/work_packages/new?copy_from=1528",
                        "type": "text/html",
                        "title": "Duplicate Develop API"
                    },
                    "move": {
                        "href": "/work_packages/1528/move/new",
                        "type": "text/html",
                        "title": "Move Develop API"
                    },
                    "author": {
                        "href": "/api/v3/users/1",
                        "title": "OpenProject Admin - admin"
                    },
                    "responsible": {
                        "href": "/api/v3/users/23",
                        "title": "Laron Leuschke - Alaina5788"
                    },
                    "assignee": {
                        "href": "/api/v3/users/11",
                        "title": "Emmie Okuneva - Adele5450"
                    },
                    "availableStatuses": {
                        "href": "/api/v3/work_packages/1528/available_statuses",
                        "title": "Available Statuses"
                    },
                    "availableWatchers": {
                        "href": "/api/v3/work_packages/1528/available_watchers",
                        "title": "Available Watchers"
                    },
                    "watch": {
                        "href": "/api/v3/work_packages/1528/watchers",
                        "method": "post",
                        "data": {
                            "user_id": 1
                        },
                        "title": "Watch work package"
                    },
                    "addWatcher": {
                        "href": "/api/v3/work_packages/1528/watchers{?user_id}",
                        "method": "post",
                        "title": "Add watcher",
                        "templated": true
                    },
                    "addRelation": {
                        "href": "/api/v3/work_packages/1528/relations",
                        "method": "post",
                        "title": "Add relation"
                    },
                    "changeParent": {
                      "href": "/api/v3/work_packages/694",
                      "method": "patch",
                      "title": "Change parent of Bug in OpenProject"
                    },
                    "addComment": {
                        "href": "/api/v3/work_packages/1528/activities",
                        "method": "post",
                        "title": "Add comment"
                    },
                    "parent": {
                        "href": "/api/v3/work_packages/1298",
                        "title": "nisi eligendi officiis eos delectus quis voluptas dolores"
                    },
                    "children": [
                        {
                            "href": "/api/v3/work_packages/1529",
                            "title": "Write API documentation"
                        }
                    ]
                },
                "id": 1528,
                "subject": "Develop API",
                "type": "Feature",
                "description": "<p>Develop super cool OpenProject API.</p>",
                "rawDescription": "Develop super cool OpenProject API.",
                "status": "New",
                "isClosed": false,
                "priority": "Normal",
                "startDate": null,
                "dueDate": null,
                "estimatedTime": {
                    "units": "hours",
                    "value": null
                },
                "percentageDone": 0,
                "versionId": 2,
                "versionName": "1.0",
                "projectId": 1,
                "projectName": "Seeded Project",
                "parentId": 1298,
                "createdAt": "2014-08-29T12:40:53Z",
                "updatedAt": "2014-08-29T12:44:41Z",
                "customProperties": [
                    {
                        "name": "velit molestiae",
                        "format": "text",
                        "value": "dolor sit amet"
                    },
                    {
                        "name": "et quam",
                        "format": "text",
                        "value": ""
                    },
                    {
                        "name": "quo deserunt",
                        "format": "text",
                        "value": ""
                    }
                ],
                "_embedded": {
                    "author": {
                        "_type": "User",
                        "_links": {
                            "self": {
                                "href": "/api/v3/users/1",
                                "title": "OpenProject Admin - admin"
                            }
                        },
                        "id": 1,
                        "login": "admin",
                        "firstName": "OpenProject",
                        "lastName": "Admin",
                        "name": "OpenProject Admin",
                        "mail": "admin@example.net",
                        "avatar": "http://gravatar.com/avatar/cb4f282fed12016bd18a879c1f27ff97?secure=false",
                        "createdAt": "2014-05-23T12:25:03Z",
                        "updatedAt": "2014-08-29T06:37:03Z",
                        "status": 1
                    },
                    "responsible": {
                        "_type": "User",
                        "_links": {
                            "self": {
                                "href": "/api/v3/users/23",
                                "title": "Laron Leuschke - Alaina5788"
                            }
                        },
                        "id": 23,
                        "login": "Alaina5788",
                        "firstName": "Laron",
                        "lastName": "Leuschke",
                        "name": "Laron Leuschke",
                        "mail": "camilla@marquardtkeeling.net",
                        "avatar": "http://gravatar.com/avatar/0157adaf28fb535e890179cf070f4be0?secure=false",
                        "createdAt": "2014-05-23T12:27:41Z",
                        "updatedAt": "2014-05-23T12:27:41Z",
                        "status": 1
                    },
                    "assignee": {
                        "_type": "User",
                        "_links": {
                            "self": {
                                "href": "/api/v3/users/11",
                                "title": "Emmie Okuneva - Adele5450"
                            }
                        },
                        "id": 11,
                        "login": "Adele5450",
                        "firstName": "Emmie",
                        "lastName": "Okuneva",
                        "name": "Emmie Okuneva",
                        "mail": "ottilie@yundt.net",
                        "avatar": "http://gravatar.com/avatar/67fa59130a4077555ea953bb434c2f7e?secure=false",
                        "createdAt": "2014-05-23T12:26:09Z",
                        "updatedAt": "2014-05-23T12:26:09Z",
                        "status": 1
                    },
                    "activities": [
                        {
                            "_type": "Activity",
                            "_links": {
                                "self": {
                                    "href": "/api/v3/activities/5970",
                                    "title": "5970"
                                },
                                "workPackage": {
                                    "href": "/api/v3/work_packages/1528",
                                    "title": "Develop API"
                                },
                                "user": {
                                    "href": "/api/v3/users/1",
                                    "title": "OpenProject Admin - admin"
                                },
                                "update": {
                                    "href": "/api/v3/activities/5970",
                                    "method": "patch",
                                    "title": "5970"
                                }
                            },
                            "id": 5970,
                            "comment": "",
                            "rawComment": "",
                            "details": [
                                "Type set to Feature",
                                "Project set to Seeded Project",
                                "Subject set to Develop API",
                                "Description set (/journals/5970/diff/description)",
                                "Due date set to 08/30/2014",
                                "Category set to API",
                                "Status set to New",
                                "Assignee set to Emmie Okuneva",
                                "Priority set to Normal",
                                "Version set to 1.0",
                                "Author set to OpenProject Admin",
                                "% done changed from 0 to 20",
                                "Estimated time set to 3.00",
                                "Start date set to 08/29/2014",
                                "Parent set to nisi eligendi officiis eos delectus quis voluptas dolores",
                                "Responsible set to Laron Leuschke",
                                "velit molestiae set to dolor sit amet"
                            ],
                            "htmlDetails": [
                                "<strong>Type</strong> set to <i title=\"Feature\">Feature</i>",
                                "<strong>Project</strong> set to <i title=\"Seeded Project\">Seeded Project</i>",
                                "<strong>Subject</strong> set to <i title=\"Develop API\">Develop API</i>",
                                "<strong>Description</strong> set (<a href=\"/journals/5970/diff/description\" class=\"description-details\">Details</a>)",
                                "<strong>Due date</strong> set to <i title=\"08/30/2014\">08/30/2014</i>",
                                "<strong>Category</strong> set to <i title=\"API\">API</i>",
                                "<strong>Status</strong> set to <i title=\"New\">New</i>",
                                "<strong>Assignee</strong> set to <i title=\"Emmie Okuneva\">Emmie Okuneva</i>",
                                "<strong>Priority</strong> set to <i title=\"Normal\">Normal</i>",
                                "<strong>Version</strong> set to <i title=\"1.0\">1.0</i>",
                                "<strong>Author</strong> set to <i title=\"OpenProject Admin\">OpenProject Admin</i>",
                                "<strong>% done</strong> changed from <i title=\"0\">0</i> to <i title=\"20\">20</i>",
                                "<strong>Estimated time</strong> set to <i title=\"3.00\">3.00</i>",
                                "<strong>Start date</strong> set to <i title=\"08/29/2014\">08/29/2014</i>",
                                "<strong>Parent</strong> set to <i title=\"nisi eligendi officiis eos delectus quis voluptas dolores\">nisi eligendi officiis eos delectus quis voluptas dolores</i>",
                                "<strong>Responsible</strong> set to <i title=\"Laron Leuschke\">Laron Leuschke</i>",
                                "<strong>velit molestiae</strong> set to <i title=\"dolor sit amet\">dolor sit amet</i>"
                            ],
                            "version": 1,
                            "createdAt": "2014-08-29T12:40:53Z"
                        },
                        {
                            "_type": "Activity::Comment",
                            "_links": {
                                "self": {
                                    "href": "/api/v3/activities/5972",
                                    "title": "5972"
                                },
                                "workPackage": {
                                    "href": "/api/v3/work_packages/1528",
                                    "title": "Develop API"
                                },
                                "user": {
                                    "href": "/api/v3/users/1",
                                    "title": "OpenProject Admin - admin"
                                },
                                "update": {
                                    "href": "/api/v3/activities/5972",
                                    "method": "patch",
                                    "title": "5972"
                                }
                            },
                            "id": 5972,
                            "comment": "<p><em>Updated automatically by changing values within child work package <a href=\"/work_packages/1529\" class=\"issue work_package status-1 priority-2 child created-by-me\" title=\"Write API documentation (New)\">#1529</a></em></p>",
                            "rawComment": "_Updated automatically by changing values within child work package #1529_\n",
                            "details": [
                                "Due date deleted (08/30/2014)",
                                "% done changed from 20 to 0",
                                "Estimated time deleted (3.00)",
                                "Start date deleted (08/29/2014)"
                            ],
                            "htmlDetails": [
                                "<strong>Due date</strong> deleted (<strike><i title=\"08/30/2014\">08/30/2014</i></strike>)",
                                "<strong>% done</strong> changed from <i title=\"20\">20</i> to <i title=\"0\">0</i>",
                                "<strong>Estimated time</strong> deleted (<strike><i title=\"3.00\">3.00</i></strike>)",
                                "<strong>Start date</strong> deleted (<strike><i title=\"08/29/2014\">08/29/2014</i></strike>)"
                            ],
                            "version": 2,
                            "createdAt": "2014-08-29T12:42:09Z"
                        },
                        {
                            "_type": "Activity",
                            "_links": {
                                "self": {
                                    "href": "/api/v3/activities/5975",
                                    "title": "5975"
                                },
                                "workPackage": {
                                    "href": "/api/v3/work_packages/1528",
                                    "title": "Develop API"
                                },
                                "user": {
                                    "href": "/api/v3/users/1",
                                    "title": "OpenProject Admin - admin"
                                },
                                "update": {
                                    "href": "/api/v3/activities/5975",
                                    "method": "patch",
                                    "title": "5975"
                                }
                            },
                            "id": 5975,
                            "comment": "",
                            "rawComment": "",
                            "details": [
                                "File OpenProject_Requirements.xlsx added"
                            ],
                            "htmlDetails": [
                                "<strong>File</strong> <a href=\"http://localhost:3000/attachments/91/OpenProject_Requirements.xlsx\">OpenProject_Requirements.xlsx</a> added"
                            ],
                            "version": 3,
                            "createdAt": "2014-08-29T12:43:49Z"
                        },
                        {
                            "_type": "Activity",
                            "_links": {
                                "self": {
                                    "href": "/api/v3/activities/5977",
                                    "title": "5977"
                                },
                                "workPackage": {
                                    "href": "/api/v3/work_packages/1528",
                                    "title": "Develop API"
                                },
                                "user": {
                                    "href": "/api/v3/users/1",
                                    "title": "OpenProject Admin - admin"
                                },
                                "update": {
                                    "href": "/api/v3/activities/5977",
                                    "method": "patch",
                                    "title": "5977"
                                }
                            },
                            "id": 5977,
                            "comment": "",
                            "rawComment": "",
                            "details": [
                                "File OpenProject_Requirements.xlsx added"
                            ],
                            "htmlDetails": [
                                "<strong>File</strong> <a href=\"http://localhost:3000/attachments/92/OpenProject_Requirements.xlsx\">OpenProject_Requirements.xlsx</a> added"
                            ],
                            "version": 4,
                            "createdAt": "2014-08-29T12:44:41Z"
                        }
                    ],
                    "watchers": [
                        {
                            "_type": "User",
                            "_links": {
                                "self": {
                                    "href": "/api/v3/users/11",
                                    "title": "Emmie Okuneva - Adele5450"
                                },
                                "removeWatcher": {
                                    "href": "/api/v3/work_packages/1528/watchers/11",
                                    "method": "delete",
                                    "title": "Remove watcher"
                                }
                            },
                            "id": 11,
                            "login": "Adele5450",
                            "firstName": "Emmie",
                            "lastName": "Okuneva",
                            "name": "Emmie Okuneva",
                            "mail": "ottilie@yundt.net",
                            "avatar": "http://gravatar.com/avatar/67fa59130a4077555ea953bb434c2f7e?secure=false",
                            "createdAt": "2014-05-23T12:26:09Z",
                            "updatedAt": "2014-05-23T12:26:09Z",
                            "status": 1
                        }
                    ],
                    "attachments": [
                        {
                            "_type": "Attachment",
                            "_links": {
                                "self": {
                                    "href": "/api/v3/attachments/91",
                                    "title": "OpenProject_Requirements.xlsx"
                                },
                                "work_package": {
                                    "href": "/api/v3/work_packages/1528",
                                    "title": "Develop API"
                                },
                                "author": {
                                    "href": "/api/v3/users/1",
                                    "title": "OpenProject Admin - admin"
                                }
                            },
                            "id": 91,
                            "fileName": "OpenProject_Requirements.xlsx",
                            "diskFileName": "140829144349_OpenProject_Requirements.xlsx",
                            "description": "",
                            "fileSize": 18423,
                            "contentType": "application/vnd.openxmlformats-officedocument.spreadsheetml.sheet",
                            "digest": "a5b944445bd92314214d69b4c2e0c44a",
                            "downloads": 0,
                            "createdAt": "2014-08-29T12:43:49Z"
                        },
                        {
                            "_type": "Attachment",
                            "_links": {
                                "self": {
                                    "href": "/api/v3/attachments/92",
                                    "title": "OpenProject_Requirements.xlsx"
                                },
                                "work_package": {
                                    "href": "/api/v3/work_packages/1528",
                                    "title": "Develop API"
                                },
                                "author": {
                                    "href": "/api/v3/users/1",
                                    "title": "OpenProject Admin - admin"
                                }
                            },
                            "id": 92,
                            "fileName": "OpenProject_Requirements.xlsx",
                            "diskFileName": "140829144441_OpenProject_Requirements.xlsx",
                            "description": "Planning",
                            "fileSize": 18423,
                            "contentType": "application/vnd.openxmlformats-officedocument.spreadsheetml.sheet",
                            "digest": "a5b944445bd92314214d69b4c2e0c44a",
                            "downloads": 0,
                            "createdAt": "2014-08-29T12:44:41Z"
                        }
                    ],
                    "relations": [
                        {
                            "_type": "Relation::Relates",
                            "_links": {
                                "self": {
                                    "href": "/api/v3/relations/38"
                                },
                                "relatedFrom": {
                                    "href": "/api/v3/work_packages/1528"
                                },
                                "relatedTo": {
                                    "href": "/api/v3/work_packages/1412"
                                },
                                "remove": {
                                    "href": "/api/v3/work_packages/1528/relations/38",
                                    "method": "delete",
                                    "title": "Remove relation"
                                }
                            }
                        }
                    ]
                }
            }

## View work package [GET]

+ Parameters
    + id (required, integer, `1`) ... Work package id

+ Response 200 (application/hal+json)

    [WorkPackage][]

## Edit WorkPackage [PATCH]

<<<<<<< HEAD
**NOT IMPLEMENTED**

When calling this endpoint the client provides a single object, containing the properties and links that it wants to change, in the body.
Note that it is only allowed to provide properties or links supporting the **write** operation.

Additionally to the fields the client wants to change, it is mandatory to provide:

* The `_type` which should as of now always be `WorkPackage`
* The value of `lockVersion` which was received by the `GET` request this change originates from.

The value of `lockVersion` is used to implement [optimistic locking](http://en.wikipedia.org/wiki/Optimistic_concurrency_control).

**TBD:** How to handle custom fields? (w.r.t. edit_forms that will be introduced later)

**TBD:** What about multi-format fields? (description: html vs. "raw" vs. whatever)

=======
>>>>>>> 9e9f8962
+ Parameters
    + id (required, integer, `1`) ... Work package id

+ Request (application/json)

        {
<<<<<<< HEAD
            "_type": "WorkPackage",
            "lockVersion": 13,
            "subject": "Lorem"
=======
            "parentId": "42"
>>>>>>> 9e9f8962
        }

+ Response 200 (application/hal+json)

    [WorkPackage][]

+ Response 403 (application/hal+json)

    Returned if the client does not have sufficient permissions.
    
    **Required permission:** edit workpackage

    + Body
        
            {
                "_type": "Error",
                "errorIdentifier": "urn:openproject-org:api:v3:errors:MissingPermission",
                "message": "You are not allowed to edit the content of the work package."
            }
    
+ Response 409 (application/hal+json)

    Returned if the resource was changed since the client requested it. This is determined using the `lockVersion` property.

    + Body
        
            {
                "_type": "Error",
                "errorIdentifier": "urn:openproject-org:api:v3:errors:UpdateConflict",
                "message": "Your changes could not be saved, because the work package was changed since you've seen it the last time."
            }
    
+ Response 422 (application/hal+json)

    Returned if:
    * the client tries to modify a read-only property
    * a constraint for a property was violated

    + Body
        
            {
                "_type": "ValidationError",
                "errorIdentifier": "urn:openproject-org:api:v3:errors:PropertyConstraintViolation",
                "message": "The subject might not be blank.",
                "field": "Subject"
            }
    
## Add Watcher [/work_packages/{work_package_id}/watchers]

+ Model
    + Body

            {
                "_type": "User",
                "_links": {
                    "self": {
                        "href": "/api/v3/users/1",
                        "title": "John Sheppard - j.sheppard"
                    }
                },
                "id": 1,
                "login": "j.sheppard",
                "firstName": "John",
                "lastName": "Sheppard",
                "mail": "shep@mail.com",
                "avatar": "https://gravatar/avatar",
                "createdAt": "2014-05-21T08:51:20Z",
                "updatedAt": "2014-05-21T08:51:20Z"
            }

## Add watcher [POST]

+ Parameters
    + work_package_id (required, integer, `1`) ... Work package id

+ Request (application/json)

            {
                "user_id": 1
            }

+ Response 200 (application/hal+json)

    [Add Watcher][]

## Remove Watcher [/work_packages/{work_package_id}/watchers/{id}]

## Remove watcher [DELETE]

+ Parameters
    + work_package_id (required, integer, `1`) ... Work package id
    + id (required, integer, `1`) ... User id

+ Response 204

## Available Watchers [/work_packages/{work_package_id}/available_watchers{?offset,limit,query}]

+ Model
    + Body

            {
                "_total": 1674,
                "_count": 1,
                "_embedded": {
                    "availableWatchers": [{
                        "_type": "User",
                        "_links": {
                            "self": {
                                "href": "/api/v3/users/1",
                                "title": "John Sheppard - j.sheppard"
                            },
                            "addWatcher": {
                                "href": "/api/v3/work_packages/1/watchers",
                                "method": "post"
                            }
                        },
                        "id": 1,
                        "login": "j.sheppard",
                        "firstName": "John",
                        "lastName": "Sheppard",
                        "mail": "shep@mail.com",
                        "avatar": "https://gravatar/avatar",
                        "createdAt": "2014-05-21T08:51:20Z",
                        "updatedAt": "2014-05-21T08:51:20Z"
                    }]
                }
            }

## Available watchers [GET]

Gets a list of users that can watch the work package.

+ Parameters
    + work_package_id (required, integer, `1`) ... Work package id
    + offset = `0` (optional, integer, `100`) ... Offset
    + limit = `100` (optional, integer, `50`) ... Limit (Max 100)
    + query (optional, string, `John`) ... Name, login or email of a user

+ Response 200 (application/hal+json)

    [Available Watchers][]

## Comment  WorkPackage [/work_packages/{id}/activities]

## Comment  work package [POST]

Creates an activity for the selected work package and, on success, returns the
updated activity.

+ Parameters
    + id (required, integer, `1`) ... Work package id

+ Request (application/json)

        {
          "comment": "I think this is awesome!"
        }

+ Response 201 (application/hal+json)

    [Activity][]
    
+ Response 403 (application/hal+json)

    Returned if the client does not have sufficient permissions.
    
    **Required permission:** create journals

    + Body
        
            {
                "_type": "Error",
                "errorIdentifier": "urn:openproject-org:api:v3:errors:MissingPermission",
                "message": "You are not allowed to create a comment here."
            }


## Available Assignees [/work_packages/{work_package_id}/available_assignees]

+ Model
    + Body

            {
                "_total": 1674,
                "_embedded": {
                  "availableAssignees": [
                    {
                        "_type": "User",
                        "_links": {
                            "self": {
                                "href": "/api/v3/users/4581",
                                "title": "Mister X"
                            }
                        },
                        "id": 4581,
                        "login": "m@x.org",
                        "firstName": "Mister",
                        "lastName": "X",
                        "name": "Mister X",
                        "mail": "m@x.org",
                        "avatar": "http://gravatar.com/avatar/12345678901234567890123456789012",
                        "createdAt": "2013-10-01T16:25:17Z",
                        "updatedAt": "2013-10-02T09:33:42Z"
                    },
                    {
                        "_type": "User",
                        "_links": {
                            "self": {
                                "href": "/api/v3/users/972",
                                "title": "Mister Y"
                            }
                        "},
                        "id": 972,
                        "login": "m@y.org",
                        "firstName": "Mister",
                        "lastName": "Y",
                        "name": "Mister Y",
                        "mail": "m@y.org",
                        "avatar": "http://gravatar.com/avatar/12345678901234567890123456789012",
                        "createdAt": "2013-01-11T11:47:06Z",
                        "updatedAt": "2013-11-18T07:13:56Z"
                    },
                    {
                        "_type": "User",
                        "_links": {
                                "self": {
                                    "href": "/api/v3/users/4724",
                                    "title": "Mister Z"
                                }
                            },
                        "id": 4724,
                        "login": "m@z.org",
                        "firstName": "Mister",
                        "lastName": "Z",
                        "name": "Mister Z",
                        "mail": "m@z.org",
                        "avatar": "http://gravatar.com/avatar/12345678901234567890123456789012",
                        "createdAt": "2013-10-08T09:28:46Z",
                        "updatedAt": "2013-10-08T09:28:52Z"
                    }]
                }
            }

## Available assignees [GET]

Gets a list of users that can be assigned to the work package.

+ Parameters
    + work_package_id (required, integer, `1`) ... Work package id

+ Response 200 (application/hal+json)

    [Available Assignees][]

## Available Responsibles [/work_packages/{work_package_id}/available_responsibles]

+ Model
    + Body

            {
                "_total": 1674,
                "_embedded": {
                  "availableResponsibles": [
                    {
                        "_type": "User",
                        "_links": {
                            "self": {
                                "href": "/api/v3/users/4581",
                                "title": "Mister X"
                            }
                        },
                        "id": 4581,
                        "login": "m@x.org",
                        "firstName": "Mister",
                        "lastName": "X",
                        "name": "Mister X",
                        "mail": "m@x.org",
                        "avatar": "http://gravatar.com/avatar/12345678901234567890123456789012",
                        "createdAt": "2013-10-01T16:25:17Z",
                        "updatedAt": "2013-10-02T09:33:42Z"
                    },
                    {
                        "_type": "User",
                        "_links": {
                            "self": {
                                "href": "/api/v3/users/972",
                                "title": "Mister Y"
                            }
                        "},
                        "id": 972,
                        "login": "m@y.org",
                        "firstName": "Mister",
                        "lastName": "Y",
                        "name": "Mister Y",
                        "mail": "m@y.org",
                        "avatar": "http://gravatar.com/avatar/12345678901234567890123456789012",
                        "createdAt": "2013-01-11T11:47:06Z",
                        "updatedAt": "2013-11-18T07:13:56Z"
                    },
                    {
                        "_type": "User",
                        "_links": {
                                "self": {
                                    "href": "/api/v3/users/4724",
                                    "title": "Mister Z"
                                }
                            },
                        "id": 4724,
                        "login": "m@z.org",
                        "firstName": "Mister",
                        "lastName": "Z",
                        "name": "Mister Z",
                        "mail": "m@z.org",
                        "avatar": "http://gravatar.com/avatar/12345678901234567890123456789012",
                        "createdAt": "2013-10-08T09:28:46Z",
                        "updatedAt": "2013-10-08T09:28:52Z"
                    }]
                }
            }

## Available responsibles [GET]

Gets a list of users that can be assigned to the work package as responsible.

+ Parameters
    + work_package_id (required, integer, `1`) ... Work package id

+ Response 200 (application/hal+json)

    [Available Responsibles][]<|MERGE_RESOLUTION|>--- conflicted
+++ resolved
@@ -901,20 +901,8 @@
 | Property | Description | Type | Constraints | Example | Supported operations |
 |:---------:|-------------| ---- | ----------- | ------- | -------------------- |
 | id | Work package id | Integer | Must be a positive integer | 12 | READ |
-<<<<<<< HEAD
 | lockVersion | The version of the item as used for optimistic locking | Integer | | 12 | READ |
 | subject | Work package subject | String | not null; 1 <= length <= 255 | Refactor projecs module | READ / WRITE |
-| type | | String | **REQUIRED** Must be one of the types enabled for the current work package's project | Feature | READ / WRITE |
-| description | Work package description | String | | Projects module should be refactored ... | READ / WRITE |
-| rawDescription | | String | | | READ / WRITE |
-| status | | String | **REQUIRED** ... | New | READ / WRITE |
-| priority | | String | Must be one of the activated priorities | High | READ / WRITE |
-| startDate | | Date | Must be a date in format YYYY-MM-DD and must be equal or greater than the soonest possible start date | 2014-05-21T08:51:20Z | READ / WRITE |
-| dueDate | | Date | Must be a date in format YYYY-MM-DD and must be greater then start date | | READ / WRITE |
-| estimatedTime | | Object | Must be in form of a json object with "units" and "value" as keys and value must be an integer or a decimal | { "units": "hours", "value": 12 } | READ / WRITE |
-| percentageDone | | Integer | Must be an integer between 0 and 100 | 50 | READ / WRITE |
-=======
-| subject | Work package subject | String | **REQUIRED** Must be a string of 255 or less characters | Refactor projecs module | READ |
 | type | | String | **REQUIRED** Must be one of the types enabled for the current work package's project | Feature | READ |
 | description | Work package description | String | | Projects module should be refactored ... | READ |
 | rawDescription | | String | | | READ |
@@ -925,7 +913,6 @@
 | dueDate | | Date | Must be a date in format YYYY-MM-DD and must be greater then start date | | READ |
 | estimatedTime | | Object | Must be in form of a json object with "units" and "value" as keys and value must be an integer or a decimal | { "units": "hours", "value": 12 } | READ |
 | percentageDone | | Integer | Must be an integer between 0 and 100 | 50 | READ |
->>>>>>> 9e9f8962
 | createdAt | | Timestamp | Returned in ISO 8601 format - YYYY-MM-DDTHH:MM:SSZ | | READ |
 | updatedAt | | Timestamp | Returned in ISO 8601 format - YYYY-MM-DDTHH:MM:SSZ | | READ |
 
@@ -1410,9 +1397,6 @@
 
 ## Edit WorkPackage [PATCH]
 
-<<<<<<< HEAD
-**NOT IMPLEMENTED**
-
 When calling this endpoint the client provides a single object, containing the properties and links that it wants to change, in the body.
 Note that it is only allowed to provide properties or links supporting the **write** operation.
 
@@ -1423,25 +1407,16 @@
 
 The value of `lockVersion` is used to implement [optimistic locking](http://en.wikipedia.org/wiki/Optimistic_concurrency_control).
 
-**TBD:** How to handle custom fields? (w.r.t. edit_forms that will be introduced later)
-
-**TBD:** What about multi-format fields? (description: html vs. "raw" vs. whatever)
-
-=======
->>>>>>> 9e9f8962
 + Parameters
     + id (required, integer, `1`) ... Work package id
 
 + Request (application/json)
 
         {
-<<<<<<< HEAD
             "_type": "WorkPackage",
             "lockVersion": 13,
             "subject": "Lorem"
-=======
             "parentId": "42"
->>>>>>> 9e9f8962
         }
 
 + Response 200 (application/hal+json)
