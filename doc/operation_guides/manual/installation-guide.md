# Installation of OpenProject 4.2 with Apache on Ubuntu 14.04. LTS

This tutorial helps you to deploy OpenProject 4.2. Please, aware that:

This guide requires that you have a clean Ubuntu 14.04 x64 installation
with administrative rights. We have tested the installation guide on an
Ubuntu Server image, but it should work on any derivative.

OpenProject will be installed with a MySQL database (the guide should
work similarly with PostgreSQL).

OpenProject will be served in a production environment with Apache
(this guide should work similarly with other servers, like nginx and others)

Note: We have highlighted commands to execute like this


```bash
[user@host] command to execute
```

The `user` is the operating system user the command is executed with.
In our case it will be `root` for most of the time or `openproject`.

If you find any bugs or you have any recommendations for improving this
tutorial, please, feel free to create a pull request against this guide.

# Prepare Your Environment

Create a dedicated user for OpenProject:

```bash
sudo groupadd openproject
sudo useradd --create-home --gid openproject openproject
sudo passwd openproject #(enter desired password)
```

## Installation of Essentials

```bash
[root@host] apt-get update -y
[root@host] apt-get install -y zlib1g-dev build-essential \
                    libssl-dev libreadline-dev            \
                    libyaml-dev libgdbm-dev               \
                    libncurses5-dev automake              \
                    libtool bison libffi-dev git curl     \
                    libxml2 libxml2-dev libxslt1-dev # nokogiri
```

## Installation of Memcached

```bash
[root@host] apt-get install -y memcached
```

## Installation of MySQL


```bash
[root@host] apt-get install mysql-server libmysqlclient-dev
```

During the installation you will be asked to set the root password.


We use the following command to open a `mysql` console and create
the OpenProject database.

```bash
[root@host] mysql -uroot -p
```

You may replace the string `openproject` with the desired username and
database name. The password `my_password` should definitely be changed.

```sql
mysql> CREATE DATABASE openproject CHARACTER SET utf8;
mysql> CREATE USER 'openproject'@'localhost' IDENTIFIED BY 'my_password';
mysql> GRANT ALL PRIVILEGES ON openproject.* TO 'openproject'@'localhost';
mysql> FLUSH PRIVILEGES;
mysql> QUIT
```

## Installation of Ruby

The are several possibilities to install Ruby on your machine. We will
use [rbenv](http://rbenv.org/).

```bash
[root@host] su openproject --login
[openproject@host] git clone https://github.com/sstephenson/rbenv.git ~/.rbenv
[openproject@host] echo 'export PATH="$HOME/.rbenv/bin:$PATH"' >> ~/.profile
[openproject@host] echo 'eval "$(rbenv init -)"' >> ~/.profile
[openproject@host] source ~/.profile
[openproject@host] git clone https://github.com/sstephenson/ruby-build.git ~/.rbenv/plugins/ruby-build

[openproject@host] rbenv install 2.1.6
[openproject@host] rbenv rehash
[openproject@host] rbenv global 2.1.6
```

To check our Ruby installation we run `ruby --version`. It should output
something very similar to:

```
ruby 2.1.6p336 (2015-04-13 revision 50298) [x86_64-linux]
```

## Installation of Node

The are several possibilities to install Node on your machine. We will
use [nodenv](https://github.com/OiNutter/nodenv#installation). Please
run `su openproject --login` if you are the `root` user. If you are
already the `openproject` user you can skip this command. Please be
aware that the actual installation of a specific node version takes some
time to finsih.

```bash
[openproject@host] git clone https://github.com/OiNutter/nodenv.git ~/.nodenv
[openproject@host] echo 'export PATH="$HOME/.nodenv/bin:$PATH"' >> ~/.profile
[openproject@host] echo 'eval "$(nodenv init -)"' >> ~/.profile
[openproject@host] source ~/.profile
[openproject@host] git clone git://github.com/OiNutter/node-build.git ~/.nodenv/plugins/node-build

[openproject@host] nodenv install 0.12.7
[openproject@host] nodenv rehash
[openproject@host] nodenv global 0.12.7
```

To check our Node installation we run `node --version`. It should output
something very similar to:

```
v0.12.7
```

## Installation of OpenProject

```bash
[openproject@host] cd ~
[openproject@host] git clone https://github.com/opf/openproject.git
[openproject@host] cd openproject
[openproject@host] git checkout v4.2.0 # please use actual current stable version v4.2.X
[openproject@host] gem install bundler
[openproject@host] bundle install --deployment --without postgres sqlite rmagick development test therubyracer
[openproject@host] npm install
```

## Configure OpenProject

Create and configure the database configuration file in config/database.yml
(relative to the openproject-directory).

```bash
[openproject@host] cp config/database.yml.example config/database.yml
```

Now we edit the `config/database.yml` file and insert our database credentials.
It should look like this (please keep in mind that you have to use the values
you used above: user, database and password):

```yaml
production:
  adapter: mysql2
  database: openproject
  host: localhost
  username: openproject
  password: my_password
  encoding: utf8

development:
  adapter: mysql2
  database: openproject
  host: localhost
  username: openproject
  password: my_password
  encoding: utf8
```

Next we configure email notifications (this example uses a gmail account) by creating the `configuration.yml` in config directory.

```bash
[openproject@host] cp config/configuration.yml.example config/configuration.yml
```

Now we edit the `configuration.yml` file to suit our needs.

```yaml
production:                          #main level
  email_delivery_method: :smtp       #settings for the production environment
  smtp_address: smtp.gmail.com
  smtp_port: 587
  smtp_domain: smtp.gmail.com
  smtp_user_name: ***@gmail.com
  smtp_password: ****
  smtp_enable_starttls_auto: true
  smtp_authentication: plain
```

Add this line into `configuration.yml` file at the end of the file for
a better performance of OpenProject:

```yaml
rails_cache_store: :memcache
```

__NOTE:__ You should validate your `yml` files, for example with
http://www.yamllint.com/. Both, the `database.yml` and `configuration.yml`
file are sensitive to whitespace. It is pretty easy to write
invalid `yml` files without seeing the error. Validating those files
prevents you from such errors.


## Finish the Installation of OpenProject

```bash
[openproject@host] cd ~/openproject
[openproject@host] bundle exec rake db:create:all
[openproject@host] bundle exec rake generate_secret_token
[openproject@host] RAILS_ENV="production" bundle exec rake db:migrate
[openproject@host] RAILS_ENV="production" bundle exec rake db:seed
[openproject@host] RAILS_ENV="production" bundle exec rake assets:precompile
```

<<<<<<< HEAD
## Serve OpenProject with Apache and Passenger
=======
**NOTE:** When not specified differently, the default data loaded via db:seed will have an english localization. You can choose to seed in a different language by specifying the language via the `LOCALE` environment variable on the call to `db:seed`. E.g.
```bash
[openproject@all] RAILS_ENV="production" LOCALE=fr bundle exec rake db:seed
```
will seed the database in the french language.

## Servce OpenProject with Apache and Passenger
>>>>>>> 74d553ef

First, we exit the current bash session with the openproject user,
so that we are again in a root shell.

```bash
[openproject@ubuntu] exit
```

Then, we prepare apache and passenger:

```bash
[root@host] apt-get install -y apache2 libcurl4-gnutls-dev      \
                               apache2-threaded-dev libapr1-dev \
                               libaprutil1-dev
[root@ubuntu] chmod o+x "/home/openproject"
```

Now, the Passenger gem is installed and integrated into apache.

[root@ubuntu] su openproject --login
[openproject@ubuntu] cd ~/openproject
[openproject@ubuntu] gem install passenger
[openproject@ubuntu] passenger-install-apache2-module
Follow the instructions passenger provides.
The passenger installer will ask you the question in "Which languages are you
interested in?". We are interested only in ruby.

The passenger installer tells us to edit the apache config files.
To do this, continue as the root user:

```bash
[openproject@host] exit
```

As told by the installer, create the file /etc/apache2/mods-available/passenger.load and add the following line.
But before copy&pasting the following lines, check if the content (especially the version numbers!) is the same as the passenger-install-apache2-module installer said. When you're in doubt, do what passenger tells you.


```apache
LoadModule passenger_module /home/openproject/.rbenv/versions/2.1.6/lib/ruby/gems/2.1.0/gems/passenger-5.0.14/buildout/apache2/mod_passenger.so
```

Then create the file /etc/apache2/mods-available/passenger.conf with the following contents (again, take care of the version numbers!):

```apache
   <IfModule mod_passenger.c>
     PassengerRoot /home/openproject/.rbenv/versions/2.1.6/lib/ruby/gems/2.1.0/gems/passenger-5.0.14
     PassengerDefaultRuby /home/openproject/.rbenv/versions/2.1.6/bin/ruby
   </IfModule>
```

Then run:

```bash
[root@openproject] a2enmod passenger
```

As the root user, create the file /etc/apache2/sites-available/openproject.conf with the following contents:

```apache
SetEnv EXECJS_RUNTIME Disabled

<VirtualHost *:80>
   ServerName yourdomain.com
   # !!! Be sure to point DocumentRoot to 'public'!
   DocumentRoot /home/openproject/openproject/public
   <Directory /home/openproject/openproject/public>
      # This relaxes Apache security settings.
      AllowOverride all
      # MultiViews must be turned off.
      Options -MultiViews
      # Uncomment this if you're on Apache >= 2.4:
      Require all granted
   </Directory>
</VirtualHost>
```

Let's enable our new openproject site (and disable the default site, if necessary)

```bash
[root@host] a2dissite 000-default
[root@host] a2ensite openproject
```

Now, we (re-)start Apache:

```bash
[root@host] service apache2 restart
```

Your OpenProject installation should be accessible on port 80 (http). A default admin-account is created for you having the following credentials:

Username: `admin`
Password: `admin`

Please, change the password on the first login. Also, we highly recommend to configure the SSL module in Apache for https communication.

## Activate Background Jobs

OpenProject sends (some) mails asynchronously by using background jobs. All such jobs are collected in a queue, so that a separate process can work on them. This means that we have to start the background worker. To automate this, we put the background worker into a cronjob.

```bash
[root@all] su - openproject -c "bash -l"
[openproject@all] crontab -e
```

Now, the crontab file opens in the standard editor. Add the following entry to the file:

```cron
*/1 * * * * cd /home/openproject/openproject; /home/openproject/.rvm/gems/ruby-2.1.5/wrappers/rake jobs:workoff
```

This will start the worker job every minute.

## Follow-Ups

Your OpenProject installation is ready to run. However, there are some things to consider:

* Regularly backup your OpenProject installation. See the [backup guide](backup-guide.md) for details.
* Serve OpenProject via https
* Enable Repositories for your OpenProject projects
* Watch for OpenProject updates. We advise to always run the latest stable version of OpenProject (especially for security updates). Information on how to perform an update can been found in the [upgrade guide](upgrade-guide.md). You can find out about new OpenProject releases in our [news](https://community.openproject.org/projects/openproject/news), or on [twitter](https://twitter.com/openproject).

## Plug-In Installation (Optional)

This step is optional.

OpenProject can be extended by various plug-ins, which extend OpenProject's capabilities.
For general information and a list of all plug-ins known to us, refer to to the [plug-in page](https://community.openproject.org/projects/openproject/wiki/OpenProject_Plug-Ins).

OpenProject plug-ins are separated in ruby gems. You can install them by listing them in a file called `Gemfile.plugin`. An example `Gemfile.plugin` file looks like this:

```ruby
# Required by backlogs
gem "openproject-meeting", git: "https://github.com/finnlabs/openproject-meeting.git", :tag => "v4.2.2"
```

If you have modified the `Gemfile.plugin` file, always repeat the following steps of the OpenProject installation:

```bash
[openproject@all] cd ~/openproject
[openproject@all] bundle install
[openproject@all] npm install
[openproject@all] RAILS_ENV="production" bundle exec rake db:migrate
[openproject@all] RAILS_ENV="production" bundle exec rake db:seed
[openproject@all] RAILS_ENV="production" bundle exec rake assets:precompile
```

Restart the OpenProject server afterwards:

```bash
[openproject@all] touch ~/openproject/tmp/restart.txt
```

The next web-request to the server will take longer (as the application is restarted). All subsequent request should be as fast as always.

We encourage you to extend OpenProject yourself by writing a plug-in. Please, read the [plugin-contributions](https://community.openproject.org/projects/openproject/wiki/Developing_Plugins) guide for more information.

## Troubleshooting

You can find the error logs for apache here:
<pre>/var/log/apache2/error.log</pre>

The OpenProject logfile can be found here:
<pre>/home/openproject/openproject/log/production.log</pre>

If an error occurs, it should be logged there.

If you need to restart the server (for example after a configuration change), do

```bash
[openproject@all] touch ~/openproject/tmp/restart.txt
```

## Frequently Asked Questions (FAQ)

* **I followed the installation guide faithfully and OpenProject is running. Now, how do I log in?**

  The `db:seed` command listed above creates a default admin-user. The username is `admin` and the default password is `admin`. You are forced to change the admin password on the first login.
  If you cannot login as the admin user, make sure that you have executed the `db:seed` command.

  ```bash
  [openproject@all] RAILS_ENV="production" bundle exec rake db:seed
  ```

* **When accessing OpenProject, I get an error page. How do I find out what went wrong?**

  Things can go wrong on different levels. You can find the apache error logs here:
  <pre>/var/log/apache2/error.log</pre>
  The OpenProject log can be found here:
  <pre>/home/openproject/openproject/log/production.log</pre>

* **I cannot solve an error, not even with the log files. How do I get help?**

  You can find help in [the OpenProject forums](https://community.openproject.org/projects/openproject/boards). Please tell us, if possible, what you have done (e.g. which guide you have used to install OpenProject), how to reproduce the error, and provide the appropriate error logs.
  It often helps to have a look at the already answered questions, or to search the Internet for the error. Most likely someone else has already solved the same problem.

* **I get errors, since I have installed an OpenProject plug-in**

  With each new OpenProject core version, the plug-ins might need to be updated. Please make sure that the plug-in versions of all you plug-ins works with the OpenProject version you use.
  Many plug-ins follow the OpenProject version with their version number (So, if you have installed OpenProject version 4.1.0, the plug-in should also have the version 4.1.0).

* **I get an error during @bower install@. What can I do?**

  We heard that `bower install` can fail, if your server is behind a firewall which does not allow `git://` URLs. The error looks like this:

  ```
  bower openproject-ui_components#with-bower ECMDERR Failed to execute "git ls-remote --tags --heads git://github.com/opf/openproject-ui_components.git", exit code of #128

  Additional error details:
  fatal: unable to connect to github.com:
  github.com[0: 192.30.252.131]: errno=Connection refused

  npm ERR! OpenProject@0.1.0 postinstall: `./node_modules/bower/bin/bower install`
  ```

  The solution is to configure git to use `https://` URLs instead of `git://` URLs lke this:

  ```bash
  git config --global url."https://".insteadOf git://
  ```


## Questions, Comments, and Feedback

If you have any further questions, comments, feedback, or an idea to enhance this guide, please tell us at the appropriate community [forum](https://community.openproject.org/projects/openproject/boards/9).
[Follow OpenProject on twitter](https://twitter.com/openproject), and follow the news on [openproject.org](http://openproject.org) to stay up to date.
<|MERGE_RESOLUTION|>--- conflicted
+++ resolved
@@ -222,17 +222,13 @@
 [openproject@host] RAILS_ENV="production" bundle exec rake assets:precompile
 ```
 
-<<<<<<< HEAD
+**NOTE:** When not specified differently, the default data loaded via db:seed will have an english localization. You can choose to seed in a different language by specifying the language via the `LOCALE` environment variable on the call to `db:seed`. E.g.
+```bash
+[openproject@all] RAILS_ENV="production" LOCALE=fr bundle exec rake db:seed
+```
+will seed the database in the french language.
+
 ## Serve OpenProject with Apache and Passenger
-=======
-**NOTE:** When not specified differently, the default data loaded via db:seed will have an english localization. You can choose to seed in a different language by specifying the language via the `LOCALE` environment variable on the call to `db:seed`. E.g.
-```bash
-[openproject@all] RAILS_ENV="production" LOCALE=fr bundle exec rake db:seed
-```
-will seed the database in the french language.
-
-## Servce OpenProject with Apache and Passenger
->>>>>>> 74d553ef
 
 First, we exit the current bash session with the openproject user,
 so that we are again in a root shell.
