--- conflicted
+++ resolved
@@ -47,16 +47,11 @@
 
 # TODO: adds #auto_link which was deprecated in rails 3.1
 gem 'rails_autolink', '~> 1.1.6'
-<<<<<<< HEAD
 gem 'will_paginate', '~> 3.0'
 gem 'acts_as_list', '~> 0.3.0'
+gem 'acts_as_countable', git: "https://github.com/finnlabs/acts_as_countable.git", ref: '2471265'
 
 gem 'friendly_id', '~> 5.1.0'
-=======
-gem "will_paginate", '~> 3.0'
-gem "acts_as_list", "~> 0.3.0"
-gem 'acts_as_countable', git: "https://github.com/finnlabs/acts_as_countable.git", ref: '2471265'
->>>>>>> dc164ceb
 
 gem 'awesome_nested_set', github: 'finnlabs/awesome_nested_set', branch: 'v2.1.6-rails4'
 
@@ -232,11 +227,7 @@
 end
 
 group :opf_plugins do
-<<<<<<< HEAD
   gem 'openproject-translations', git:'https://github.com/opf/openproject-translations.git', branch: 'feature/rails4'
-=======
-  gem 'openproject-translations', git:'https://github.com/opf/openproject-translations.git', branch: 'dev'
->>>>>>> dc164ceb
 end
 
 # Load Gemfile.local, Gemfile.plugins and plugins' Gemfiles
