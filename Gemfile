--- conflicted
+++ resolved
@@ -186,21 +186,12 @@
 
 gem 'mini_magick', '~> 4.11.0', require: false
 
-<<<<<<< HEAD
 gem 'validate_url'
 
-# Sentry error reporting, loaded on demand
-group :sentry do
-  gem "sentry-delayed_job", '~> 5.1.0', require: false
-  gem "sentry-rails", '~> 5.1.0', require: false
-  gem "sentry-ruby", '~> 5.1.0',  require: false
-end
-=======
 # Sentry error reporting
 gem "sentry-delayed_job", '~> 5.1.0'
 gem "sentry-rails", '~> 5.1.0'
 gem "sentry-ruby", '~> 5.1.0'
->>>>>>> 7cd84c0f
 
 group :test do
   gem 'launchy', '~> 2.5.0'
