--- conflicted
+++ resolved
@@ -112,14 +112,10 @@
   gem 'uglifier', '>= 1.0.3'
   gem 'jquery-ui-rails'
   gem 'select2-rails', '~> 3.3.2'
-<<<<<<< HEAD
-  gem 'jquery-atwho-rails'
+  gem 'jquery-atwho-rails', '~> 0.4.7'
   gem 'openproject-ui_components', git: 'git@github.com:opf/openproject-ui_components.git', branch: 'dev'
   gem 'angularjs-rails'
   gem 'angular-ui-select2-rails'
-=======
-  gem 'jquery-atwho-rails', '~> 0.4.7'
->>>>>>> ddc3ea2d
 end
 
 # You don't need therubyracer if you have nodejs installed on the machine precompiling assets.
