--- conflicted
+++ resolved
@@ -64,10 +64,7 @@
   gem 'pry-stack_explorer'
   gem 'pry-rescue'
   gem 'pry-debugger'
-<<<<<<< HEAD
-=======
   gem 'pry-doc'
->>>>>>> 96256fe2
 end
 
 group :rmagick do
