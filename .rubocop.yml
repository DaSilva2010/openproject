AllCops:
<<<<<<< HEAD
  TargetRubyVersion: 2.4
=======
  TargetRubyVersion: 2.5
>>>>>>> f231556c
  Exclude:
    - db/schema.rb

AccessorMethodName:
  Enabled: false

ActionFilter:
  Enabled: false

Alias:
  Enabled: false

AndOr:
  Enabled: false

ArrayJoin:
  Enabled: false

AsciiComments:
  Enabled: false

AsciiIdentifiers:
  Enabled: false

Attr:
  Enabled: false

BlockLength:
  Enabled: false

BlockNesting:
  Enabled: false

CaseEquality:
  Enabled: false

CharacterLiteral:
  Enabled: false

ClassAndModuleChildren:
  Enabled: false

ClassLength:
  Enabled: false

ClassVars:
  Enabled: false

CollectionMethods:
  PreferredMethods:
    find: detect
    reduce: inject
    collect: map
    find_all: select

ColonMethodCall:
  Enabled: false

CommentAnnotation:
  Enabled: false

CyclomaticComplexity:
  Enabled: false

Delegate:
  Enabled: false

PreferredHashMethods:
  Enabled: false

Documentation:
  Enabled: false

DotPosition:
  EnforcedStyle: leading

DoubleNegation:
  Enabled: false

EachWithObject:
  Enabled: false

EmptyLiteral:
  Enabled: false

Encoding:
  Enabled: false

EvenOdd:
  Enabled: false

FileName:
  Enabled: false

FlipFlop:
  Enabled: false

FormatString:
  Enabled: false

GlobalVars:
  Enabled: false

GuardClause:
  Enabled: false

IfUnlessModifier:
  Enabled: false

IfWithSemicolon:
  Enabled: false

InlineComment:
  Enabled: false

Lambda:
  Enabled: false

LambdaCall:
  Enabled: false

LineEndConcatenation:
  Enabled: false

LineLength:
  Max: 130

MethodLength:
  Enabled: false

Metrics/ModuleLength:
  Enabled: false

ModuleFunction:
  Enabled: false

NegatedIf:
  Enabled: false

NegatedWhile:
  Enabled: false

Next:
  Enabled: false

NilComparison:
  Enabled: false

Not:
  Enabled: false

NumericLiterals:
  Enabled: false

OneLineConditional:
  Enabled: false

ParameterLists:
  Enabled: false

PercentLiteralDelimiters:
  Enabled: false

PerlBackrefs:
  Enabled: false

PredicateName:
  NamePrefixBlacklist:
    - is_

Proc:
  Enabled: false

RaiseArgs:
  Enabled: false

RegexpLiteral:
  Enabled: false

SelfAssignment:
  Enabled: false

SingleLineBlockParams:
  Enabled: false

SingleLineMethods:
  Enabled: false

SignalException:
  Enabled: false

SpecialGlobalVars:
  Enabled: false

# Forcing single quotes doesn't give any reasonable advantages. To the contrary:
# it forces you to change the quotes every time you want to add interpolation,
# newlines or other escape sequences (\n), or quotes (') to a string. Rubbish.
# Don't even think about performance. That never was a valid argument to begin with.
#
#   For the record: using single quotes does NOT have any performance advantages.
#   Even if it did, this would be a silly argument.
#
# Ideally we would just use double quotes everywhere but since that would result
# in innumerable rubocop offenses we will just disable this. Quote away.
StringLiterals:
  Enabled: false

VariableInterpolation:
  Enabled: false

TrivialAccessors:
  Enabled: false

VariableInterpolation:
  Enabled: false

WhenThen:
  Enabled: false

WhileUntilModifier:
  Enabled: false

WordArray:
  Enabled: false

# Lint

AmbiguousOperator:
  Enabled: false

AmbiguousRegexpLiteral:
  Enabled: false

AssignmentInCondition:
  Enabled: false

ConditionPosition:
  Enabled: false

DeprecatedClassMethods:
  Enabled: false

ElseLayout:
  Enabled: false

HandleExceptions:
  Enabled: false

LiteralInCondition:
  Enabled: false

LiteralInInterpolation:
  Enabled: false

Loop:
  Enabled: false

ParenthesesAsGroupedExpression:
  Enabled: false

RequireParentheses:
  Enabled: false

UnderscorePrefixedVariableName:
  Enabled: false

Void:
  Enabled: false<|MERGE_RESOLUTION|>--- conflicted
+++ resolved
@@ -1,9 +1,5 @@
 AllCops:
-<<<<<<< HEAD
-  TargetRubyVersion: 2.4
-=======
   TargetRubyVersion: 2.5
->>>>>>> f231556c
   Exclude:
     - db/schema.rb
 
