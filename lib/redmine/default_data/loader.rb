--- conflicted
+++ resolved
@@ -38,13 +38,8 @@
         # Returns true if no data is already loaded in the database
         # otherwise false
         def no_data?
-<<<<<<< HEAD
-          !Role.find(:first, :conditions => {:builtin => 0}) &&
-            !::Type.find(:first, :conditions => {is_standard: false}) &&
-=======
           !Role.find(:first, conditions: { builtin: 0 }) &&
-            !Type.find(:first, conditions: { is_standard: false }) &&
->>>>>>> 43d388f0
+            !::Type.find(:first, conditions: { is_standard: false }) &&
             !Status.find(:first) &&
             !Enumeration.find(:first)
         end
