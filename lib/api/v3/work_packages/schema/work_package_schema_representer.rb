#-- encoding: UTF-8
#-- copyright
# OpenProject is a project management system.
# Copyright (C) 2012-2015 the OpenProject Foundation (OPF)
#
# This program is free software; you can redistribute it and/or
# modify it under the terms of the GNU General Public License version 3.
#
# OpenProject is a fork of ChiliProject, which is a fork of Redmine. The copyright follows:
# Copyright (C) 2006-2013 Jean-Philippe Lang
# Copyright (C) 2010-2013 the ChiliProject Team
#
# This program is free software; you can redistribute it and/or
# modify it under the terms of the GNU General Public License
# as published by the Free Software Foundation; either version 2
# of the License, or (at your option) any later version.
#
# This program is distributed in the hope that it will be useful,
# but WITHOUT ANY WARRANTY; without even the implied warranty of
# MERCHANTABILITY or FITNESS FOR A PARTICULAR PURPOSE.  See the
# GNU General Public License for more details.
#
# You should have received a copy of the GNU General Public License
# along with this program; if not, write to the Free Software
# Foundation, Inc., 51 Franklin Street, Fifth Floor, Boston, MA  02110-1301, USA.
#
# See doc/COPYRIGHT.rdoc for more details.
#++

require 'roar/decorator'
require 'roar/json/hal'

module API
  module V3
    module WorkPackages
      module Schema
<<<<<<< HEAD
        class WorkPackageSchemaRepresenter < ::API::Decorators::Single
          def self.schema(property,
                          type:,
                          title: WorkPackage.human_attribute_name(property),
                          required: true,
                          writable: true,
                          min_length: nil,
                          max_length: nil)
            raise ArgumentError if property.nil?

            schema = ::API::Decorators::PropertySchemaRepresenter.new(type: type,
                                                                      name: title)
            schema.required = required
            schema.writable = writable
            schema.min_length = min_length if min_length
            schema.max_length = max_length if max_length

            property property,
                     getter: -> (*) { schema },
                     writeable: false
          end

          def self.schema_with_allowed_link(property,
                                            type: property.to_s.camelize,
                                            title: WorkPackage.human_attribute_name(property),
                                            href_callback:,
                                            required: true,
                                            writable: true)
            raise ArgumentError if property.nil?

            property property,
                     exec_context: :decorator,
                     getter: -> (*) {
                       representer = ::API::Decorators::AllowedValuesByLinkRepresenter.new(
                         type: type,
                         name: title)
                       representer.required = required
                       representer.writable = writable

                       if @form_embedded && represented.defines_assignable_values?
                         representer.allowed_values_href = instance_eval(&href_callback)
                       end

                       representer
                     }
=======
        class WorkPackageSchemaRepresenter < ::API::Decorators::Schema
          class << self
            def represented_class
              WorkPackage
            end

            def create_class(work_package_schema)
              injector_class = ::API::V3::Utilities::CustomFieldInjector
              injector_class.create_schema_representer(work_package_schema,
                                                       WorkPackageSchemaRepresenter)
            end

            def create(work_package_schema, context)
              create_class(work_package_schema).new(work_package_schema, context)
            end
>>>>>>> f46d10f1
          end

          def initialize(represented, context = {})
            @form_embedded = context[:form_embedded]

            super
          end

          link :self do
            path = api_v3_paths.work_package_schema(represented.project.id, represented.type.id)

            unless @form_embedded
              { href: path }
            end
          end

          schema :_type,
                 type: 'MetaType',
                 title: I18n.t('api_v3.attributes._type'),
                 writable: false

          schema :lock_version,
                 type: 'Integer',
                 title: I18n.t('api_v3.attributes.lock_version'),
                 writable: false

          schema :id,
                 type: 'Integer',
                 writable: false

          schema :subject,
                 type: 'String',
                 min_length: 1,
                 max_length: 255

          schema :description,
                 type: 'Formattable'

          schema :start_date,
                 type: 'Date',
                 required: false

          schema :due_date,
                 type: 'Date',
                 required: false

          schema :estimated_time,
                 type: 'Duration',
                 required: false,
                 writable: false

          schema :spent_time,
                 type: 'Duration',
                 writable: false

          schema :percentage_done,
                 type: 'Integer',
                 title: WorkPackage.human_attribute_name(:done_ratio),
                 writable: false

          schema :created_at,
                 type: 'DateTime',
                 writable: false

          schema :updated_at,
                 type: 'DateTime',
                 writable: false

          schema :author,
                 type: 'User',
                 writable: false

          schema :project,
                 type: 'Project',
                 writable: false

          schema :type,
                 type: 'Type',
                 writable: false

          schema_with_allowed_link :assignee,
                                   type: 'User',
                                   required: false,
                                   href_callback: -> (*) {
                                     api_v3_paths.available_assignees(represented.project.id)
                                   }

          schema_with_allowed_link :responsible,
                                   type: 'User',
                                   required: false,
                                   href_callback: -> (*) {
                                     api_v3_paths.available_responsibles(represented.project.id)
                                   }

<<<<<<< HEAD
          property :status,
                   exec_context: :decorator,
                   getter: -> (*) {
                     assignable_statuses = represented.assignable_statuses_for(current_user)
                     representer = ::API::Decorators::AllowedValuesByCollectionRepresenter.new(
                       type: 'Status',
                       name: WorkPackage.human_attribute_name(:status),
                       current_user: current_user,
                       value_representer: API::V3::Statuses::StatusRepresenter,
                       link_factory: -> (status) {
                         {
                           href: api_v3_paths.status(status.id),
                           title: status.name
                         }
                       })

                     if @form_embedded && represented.defines_assignable_values?
                       representer.allowed_values = assignable_statuses
                     end

                     representer
                   }

          property :category,
                   exec_context: :decorator,
                   getter: -> (*) {
                     representer = ::API::Decorators::AllowedValuesByCollectionRepresenter.new(
                       type: 'Category',
                       name: WorkPackage.human_attribute_name(:category),
                       value_representer: API::V3::Categories::CategoryRepresenter,
                       link_factory: -> (category) {
                         {
                           href: api_v3_paths.category(category.id),
                           title: category.name
                         }
                       })

                     representer.required = false

                     if @form_embedded && represented.defines_assignable_values?
                       representer.allowed_values = represented.assignable_categories
                     end

                     representer
                   }

          property :version,
                   exec_context: :decorator,
                   getter: -> (*) {
                     representer = ::API::Decorators::AllowedValuesByCollectionRepresenter.new(
                       type: 'Version',
                       name: WorkPackage.human_attribute_name(:version),
                       current_user: current_user,
                       value_representer: API::V3::Versions::VersionRepresenter,
                       link_factory: -> (version) {
                         {
                           href: api_v3_paths.version(version.id),
                           title: version.name
                         }
                       })

                     representer.required = false

                     if @form_embedded && represented.defines_assignable_values?
                       representer.allowed_values = represented.assignable_versions
                     end

                     representer
                   }

          property :priority,
                   exec_context: :decorator,
                   getter: -> (*) {
                     representer = ::API::Decorators::AllowedValuesByCollectionRepresenter.new(
                       type: 'Priority',
                       name: WorkPackage.human_attribute_name(:priority),
                       current_user: current_user,
                       value_representer: API::V3::Priorities::PriorityRepresenter,
                       link_factory: -> (priority) {
                         {
                           href: api_v3_paths.priority(priority.id),
                           title: priority.name
                         }
                       })

                     if @form_embedded && represented.defines_assignable_values?
                       representer.allowed_values = represented.assignable_priorities
                     end

                     representer
                   }
=======
          schema_with_allowed_collection :status,
                                         type: 'Status',
                                         values_callback: -> (*) {
                                           represented.assignable_statuses_for(current_user)
                                         },
                                         value_representer: Statuses::StatusRepresenter,
                                         link_factory: -> (status) {
                                           {
                                             href: api_v3_paths.status(status.id),
                                             title: status.name
                                           }
                                         }

          schema_with_allowed_collection :category,
                                         type: 'Category',
                                         values_callback: -> (*) {
                                           represented.assignable_categories
                                         },
                                         value_representer: Categories::CategoryRepresenter,
                                         link_factory: -> (category) {
                                           {
                                             href: api_v3_paths.category(category.id),
                                             title: category.name
                                           }
                                         },
                                         required: false

          schema_with_allowed_collection :version,
                                         type: 'Version',
                                         values_callback: -> (*) {
                                           represented.assignable_versions
                                         },
                                         value_representer: Versions::VersionRepresenter,
                                         link_factory: -> (version) {
                                           {
                                             href: api_v3_paths.version(version.id),
                                             title: version.name
                                           }
                                         },
                                         required: false

          schema_with_allowed_collection :priority,
                                         type: 'Priority',
                                         values_callback: -> (*) {
                                           represented.assignable_priorities
                                         },
                                         value_representer: Priorities::PriorityRepresenter,
                                         link_factory: -> (priority) {
                                           {
                                             href: api_v3_paths.priority(priority.id),
                                             title: priority.name
                                           }
                                         }
>>>>>>> f46d10f1

          def current_user
            context[:current_user]
          end

          def _type
            'MetaType'
          end
        end
      end
    end
  end
end<|MERGE_RESOLUTION|>--- conflicted
+++ resolved
@@ -34,53 +34,6 @@
   module V3
     module WorkPackages
       module Schema
-<<<<<<< HEAD
-        class WorkPackageSchemaRepresenter < ::API::Decorators::Single
-          def self.schema(property,
-                          type:,
-                          title: WorkPackage.human_attribute_name(property),
-                          required: true,
-                          writable: true,
-                          min_length: nil,
-                          max_length: nil)
-            raise ArgumentError if property.nil?
-
-            schema = ::API::Decorators::PropertySchemaRepresenter.new(type: type,
-                                                                      name: title)
-            schema.required = required
-            schema.writable = writable
-            schema.min_length = min_length if min_length
-            schema.max_length = max_length if max_length
-
-            property property,
-                     getter: -> (*) { schema },
-                     writeable: false
-          end
-
-          def self.schema_with_allowed_link(property,
-                                            type: property.to_s.camelize,
-                                            title: WorkPackage.human_attribute_name(property),
-                                            href_callback:,
-                                            required: true,
-                                            writable: true)
-            raise ArgumentError if property.nil?
-
-            property property,
-                     exec_context: :decorator,
-                     getter: -> (*) {
-                       representer = ::API::Decorators::AllowedValuesByLinkRepresenter.new(
-                         type: type,
-                         name: title)
-                       representer.required = required
-                       representer.writable = writable
-
-                       if @form_embedded && represented.defines_assignable_values?
-                         representer.allowed_values_href = instance_eval(&href_callback)
-                       end
-
-                       representer
-                     }
-=======
         class WorkPackageSchemaRepresenter < ::API::Decorators::Schema
           class << self
             def represented_class
@@ -96,13 +49,6 @@
             def create(work_package_schema, context)
               create_class(work_package_schema).new(work_package_schema, context)
             end
->>>>>>> f46d10f1
-          end
-
-          def initialize(represented, context = {})
-            @form_embedded = context[:form_embedded]
-
-            super
           end
 
           link :self do
@@ -191,99 +137,6 @@
                                      api_v3_paths.available_responsibles(represented.project.id)
                                    }
 
-<<<<<<< HEAD
-          property :status,
-                   exec_context: :decorator,
-                   getter: -> (*) {
-                     assignable_statuses = represented.assignable_statuses_for(current_user)
-                     representer = ::API::Decorators::AllowedValuesByCollectionRepresenter.new(
-                       type: 'Status',
-                       name: WorkPackage.human_attribute_name(:status),
-                       current_user: current_user,
-                       value_representer: API::V3::Statuses::StatusRepresenter,
-                       link_factory: -> (status) {
-                         {
-                           href: api_v3_paths.status(status.id),
-                           title: status.name
-                         }
-                       })
-
-                     if @form_embedded && represented.defines_assignable_values?
-                       representer.allowed_values = assignable_statuses
-                     end
-
-                     representer
-                   }
-
-          property :category,
-                   exec_context: :decorator,
-                   getter: -> (*) {
-                     representer = ::API::Decorators::AllowedValuesByCollectionRepresenter.new(
-                       type: 'Category',
-                       name: WorkPackage.human_attribute_name(:category),
-                       value_representer: API::V3::Categories::CategoryRepresenter,
-                       link_factory: -> (category) {
-                         {
-                           href: api_v3_paths.category(category.id),
-                           title: category.name
-                         }
-                       })
-
-                     representer.required = false
-
-                     if @form_embedded && represented.defines_assignable_values?
-                       representer.allowed_values = represented.assignable_categories
-                     end
-
-                     representer
-                   }
-
-          property :version,
-                   exec_context: :decorator,
-                   getter: -> (*) {
-                     representer = ::API::Decorators::AllowedValuesByCollectionRepresenter.new(
-                       type: 'Version',
-                       name: WorkPackage.human_attribute_name(:version),
-                       current_user: current_user,
-                       value_representer: API::V3::Versions::VersionRepresenter,
-                       link_factory: -> (version) {
-                         {
-                           href: api_v3_paths.version(version.id),
-                           title: version.name
-                         }
-                       })
-
-                     representer.required = false
-
-                     if @form_embedded && represented.defines_assignable_values?
-                       representer.allowed_values = represented.assignable_versions
-                     end
-
-                     representer
-                   }
-
-          property :priority,
-                   exec_context: :decorator,
-                   getter: -> (*) {
-                     representer = ::API::Decorators::AllowedValuesByCollectionRepresenter.new(
-                       type: 'Priority',
-                       name: WorkPackage.human_attribute_name(:priority),
-                       current_user: current_user,
-                       value_representer: API::V3::Priorities::PriorityRepresenter,
-                       link_factory: -> (priority) {
-                         {
-                           href: api_v3_paths.priority(priority.id),
-                           title: priority.name
-                         }
-                       })
-
-                     if @form_embedded && represented.defines_assignable_values?
-                       representer.allowed_values = represented.assignable_priorities
-                     end
-
-                     representer
-                   }
-=======
           schema_with_allowed_collection :status,
                                          type: 'Status',
                                          values_callback: -> (*) {
@@ -337,7 +190,6 @@
                                              title: priority.name
                                            }
                                          }
->>>>>>> f46d10f1
 
           def current_user
             context[:current_user]
