#-- copyright
# OpenProject is an open source project management software.
# Copyright (C) 2012-2022 the OpenProject GmbH
#
# This program is free software; you can redistribute it and/or
# modify it under the terms of the GNU General Public License version 3.
#
# OpenProject is a fork of ChiliProject, which is a fork of Redmine. The copyright follows:
# Copyright (C) 2006-2013 Jean-Philippe Lang
# Copyright (C) 2010-2013 the ChiliProject Team
#
# This program is free software; you can redistribute it and/or
# modify it under the terms of the GNU General Public License
# as published by the Free Software Foundation; either version 2
# of the License, or (at your option) any later version.
#
# This program is distributed in the hope that it will be useful,
# but WITHOUT ANY WARRANTY; without even the implied warranty of
# MERCHANTABILITY or FITNESS FOR A PARTICULAR PURPOSE.  See the
# GNU General Public License for more details.
#
# You should have received a copy of the GNU General Public License
# along with this program; if not, write to the Free Software
# Foundation, Inc., 51 Franklin Street, Fifth Floor, Boston, MA  02110-1301, USA.
#
# See COPYRIGHT and LICENSE files for more details.
#++

module API
  module V3
    module WorkPackages
      class WorkPackageRepresenter < ::API::Decorators::Single
        include API::Decorators::LinkedResource
        include API::Decorators::DateProperty
        include API::Decorators::FormattableProperty
        include API::Caching::CachedRepresenter
        include ::API::V3::Attachments::AttachableRepresenterMixin
        include ::API::V3::FileLinks::FileLinkRelationRepresenter
        extend ::API::V3::Utilities::CustomFieldInjector::RepresenterClass

        cached_representer key_parts: %i(project),
                           disabled: false

        def initialize(model, current_user:, embed_links: false)
          model = load_complete_model(model)

          super
        end

        self_link title_getter: ->(*) { represented.subject }

        link :update,
             cache_if: -> { current_user_update_allowed? } do
          {
            href: api_v3_paths.work_package_form(represented.id),
            method: :post
          }
        end

        link :schema do
          {
            href: api_v3_paths.work_package_schema(represented.project_id, represented.type_id)
          }
        end

        link :updateImmediately,
             cache_if: -> { current_user_update_allowed? } do
          {
            href: api_v3_paths.work_package(represented.id),
            method: :patch
          }
        end

        link :delete,
             cache_if: -> { current_user_allowed_to(:delete_work_packages, context: represented.project) } do
          {
            href: api_v3_paths.work_package(represented.id),
            method: :delete
          }
        end

        link :logTime,
             cache_if: -> { current_user_allowed_to(:log_time, context: represented.project) } do
          next if represented.new_record?

          {
            href: api_v3_paths.time_entries,
            title: "Log time on #{represented.subject}"
          }
        end

        link :move,
             cache_if: -> { current_user_allowed_to(:move_work_packages, context: represented.project) } do
          next if represented.new_record?

          {
            href: new_work_package_move_path(represented),
            type: 'text/html',
            title: "Move #{represented.subject}"
          }
        end

        link :copy,
             cache_if: -> { current_user_allowed_to(:add_work_packages, context: represented.project) } do
          next if represented.new_record?

          {
            href: work_package_path(represented, 'copy'),
            title: "Copy #{represented.subject}"
          }
        end

        link :pdf,
             cache_if: -> { current_user_allowed_to(:export_work_packages, context: represented.project) } do
          next if represented.new_record?

          {
            href: work_package_path(id: represented.id, format: :pdf),
            type: 'application/pdf',
            title: 'Export as PDF'
          }
        end

        link :atom,
             cache_if: -> { current_user_allowed_to(:export_work_packages, context: represented.project) } do
          next if represented.new_record? || !Setting.feeds_enabled?

          {
            href: work_package_path(id: represented.id, format: :atom),
            type: 'application/rss+xml',
            title: 'Atom feed'
          }
        end

        link :availableRelationCandidates do
          next if represented.new_record?

          {
            href: api_v3_paths.work_package_available_relation_candidates(represented.id),
            title: "Potential work packages to relate to"
          }
        end

        link :customFields,
             cache_if: -> { current_user_allowed_to(:select_custom_fields, context: represented.project) } do
          next if represented.project.nil?

          {
            href: project_settings_custom_fields_path(represented.project.identifier),
            type: 'text/html',
            title: "Custom fields"
          }
        end

        link :configureForm,
             cache_if: -> { current_user.admin? } do
          next unless represented.type_id

          {
            href: edit_type_path(represented.type_id, tab: 'form_configuration'),
            type: 'text/html',
            title: "Configure form"
          }
        end

        link :activities do
          {
            href: api_v3_paths.work_package_activities(represented.id)
          }
        end

        link :availableWatchers,
             cache_if: -> { current_user_allowed_to(:add_work_package_watchers, context: represented.project) } do
          {
            href: api_v3_paths.available_watchers(represented.id)
          }
        end

        link :relations do
          {
            href: api_v3_paths.work_package_relations(represented.id)
          }
        end

        link :revisions do
          {
            href: api_v3_paths.work_package_revisions(represented.id)
          }
        end

        link :watch,
             uncacheable: true do
          next if current_user.anonymous? || current_user_watcher?

          {
            href: api_v3_paths.work_package_watchers(represented.id),
            method: :post,
            payload: { user: { href: api_v3_paths.user(current_user.id) } }
          }
        end

        link :unwatch,
             uncacheable: true do
          next unless current_user_watcher?

          {
            href: api_v3_paths.watcher(current_user.id, represented.id),
            method: :delete
          }
        end

        link :watchers,
             cache_if: -> { current_user_allowed_to(:view_work_package_watchers, context: represented.project) } do
          {
            href: api_v3_paths.work_package_watchers(represented.id)
          }
        end

        link :addWatcher,
             cache_if: -> { current_user_allowed_to(:add_work_package_watchers, context: represented.project) } do
          {
            href: api_v3_paths.work_package_watchers(represented.id),
            method: :post,
            payload: { user: { href: api_v3_paths.user('{user_id}') } },
            templated: true
          }
        end

        link :removeWatcher,
             cache_if: -> { current_user_allowed_to(:delete_work_package_watchers, context: represented.project) } do
          {
            href: api_v3_paths.watcher('{user_id}', represented.id),
            method: :delete,
            templated: true
          }
        end

        link :addRelation,
             cache_if: -> { current_user_allowed_to(:manage_work_package_relations, context: represented.project) } do
          {
            href: api_v3_paths.work_package_relations(represented.id),
            method: :post,
            title: 'Add relation'
          }
        end

        link :addChild,
             cache_if: -> { current_user_allowed_to(:add_work_packages, context: represented.project) } do
          next if represented.milestone? || represented.new_record?

          {
            href: api_v3_paths.work_packages_by_project(represented.project.identifier),
            method: :post,
            title: "Add child of #{represented.subject}"
          }
        end

        link :changeParent,
             cache_if: -> { current_user_allowed_to(:manage_subtasks, context: represented.project) } do
          {
            href: api_v3_paths.work_package(represented.id),
            method: :patch,
            title: "Change parent of #{represented.subject}"
          }
        end

        link :addComment,
             cache_if: -> { current_user_allowed_to(:add_work_package_notes, context: represented.project) } do
          {
            href: api_v3_paths.work_package_activities(represented.id),
            method: :post,
            title: 'Add comment'
          }
        end

        link :previewMarkup do
          {
            href: api_v3_paths.render_markup(link: api_v3_paths.work_package(represented.id)),
            method: :post
          }
        end

        link :timeEntries,
             cache_if: -> { view_time_entries_allowed? } do
          next if represented.new_record?

          filters = [{ work_package_id: { operator: "=", values: [represented.id.to_s] } }]

          {
            href: api_v3_paths.path_for(:time_entries, filters: filters),
            title: 'Time entries'
          }
        end

        links :children,
              uncacheable: true do
          next if visible_children.empty?

          visible_children.map do |child|
            {
              href: api_v3_paths.work_package(child.id),
              title: child.subject
            }
          end
        end

        links :ancestors,
              uncacheable: true do
          represented.visible_ancestors(current_user).map do |ancestor|
            {
              href: api_v3_paths.work_package(ancestor.id),
              title: ancestor.subject
            }
          end
        end

        property :id,
                 render_nil: true

        property :lock_version,
                 render_nil: true,
                 getter: ->(*) {
                   lock_version.to_i
                 }

        property :subject,
                 render_nil: true

        formattable_property :description

        property :schedule_manually,
                 exec_context: :decorator,
                 getter: ->(*) { represented.schedule_manually? }

        date_property :start_date,
                      skip_render: ->(represented:, **) {
                        represented.milestone?
                      }

        date_property :due_date,
                      skip_render: ->(represented:, **) {
                        represented.milestone?
                      }

        # Using setter: does not work in case the provided date fragment is nil.
        date_property :date,
                      getter: default_date_getter(:due_date),
                      setter: ->(*) {
                        # handled in reader
                      },
                      reader: ->(decorator:, doc:, **) {
                        next unless doc.key?('date')

                        date = decorator
                                 .datetime_formatter
                                 .parse_date(doc['date'],
                                             name.to_s.camelize(:lower),
                                             allow_nil: true)

                        self.due_date = self.start_date = date
                      },
                      skip_render: ->(represented:, **) {
                        !represented.milestone?
                      }

        date_property :derived_start_date,
                      skip_render: ->(represented:, **) {
                        represented.milestone?
                      },
                      uncacheable: true

        date_property :derived_due_date,
                      skip_render: ->(represented:, **) {
                        represented.milestone?
                      },
                      uncacheable: true

        property :estimated_time,
                 exec_context: :decorator,
                 getter: ->(*) do
                   datetime_formatter.format_duration_from_hours(represented.estimated_hours,
                                                                 allow_nil: true)
                 end,
                 render_nil: true

        property :derived_estimated_time,
                 exec_context: :decorator,
                 getter: ->(*) do
                   datetime_formatter.format_duration_from_hours(represented.derived_estimated_hours,
                                                                 allow_nil: true)
                 end,
                 render_nil: true

        property :spent_time,
                 exec_context: :decorator,
                 getter: ->(*) do
                   datetime_formatter.format_duration_from_hours(represented.spent_hours)
                 end,
                 if: ->(*) {
                   view_time_entries_allowed?
                 },
                 uncacheable: true

        property :done_ratio,
                 as: :percentageDone,
                 render_nil: true,
                 if: ->(*) { Setting.work_package_done_ratio != 'disabled' }

        date_time_property :created_at

        date_time_property :updated_at

        property :relations,
                 embedded: true,
                 exec_context: :decorator,
                 if: ->(*) { embed_links },
                 uncacheable: true

        associated_resource :category

        associated_resource :type

        associated_resource :priority

        associated_resource :project

        associated_resource :status

        associated_resource :author,
                            v3_path: :user,
                            representer: ::API::V3::Users::UserRepresenter

        associated_resource :responsible,
                            getter: ::API::V3::Principals::PrincipalRepresenterFactory
                                      .create_getter_lambda(:responsible),
                            setter: PrincipalSetter.lambda(:responsible),
                            link: ::API::V3::Principals::PrincipalRepresenterFactory
                                    .create_link_lambda(:responsible)

        associated_resource :assignee,
                            getter: ::API::V3::Principals::PrincipalRepresenterFactory
                                      .create_getter_lambda(:assigned_to),
                            setter: PrincipalSetter.lambda(:assigned_to, :assignee),
                            link: ::API::V3::Principals::PrincipalRepresenterFactory
                                    .create_link_lambda(:assigned_to)

        associated_resource :version,
                            v3_path: :version,
                            representer: ::API::V3::Versions::VersionRepresenter

        associated_resource :parent,
                            v3_path: :work_package,
                            representer: ::API::V3::WorkPackages::WorkPackageRepresenter,
                            skip_render: ->(*) { represented.parent && !represented.parent.visible? },
                            link_title_attribute: :subject,
                            uncacheable_link: true,
                            link: ->(*) {
                              if represented.parent&.visible?
                                {
                                  href: api_v3_paths.work_package(represented.parent.id),
                                  title: represented.parent.subject
                                }
                              else
                                {
                                  href: nil,
                                  title: nil
                                }
                              end
                            },
                            setter: ->(fragment:, **) do
                              next if fragment.empty?

                              href = fragment['href']

                              new_parent = if href
                                             id = ::API::Utilities::ResourceLinkParser
                                                    .parse_id href,
                                                              property: 'parent',
                                                              expected_version: '3',
                                                              expected_namespace: 'work_packages'

                                             WorkPackage.find_by(id: id) ||
                                               ::WorkPackage::InexistentWorkPackage.new(id: id)
                                           end

                              represented.parent = new_parent
                            end

        associated_resource :budget,
                            as: :budget,
                            v3_path: :budget,
                            link_title_attribute: :subject,
                            representer: ::API::V3::Budgets::BudgetRepresenter,
                            skip_render: ->(*) { !view_budgets_allowed? }

        resources :customActions,
                  uncacheable_link: true,
                  link: ->(*) {
                    ordered_custom_actions.map do |action|
                      {
                        href: api_v3_paths.custom_action(action.id),
                        title: action.name
                      }
                    end
                  },
                  getter: ->(*) {
                    ordered_custom_actions.map do |action|
                      ::API::V3::CustomActions::CustomActionRepresenter.new(action, current_user: current_user)
                    end
                  },
                  setter: ->(*) do
                    # noop
                  end

        def _type
          'WorkPackage'
        end

        def to_hash(*args)
          # Define all accessors on the customizable as they
          # will be used afterwards anyway. Otherwise, we will have to
          # go through method_missing which will take more time.
          represented.define_all_custom_field_accessors

          super
        end

        def current_user_watcher?
          represented.watchers.any? { |w| w.user_id == current_user.id }
        end

        def current_user_update_allowed?
          current_user_allowed_to(:edit_work_packages, context: represented.project) ||
            current_user_allowed_to(:assign_versions, context: represented.project)
        end

        def relations
          self_path = api_v3_paths.work_package_relations(represented.id)
          visible_relations = represented
<<<<<<< HEAD
                              .visible_relations(current_user)
                              .includes(::API::V3::Relations::RelationCollectionRepresenter.to_eager_load)
=======
                                .visible_relations(current_user)
                                .direct
                                .non_hierarchy
                                .includes(::API::V3::Relations::RelationCollectionRepresenter.to_eager_load)
>>>>>>> 16c00f57

          ::API::V3::Relations::RelationCollectionRepresenter.new(visible_relations,
                                                                  self_link: self_path,
                                                                  current_user: current_user)
        end

        def visible_children
          @visible_children ||= represented.children.select(&:visible?)
        end

        def schedule_manually=(value)
          represented.schedule_manually = value
        end

        def estimated_time=(value)
          represented.estimated_hours = datetime_formatter.parse_duration_to_hours(value,
                                                                                   'estimatedTime',
                                                                                   allow_nil: true)
        end

        def derived_estimated_time=(value)
          represented.derived_estimated_hours = datetime_formatter
                                                  .parse_duration_to_hours(value, 'derivedEstimatedTime', allow_nil: true)
        end

        def spent_time=(value)
          # noop
        end

        def ordered_custom_actions
          # As the custom actions are sometimes set as an array
          represented.custom_actions(current_user).to_a.sort_by(&:position)
        end

        # Attachments need to be eager loaded for the description
        self.to_eager_load = %i[parent
                                type
                                watchers
                                attachments
                                budget]

        # The dynamic class generation introduced because of the custom fields interferes with
        # the class naming as well as prevents calls to super
        def json_cache_key
          ['API',
           'V3',
           'WorkPackages',
           'WorkPackageRepresenter',
           'json',
           I18n.locale,
           json_key_representer_parts,
           represented.cache_checksum,
           Setting.work_package_done_ratio,
           Setting.feeds_enabled?]
        end

        def view_time_entries_allowed?
          current_user_allowed_to(:view_time_entries, context: represented.project) ||
            current_user_allowed_to(:view_own_time_entries, context: represented.project)
        end

        def view_budgets_allowed?
          current_user_allowed_to(:view_budgets, context: represented.project)
        end

        def load_complete_model(model)
          ::API::V3::WorkPackages::WorkPackageEagerLoadingWrapper.wrap_one(model, current_user)
        end
      end
    end
  end
end<|MERGE_RESOLUTION|>--- conflicted
+++ resolved
@@ -537,15 +537,8 @@
         def relations
           self_path = api_v3_paths.work_package_relations(represented.id)
           visible_relations = represented
-<<<<<<< HEAD
-                              .visible_relations(current_user)
-                              .includes(::API::V3::Relations::RelationCollectionRepresenter.to_eager_load)
-=======
                                 .visible_relations(current_user)
-                                .direct
-                                .non_hierarchy
                                 .includes(::API::V3::Relations::RelationCollectionRepresenter.to_eager_load)
->>>>>>> 16c00f57
 
           ::API::V3::Relations::RelationCollectionRepresenter.new(visible_relations,
                                                                   self_link: self_path,
