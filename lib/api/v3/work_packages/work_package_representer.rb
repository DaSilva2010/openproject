--- conflicted
+++ resolved
@@ -109,14 +109,14 @@
           } if current_user_allowed_to(:add_work_package_watchers, represented.work_package)
         end
 
-<<<<<<< HEAD
         link :addComment do
           {
               href: "#{root_url}api/v3/work_packages/#{represented.work_package.id}/activities",
               method: :post,
               title: 'Add comment'
           } if current_user_allowed_to(:add_work_package_notes, represented.work_package)
-=======
+        end
+
         link :parent do
           {
               href: "#{root_url}/api/v3/work_packages/#{represented.work_package.parent.id}",
@@ -128,7 +128,6 @@
           represented.work_package.children.map do |child|
             { href: "#{root_url}/api/v3/work_packages/#{child.id}", title: child.subject }
           end unless represented.work_package.children.empty?
->>>>>>> c7ea0a06
         end
 
         property :id, getter: -> (*) { work_package.id }, render_nil: true
