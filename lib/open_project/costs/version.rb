--- conflicted
+++ resolved
@@ -19,10 +19,6 @@
 
 module OpenProject
   module Costs
-<<<<<<< HEAD
-    VERSION = '4.3.0'
-=======
     VERSION = "5.0.0-alpha"
->>>>>>> f8445917
   end
 end