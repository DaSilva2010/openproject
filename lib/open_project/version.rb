--- conflicted
+++ resolved
@@ -33,13 +33,8 @@
 module OpenProject
   module VERSION #:nodoc:
     MAJOR = 5
-<<<<<<< HEAD
-    MINOR = 1
-    PATCH = 0
-=======
     MINOR = 0
     PATCH = 5
->>>>>>> dd0e98e4
     TINY  = PATCH # Redmine compat
 
     # Used by semver to define the special version (if any).
