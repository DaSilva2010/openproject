--- conflicted
+++ resolved
@@ -43,10 +43,7 @@
           attributes: base[:attributes].deep_merge(
             'macro' => ['class', :data],
             # add styles to tables
-<<<<<<< HEAD
-=======
             'figure' => ['class', 'style'],
->>>>>>> 0b3ada60
             'table' => ['style'],
             'th' => ['style'],
             'tr' => ['style'],
