#-- copyright
# OpenProject is a project management system.
#
# Copyright (C) 2012-2013 the OpenProject Team
#
# This program is free software; you can redistribute it and/or
# modify it under the terms of the GNU General Public License version 3.
#
# See doc/COPYRIGHT.rdoc for more details.
#++

When /^I click on the Planning Element with name "(.*?)"$/ do |planning_element_subject|
  click_link(planning_element_subject);
end
When /^I click on the Edit Link$/ do
  click_link("Update")
end
When /^I click on the Save Link$/ do
  click_link("Save")
end
When /^I click on the Trash Link$/ do
  click_link("Move to recycle bin")
end
When(/^I hide empty projects for the timeline "([^"]*?)" of the project called "([^"]*?)"$/) do |timeline_name, project_name|
  steps %Q{
    When I go to the edit page of the timeline "#{timeline_name}" of the project called "#{project_name}"
  }

  page.should have_selector("#timeline_options_exclude_empty")

  page.execute_script("jQuery('#timeline_options_exclude_empty').prop('checked', true)")
  page.execute_script("jQuery('#content form').submit()")
end
When(/^I make the planning element "([^"]*?)" vertical for the timeline "([^"]*?)" of the project called "([^"]*?)"$/) do |planning_element_subject, timeline_name, project_name|
  steps %Q{
    When I go to the edit page of the timeline "#{timeline_name}" of the project called "#{project_name}"
  }
<<<<<<< HEAD
  planning_element = Timelines::PlanningElement.find_by_subject(planning_element_subject)
=======
  planning_element = PlanningElement.find_by_name(planning_element_name)
>>>>>>> a65c7df8

  page.should have_selector("#timeline_options_vertical_planning_elements")

  page.execute_script("jQuery('#timeline_options_vertical_planning_elements').val('#{planning_element.id}')")
  page.execute_script("jQuery('#content form').submit()")
end
When(/^I set the first level grouping criteria to "(.*?)" for the timeline "(.*?)" of the project called "(.*?)"$/) do |grouping_project_name, timeline_name, project_name|
  steps %Q{
    When I go to the edit page of the timeline "#{timeline_name}" of the project called "#{project_name}"
  }
  grouping_project = Project.find_by_name(grouping_project_name)

  page.should have_selector("#timeline_options_grouping_one_enabled")

  page.execute_script("jQuery('#timeline_options_grouping_one_enabled').prop('checked', true)")
  page.execute_script("jQuery('#timeline_options_grouping_one_selection').val('#{grouping_project.id}')")
  page.execute_script("jQuery('#content form').submit()")
end
When(/^I show only projects which have a planning element which lies between "(.*?)" and "(.*?)" and has the type "(.*?)"$/) do |start_date, end_date, type|
  timeline_name = @timeline_name
  project_name = @project.name
  steps %Q{
    When I go to the edit page of the timeline "#{timeline_name}" of the project called "#{project_name}"
  }

  page.should have_selector("#timeline_options_planning_element_time_types")

  planning_element_type = PlanningElementType.find_by_name(type)
  page.execute_script("jQuery('#timeline_options_planning_element_time_types').val('#{planning_element_type.id}')")
  page.execute_script("jQuery('#timeline_options_planning_element_time_absolute').prop('checked', true)")
  page.execute_script("jQuery('#timeline_options_planning_element_time_absolute_one').val('#{start_date}')")
  page.execute_script("jQuery('#timeline_options_planning_element_time_absolute_two').val('#{end_date}')")
  page.execute_script("jQuery('#content form').submit()")
end
When(/^I set the second level grouping criteria to "(.*?)" for the timeline "(.*?)" of the project called "(.*?)"$/) do |project_type_name, timeline_name, project_name|
  steps %Q{
    When I go to the edit page of the timeline "#{timeline_name}" of the project called "#{project_name}"
  }
  project_type = ProjectType.find_by_name(project_type_name)

  page.should have_selector("#timeline_options_grouping_two_enabled")

  page.execute_script("jQuery('#timeline_options_grouping_two_enabled').prop('checked', true)")
  page.execute_script("jQuery('#timeline_options_grouping_two_selection').val('#{project_type.id}')")
  page.execute_script("jQuery('#content form').submit()")
end
When(/^I set the first level grouping criteria to:$/) do |table|
  timeline_name = @timeline_name
  project_name = @project.name
  steps %Q{
    When I go to the edit page of the timeline "#{timeline_name}" of the project called "#{project_name}"
  }
  result = []
  table.raw.each do |_perm|
    perm = _perm.first
    unless perm.blank?
      result.push(Project.find_by_name(perm).id)
    end
  end
  results = result.join(",");

  #we need to wait for our submit form to load ...
  page.should have_selector("#timeline_options_grouping_one_enabled")

  page.execute_script("jQuery('#timeline_options_grouping_one_enabled').prop('checked', true)")
  page.execute_script("jQuery('#timeline_options_grouping_one_selection').val('#{results}')")

  page.execute_script("jQuery('#content form').submit()")
end
When(/^I set the sortation of the first level grouping criteria to explicit order$/) do
  timeline_name = @timeline_name
  project_name = @project.name
  steps %Q{
    When I go to the edit page of the timeline "#{timeline_name}" of the project called "#{project_name}"
  }

  page.should have_selector("#timeline_options_grouping_one_sort")

  page.execute_script("jQuery('#timeline_options_grouping_one_sort').val('1')")
  page.execute_script("jQuery('#content form').submit()")
end
When (/^I trash the planning element with name "([^"]*?)"$/) do |planning_element_subject|
  steps %Q{
    When I click on the Planning Element with name "#{planning_element_subject}"
      And I wait for the modal to show
      And I click on the Trash Link
      And I wait for the modal to close
  }
end
When(/^I restore the planning element with name "(.*?)" of project "(.*?)"$/) do |planning_element_subject, project|
  steps %Q{
    When I open a modal for planning element "#{planning_element_subject}" of project "#{project}"
      And I wait for the modal to show
      And I click on the Restore Link
      And I wait for the modal to close
  }
end
When (/^I trash the planning element with name "([^"]*?)" of project "([^"]*?)"$/) do |planning_element_subject, project|
  steps %Q{
    When I open a modal for planning element "#{planning_element_subject}" of project "#{project}"
      And I wait for the modal to show
      And I click on the Trash Link
      And I wait for the modal to close
  }
end
When /^I click on the Restore Link$/ do
  page.execute_script("jQuery('.input-as-link').click()")
end
When /^I wait (\d+) seconds?$/ do |seconds|
  sleep seconds.to_i
end
When /^I wait for the modal to show$/ do
  page.should have_selector('#planningElementDialog', visible: true)
end
When /^I wait for the modal to close$/ do
  page.should have_no_selector('#planningElementDialog', visible: true)
end
When (/^I set enddate to "([^"]*)"$/) do |value|
  fill_in 'planning_element_end_date', :with => value
end
When /^I wait for timeline to load table$/ do
  page.should have_selector('.tl-left-main', visible: true)
end
<<<<<<< HEAD
When (/^I open a modal for planning element "([^"]*)" of project "([^"]*)"$/) do |planning_element_subject, project_name|
  planning_element = Timelines::PlanningElement.find_by_subject(planning_element_subject)
=======
When (/^I open a modal for planning element "([^"]*)" of project "([^"]*)"$/) do |planning_name, project_name|
  planning_element = PlanningElement.find_by_name(planning_name)
>>>>>>> a65c7df8
  project = Project.find_by_name(project_name)
  page.execute_script <<-JS
    Timeline.get().modalHelper.createPlanningModal(
      'show',
      #{project.id},
      #{planning_element.id}
    );
  JS
end

When (/^I move "([^"]*)" to the top$/) do |name|
  cell = find(:css, "table.list td", :text => Regexp.new("^#{name}$"))
  row = cell.find(:xpath, './ancestor::tr')
  link = row.find_link('Move to top')
  link.click
end

When (/^I move "([^"]*)" to the bottom$/) do |name|
  cell = find(:css, "table.list td", :text => Regexp.new("^#{name}$"))
  row = cell.find(:xpath, './ancestor::tr')
  link = row.find_link('Move to bottom')
  link.click
end

When (/^I move "([^"]*)" up by one$/) do |name|
  cell = find(:css, "table.list td", :text => Regexp.new("^#{name}$"))
  row = cell.find(:xpath, './ancestor::tr')
  link = row.find_link('Move up')
  link.click
end

When (/^I move "([^"]*)" down by one$/) do |name|
  cell = find(:css, "table.list td", :text => Regexp.new("^#{name}$"))
  row = cell.find(:xpath, './ancestor::tr')
  link = row.find_link('Move down')
  link.click
end

<<<<<<< HEAD
When (/^I fill in the planning element ID of "([^"]*)" with (\d+) star for "([^"]*)"$/) do |planning_element_subject, number_hash_keys, container|
  planning_element = Timelines::PlanningElement.find_by_subject(planning_element_subject)
=======
When (/^I fill in the planning element ID of "([^"]*)" with (\d+) star for "([^"]*)"$/) do |planning_element_name, number_hash_keys, container|
  planning_element = PlanningElement.find_by_name(planning_element_name)
>>>>>>> a65c7df8
  text = "#{('*' * number_hash_keys.to_i)}#{planning_element.id}"

  step %Q{I fill in "#{text}" for "#{container}"}
end

<<<<<<< HEAD
When (/^I follow the planning element link with (\d+) star for "([^"]*)"$/) do |star_count, planning_element_subject|
  planning_element = Timelines::PlanningElement.find_by_subject(planning_element_subject)
=======
When (/^I follow the planning element link with (\d+) star for "([^"]*)"$/) do |star_count, planning_element_name|
  planning_element = PlanningElement.find_by_name(planning_element_name)
>>>>>>> a65c7df8

  text = ""
  if star_count.to_i > 1
    text = "*#{planning_element.id} #{planning_element.planning_element_status.nil? ? "" : planning_element.planning_element_status.name + ":"} #{planning_element.subject}"
  elsif star_count.to_i == 1
    text = "*#{planning_element.id}"
  end

  step %Q{I follow "#{text}"}
end

When (/^I fill in a wiki macro for timeline "([^"]*)" for "([^"]*)"$/) do |timeline_name, container|
  timeline = Timeline.find_by_name(timeline_name)

  text = "{{timeline(#{timeline.id})}}"
  step %Q{I fill in "#{text}" for "#{container}"}
end

When (/^(.*) for the color "([^"]*)"$/) do |step_name, color_name|
  color = PlanningElementTypeColor.find_by_name(color_name)

  step %Q{#{step_name} within "#color-#{color.id} td:first-child"}
end<|MERGE_RESOLUTION|>--- conflicted
+++ resolved
@@ -35,11 +35,7 @@
   steps %Q{
     When I go to the edit page of the timeline "#{timeline_name}" of the project called "#{project_name}"
   }
-<<<<<<< HEAD
-  planning_element = Timelines::PlanningElement.find_by_subject(planning_element_subject)
-=======
-  planning_element = PlanningElement.find_by_name(planning_element_name)
->>>>>>> a65c7df8
+  planning_element = PlanningElement.find_by_subject(planning_element_subject)
 
   page.should have_selector("#timeline_options_vertical_planning_elements")
 
@@ -163,13 +159,8 @@
 When /^I wait for timeline to load table$/ do
   page.should have_selector('.tl-left-main', visible: true)
 end
-<<<<<<< HEAD
 When (/^I open a modal for planning element "([^"]*)" of project "([^"]*)"$/) do |planning_element_subject, project_name|
-  planning_element = Timelines::PlanningElement.find_by_subject(planning_element_subject)
-=======
-When (/^I open a modal for planning element "([^"]*)" of project "([^"]*)"$/) do |planning_name, project_name|
-  planning_element = PlanningElement.find_by_name(planning_name)
->>>>>>> a65c7df8
+  planning_element = PlanningElement.find_by_subject(planning_element_subject)
   project = Project.find_by_name(project_name)
   page.execute_script <<-JS
     Timeline.get().modalHelper.createPlanningModal(
@@ -208,25 +199,15 @@
   link.click
 end
 
-<<<<<<< HEAD
 When (/^I fill in the planning element ID of "([^"]*)" with (\d+) star for "([^"]*)"$/) do |planning_element_subject, number_hash_keys, container|
-  planning_element = Timelines::PlanningElement.find_by_subject(planning_element_subject)
-=======
-When (/^I fill in the planning element ID of "([^"]*)" with (\d+) star for "([^"]*)"$/) do |planning_element_name, number_hash_keys, container|
-  planning_element = PlanningElement.find_by_name(planning_element_name)
->>>>>>> a65c7df8
+  planning_element = PlanningElement.find_by_subject(planning_element_subject)
   text = "#{('*' * number_hash_keys.to_i)}#{planning_element.id}"
 
   step %Q{I fill in "#{text}" for "#{container}"}
 end
 
-<<<<<<< HEAD
 When (/^I follow the planning element link with (\d+) star for "([^"]*)"$/) do |star_count, planning_element_subject|
-  planning_element = Timelines::PlanningElement.find_by_subject(planning_element_subject)
-=======
-When (/^I follow the planning element link with (\d+) star for "([^"]*)"$/) do |star_count, planning_element_name|
-  planning_element = PlanningElement.find_by_name(planning_element_name)
->>>>>>> a65c7df8
+  planning_element = PlanningElement.find_by_subject(planning_element_subject)
 
   text = ""
   if star_count.to_i > 1
