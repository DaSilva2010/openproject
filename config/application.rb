--- conflicted
+++ resolved
@@ -49,11 +49,8 @@
 require 'rails/all'
 require 'active_support'
 require 'active_support/dependencies'
-<<<<<<< HEAD
-=======
 
 ActiveSupport::Deprecation.silenced = Rails.env.production? && !ENV['OPENPROJECT_SHOW_DEPRECATIONS']
->>>>>>> 71ae507f
 
 if defined?(Bundler)
   # lib directory has to be added to the load path so that
