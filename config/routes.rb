#-- encoding: UTF-8
#-- copyright
# OpenProject is a project management system.
# Copyright (C) 2012-2014 the OpenProject Foundation (OPF)
#
# This program is free software; you can redistribute it and/or
# modify it under the terms of the GNU General Public License version 3.
#
# OpenProject is a fork of ChiliProject, which is a fork of Redmine. The copyright follows:
# Copyright (C) 2006-2013 Jean-Philippe Lang
# Copyright (C) 2010-2013 the ChiliProject Team
#
# This program is free software; you can redistribute it and/or
# modify it under the terms of the GNU General Public License
# as published by the Free Software Foundation; either version 2
# of the License, or (at your option) any later version.
#
# This program is distributed in the hope that it will be useful,
# but WITHOUT ANY WARRANTY; without even the implied warranty of
# MERCHANTABILITY or FITNESS FOR A PARTICULAR PURPOSE.  See the
# GNU General Public License for more details.
#
# You should have received a copy of the GNU General Public License
# along with this program; if not, write to the Free Software
# Foundation, Inc., 51 Franklin Street, Fifth Floor, Boston, MA  02110-1301, USA.
#
# See doc/COPYRIGHT.rdoc for more details.
#++

OpenProject::Application.routes.draw do
  root to: 'welcome#index', as: 'home'
  mount API::Root => '/'
  rails_relative_url_root = OpenProject::Configuration['rails_relative_url_root'] || ''

  # Redirect deprecated issue links to new work packages uris
  get '/issues(/)'    => redirect("#{rails_relative_url_root}/work_packages")
  # The URI.escape doesn't escape / unless you ask it to.
  # see https://github.com/rails/rails/issues/5688
<<<<<<< HEAD
  get '/issues/*rest' => redirect { |params, req| "#{rails_relative_url_root}/work_packages/#{URI.escape(params[:rest])}" }

  # Redirect wp short url for work packages to full URL
  get '/wp(/)'    => redirect("#{rails_relative_url_root}/work_packages")
  get '/wp/*rest' => redirect { |params, req| "#{rails_relative_url_root}/work_packages/#{URI.escape(params[:rest])}" }
=======
  match '/issues/*rest' => redirect { |params, _req| "#{rails_relative_url_root}/work_packages/#{URI.escape(params[:rest])}" }

  # Redirect wp short url for work packages to full URL
  match '/wp(/)'    => redirect("#{rails_relative_url_root}/work_packages")
  match '/wp/*rest' => redirect { |params, _req| "#{rails_relative_url_root}/work_packages/#{URI.escape(params[:rest])}" }
>>>>>>> 43d388f0

  scope controller: 'account' do
    get '/account/force_password_change', action: 'force_password_change'
    post '/account/change_password', action: 'change_password'
    match '/account/lost_password', action: 'lost_password', via: [:get, :post]
    match '/account/register', action: 'register', via: [:get, :post]

    # omniauth routes
    match '/auth/:provider/callback', action: 'omniauth_login',
                                      as: 'omniauth_login',
                                      via: [:get, :post]
    get '/auth/failure', action: 'omniauth_failure'

    match '/login', action: 'login',  as: 'signin', via: [:get, :post]
    get '/logout', action: 'logout', as: 'signout'
  end

  namespace :api do
    # Handles all routes of the now removed api v1.
    # Always returns a 410.
    # This does not care if the route actually existed to
    # avoid maintaining knowledge of the now removed api.
    match '/v1/*rest', via: [:get, :post, :put, :delete],
                       to: proc {
                         [410,
                          { 'Content-Type' => 'text/plain' },
                          ["OpenProject API v1 has been removed.\n" \
                           'See https://www.openproject.org/news/65']]
                       }

    namespace :v2 do

      resources :authentication
      resources :users, only: [:index]
      resources :planning_element_journals
      resources :statuses
      resources :colors, controller: 'planning_element_type_colors'
      resources :planning_element_types
      resources :planning_elements
      resources :project_types
      resources :reported_project_statuses
      resources :statuses, only: [:index, :show]
      resources :timelines
      resources :planning_element_priorities, only: [:index]

      resources :projects do
        resources :planning_elements
        resources :planning_element_types
        resources :reportings do
          get :available_projects, on: :collection
        end
        resources :project_associations do
          get :available_projects, on: :collection
        end
        resources :statuses, only: [:index, :show]
        resources :versions, only: [:index]
        resources :users, only: [:index]

        member do
          get :planning_element_custom_fields
        end
        resources :workflows, only: [:index]

        collection do
          get :level_list
        end
      end

      resources :custom_fields

      namespace :pagination, as: 'paginate' do
        [:users,
         :principals,
         :statuses,
         :types,
         :project_types,
         :reported_project_statuses,
         :projects].each do |model|
          resources model, only: [:index]
        end
      end

    end

    namespace :experimental do
      resources :work_packages, only: [:index] do
        get :column_data, on: :collection
        get :column_sums, on: :collection
      end
      resources :queries, only: [:create, :update, :destroy] do
        get :available_columns, on: :collection
        get :custom_field_filters, on: :collection
        get :grouped, on: :collection
      end

      resources :projects, only: [:show, :index] do
        resources :work_packages, only: [:index] do
          get :column_sums, on: :collection
        end
        resources :queries, only: [:create, :update, :destroy] do
          get :available_columns, on: :collection
          get :custom_field_filters, on: :collection
          get :grouped, on: :collection
        end
        resources :versions, only: [:index]
        get :sub_projects
        resources :users, only: [:index]
      end

      resources :versions, only: [:index]
      resources :groups, only: [:index]
      resources :roles, only: [:index]
      resources :users, only: [:index]
    end
  end

  get '/roles/workflow/:id/:role_id/:type_id' => 'roles#workflow'
  get '/help/:ctrl/:page' => 'help#index'

  resources :types do
    post 'move/:id', action: 'move', on: :collection
  end

  resources :statuses, except: :show do
    collection do
      post 'update_work_package_done_ratio'
    end
  end
<<<<<<< HEAD
  resources :custom_fields, :except => :show
  get "(projects/:project_id)/search" => 'search#index', :as => "search"
=======
  resources :custom_fields, except: :show
  match '(projects/:project_id)/search' => 'search#index', as: 'search'
>>>>>>> 43d388f0

  # only providing routes for journals when there are multiple subclasses of journals
  # all subclasses will look for the journals routes
  resources :journals, only: [:edit, :update] do
    get :preview, on: :member
  end

  # REVIEW: review those wiki routes
  scope 'projects/:project_id/wiki/:id' do
    resource :wiki_menu_item, only: [:edit, :update]
  end

  scope 'projects/:project_id/query/:query_id' do
    resources :query_menu_items, except: [:show]
  end

<<<<<<< HEAD
  get   'projects/:project_id/wiki/new' => 'wiki#new', :as => 'wiki_new'
  post  'projects/:project_id/wiki/new' => 'wiki#create', :as => 'wiki_create'
  get   'projects/:project_id/wiki/:id/new' => 'wiki#new_child', :as => 'wiki_new_child'
  get   'projects/:project_id/wiki/:id/toc' => 'wiki#index', :as => 'wiki_page_toc'
  post  'projects/:project_id/wiki/preview' => 'wiki#preview', as: 'preview_wiki'
  post  'projects/:id/wiki' => 'wikis#edit'
  delete 'projects/:id/wiki/destroy' => 'wikis#destroy'
=======
  get 'projects/:project_id/wiki/new' => 'wiki#new', as: 'wiki_new'
  post 'projects/:project_id/wiki/new' => 'wiki#create', as: 'wiki_create'
  get 'projects/:project_id/wiki/:id/new' => 'wiki#new_child', as: 'wiki_new_child'
  get 'projects/:project_id/wiki/:id/toc' => 'wiki#index', as: 'wiki_page_toc'
  post 'projects/:project_id/wiki/preview' => 'wiki#preview', as: 'preview_wiki'
  post 'projects/:id/wiki' => 'wikis#edit'
  match 'projects/:id/wiki/destroy' => 'wikis#destroy'
>>>>>>> 43d388f0

  # generic route for adding/removing watchers.
  # Models declared as acts_as_watchable will be automatically added to
  # OpenProject::Acts::Watchable::Routes.watched
  scope ':object_type/:object_id', constraints: OpenProject::Acts::Watchable::Routes do
    resources :watchers, only: [:new, :create]

    match '/watch' => 'watchers#watch', via: :post
    match '/unwatch' => 'watchers#unwatch', via: :delete
  end

  resources :watchers, only: [:destroy]

  # TODO: remove
<<<<<<< HEAD
  scope "issues" do
    get 'changes' => 'journals#index', :as => 'changes'
=======
  scope 'issues' do
    match 'changes' => 'journals#index', as: 'changes'
>>>>>>> 43d388f0
  end

  resources :projects, except: [:edit] do
    member do
      # this route let's you access the project specific settings (by tab)
      #
      #   settings_project_path(@project)
      #     => "/projects/1/settings"
      #
      #   settings_project_path(@project, :tab => 'members')
      #     => "/projects/1/settings/members"
      #
      get 'settings(/:tab)', action: 'settings', as: :settings

      match 'copy_project_from_(:coming_from)' => 'copy_projects#copy_project', via: :get, as: :copy_from,
            constraints: { coming_from: /(admin|settings)/ }
      match 'copy' => 'copy_projects#copy', via: :post
      put :modules
      put :archive
      put :unarchive

      get 'column_sums', controller: 'work_packages'

      # Destroy uses a get request to prompt the user before the actual DELETE request
      get :destroy_info, as: 'confirm_destroy'
    end

    resource :enumerations, controller: 'project_enumerations', only: [:update, :destroy]

    resources :versions, only: [:new, :create] do
      collection do
        put :close_completed
      end
    end

    # this is only another name for versions#index
    # For nice "road in the url for the index action
    # this could probably be rewritten with a resource :as => 'roadmap'
    match '/roadmap' => 'versions#index', via: :get

    # :id is the project id, complete route is /projects/types/:id
    post '/types/:id' => 'projects#types', on: :collection

    resources :news, only: [:index, :new, :create]

    namespace :time_entries do
      resource :report, controller: 'reports', only: [:show]
    end
    resources :time_entries, controller: 'timelog'

    resources :wiki, except: [:index, :new, :create] do
      collection do
        get :export
        get :date_index
        get '/index' => 'wiki#index'
      end

      member do
<<<<<<< HEAD
        get '/diff/:version/vs/:version_from' => 'wiki#diff', :as => 'wiki_diff'
        # get '/diff(/:version)' => 'wiki#diff', :as => 'wiki_diff'
        get '/annotate/:version' => 'wiki#annotate', :as => 'wiki_annotate'
        match :rename, :via => [:get, :put]
        get :parent_page, :action => 'edit_parent_page'
        put :parent_page, :action => 'update_parent_page'
=======
        get '/diff/:version/vs/:version_from' => 'wiki#diff', as: 'wiki_diff'
        get '/diff(/:version)' => 'wiki#diff', as: 'wiki_diff'
        get '/annotate/:version' => 'wiki#annotate', as: 'wiki_annotate'
        match :rename, via: [:get, :put]
        get :parent_page, action: 'edit_parent_page'
        put :parent_page, action: 'update_parent_page'
>>>>>>> 43d388f0
        get :history
        post :protect
        post :add_attachment
        get :list_attachments
        get :select_main_menu_item, to: 'wiki_menu_items#select_main_menu_item'
        post :replace_main_menu_item, to: 'wiki_menu_items#replace_main_menu_item'
        post :preview
      end
    end
    # as routes for index and show are swapped
    # it is necessary to define the show action later
    # than any other route as it otherwise would
    # work as a catchall for everything under /wiki
    get 'wiki' => 'wiki#show'

    namespace :work_packages do
      resources :calendar, controller: 'calendars', only: [:index]
    end

    resources :work_packages, only: [:new, :create, :index] do
      get :new_type, on: :collection

      collection do
        match '/report/:detail' => 'work_packages/reports#report_details', via: :get
        match '/report' => 'work_packages/reports#report', via: :get
      end

      # states managed by client-side routing on work_package#index
      get '/*state' => 'work_packages#index', on: :member, id: /\d+/
    end

    resources :activity, :activities, only: :index, controller: 'activities'

    resources :boards do
      member do
        get :confirm_destroy
        get :move
        post :move
      end
    end

    resources :categories, except: [:index, :show], shallow: true

    resources :members, only: [:create, :update, :destroy], shallow: true do
      get :autocomplete, on: :collection
    end

    resource :repository, only: [:destroy] do
      get :edit # needed as show is configured manually with a wildcard
      post :edit
      get :committers
      post :committers
      get :graph
      get :revisions

      get '/statistics', action: :stats, as: 'stats'

      get '(/revisions/:rev)/diff.:format', action: :diff
      get '(/revisions/:rev)/diff(/*path)', action: :diff,
                                            format: false

      get '(/revisions/:rev)/:format/*path', action: :entry,
                                             format: /raw/,
                                             rev: /[a-z0-9\.\-_]+/

      %w{diff annotate changes entry browse}.each do |action|
        get "(/revisions/:rev)/#{action}(/*path)", format: false,
                                                   action: action,
                                                   rev: /[a-z0-9\.\-_]+/
      end

      get '/revision(/:rev)', rev: /[a-z0-9\.\-_]+/,
                              action: :revision

      get '(/revisions/:rev)(/*path)', action: :show,
                                       format: false,
                                       rev: /[a-z0-9\.\-_]+/

    end
  end

  get '/admin' => 'admin#index'

  # TODO: evaluate whether this can be turned into a namespace
  scope 'admin' do
    match '/projects' => 'admin#projects', via: :get

    resources :enumerations

    resources :groups do
      member do
        get :autocomplete_for_user
<<<<<<< HEAD
        #this should be put into it's own resource
        match "/members" => 'groups#add_users', :via => :post, :as => 'members_of'
        match "/members/:user_id" => 'groups#remove_user', :via => :delete, :as => 'member_of'
        #this should be put into it's own resource
        match "/memberships/:membership_id" => 'groups#edit_membership', :via => :put, :as => 'membership_of'
        # match "/memberships/:membership_id" => 'groups#destroy_membership', :via => :delete, :as => 'membership_of'
        match "/memberships" => 'groups#create_memberships', :via => :post, :as => 'memberships_of'
=======
        # this should be put into it's own resource
        match '/members' => 'groups#add_users', via: :post, as: 'members_of'
        match '/members/:user_id' => 'groups#remove_user', via: :delete, as: 'member_of'
        # this should be put into it's own resource
        match '/memberships/:membership_id' => 'groups#edit_membership', via: :put, as: 'membership_of'
        match '/memberships/:membership_id' => 'groups#destroy_membership', via: :delete, as: 'membership_of'
        match '/memberships' => 'groups#create_memberships', via: :post, as: 'memberships_of'
>>>>>>> 43d388f0
      end
    end

    resources :roles, only: [:index, :new, :create, :edit, :update, :destroy] do
      collection do
        put '/' => 'roles#bulk_update'
        get :report
      end
    end

    resources :auth_sources, :ldap_auth_sources do
      member do
        get :test_connection
      end
    end
  end

  # We should fix this crappy routing (split up and rename controller methods)
  get '/settings' => 'settings#index'
  scope 'settings', controller: 'settings' do
    match 'edit', action: 'edit', via: [:get, :post]
    match 'plugin/:id', action: 'plugin', via: [:get, :post]
  end

  # We should fix this crappy routing (split up and rename controller methods)
  get '/workflows' => 'workflows#index'
  scope 'workflows', controller: 'workflows' do
    match 'edit', action: 'edit', via: [:get, :post]
    match 'copy', action: 'copy', via: [:get, :post]
  end

  namespace :work_packages do
    match 'auto_complete' => 'auto_completes#index', via: [:get, :post]
    resources :calendar, controller: 'calendars', only: [:index]
    resource :bulk, controller: 'bulk', only: [:edit, :update, :destroy]
  end

  resources :work_packages, only: [:show, :edit, :update, :index] do
    get :new_type, on: :member

    get :column_data, on: :collection # TODO move to API

    resources :relations, controller: 'work_package_relations', only: [:create, :destroy]

    # move bulk of wps
    get 'move/new' => 'work_packages/moves#new', on: :collection, as: 'new_move'
    post 'move' => 'work_packages/moves#create', on: :collection, as: 'move'
    # move individual wp
    resource :move, controller: 'work_packages/moves', only: [:new, :create]

    # this duplicate mapping is required for the timelog_helper
    namespace :time_entries do
      resource :report, controller: 'reports'
    end
    resources :time_entries, controller: 'timelog'

    post :preview, on: :collection
    post :preview, on: :member

    get 'quoted/:id', action: 'quoted', on: :collection

    get '/edit' => 'work_packages#edit', on: :member # made explicit to avoid conflict with catch-all route
    # states managed by client-side routing on work_package#index
    get '/*state' => 'work_packages#index', on: :member, id: /\d+/
  end

  resources :versions, only: [:show, :edit, :update, :destroy] do
    member do
      get :status_by
    end
  end

  # Misc journal routes. TODO: move into resources
  match '/journals/:id/diff/:field' => 'journals#diff', via: :get, as: 'journal_diff'

  namespace :time_entries do
    resource :report, controller: 'reports',
                      only: [:show]
  end

  resources :time_entries, controller: 'timelog'

  resources :activity, :activities, only: :index, controller: 'activities'

  resources :users do
    member do
      match '/edit/:tab' => 'users#edit', via: :get
      match '/memberships/:membership_id/destroy' => 'users#destroy_membership', via: :post
      match '/memberships/:membership_id' => 'users#edit_membership', via: :post
      match '/memberships' => 'users#edit_membership', via: :post
      post :change_status
      post :edit_membership
      post :destroy_membership
      get :deletion_info
    end
  end

  resources :boards, only: [] do
    resources :topics, controller: 'messages', except: [:index], shallow: true do

      member do
        get :quote
        post :reply, as: 'reply_to'
        post :preview
      end

      post :preview, on: :collection
    end
  end

  resources :news, only: [:index, :destroy, :update, :edit, :show] do
    resources :comments, controller: 'news/comments', only: [:create, :destroy], shallow: true

    post :preview, on: :member
    post :preview, on: :collection
  end

  resources :attachments, only: [:show, :destroy], format: false do
    member do
      scope via: :get,  constraints: { id: /\d+/, filename: /[^\/]*/ } do
        match 'download(/:filename)' => 'attachments#download', as: 'download'
        match ':filename' => 'attachments#show'
      end
    end
  end
  # redirect for backwards compatibility
<<<<<<< HEAD
  scope :constraints => { :id => /\d+/, :filename => /[^\/]*/ } do
    get "/attachments/download/:id/:filename" => redirect("#{rails_relative_url_root}/attachments/%{id}/download/%{filename}"), :format => false
    get "/attachments/download/:id" => redirect("#{rails_relative_url_root}/attachments/%{id}/download"), :format => false
=======
  scope constraints: { id: /\d+/, filename: /[^\/]*/ } do
    match '/attachments/download/:id/:filename' => redirect("#{rails_relative_url_root}/attachments/%{id}/download/%{filename}"), format: false
    match '/attachments/download/:id' => redirect("#{rails_relative_url_root}/attachments/%{id}/download"), format: false
>>>>>>> 43d388f0
  end

  scope controller: 'sys' do
    match '/sys/projects.:format', action: 'projects', via: :get
    match '/sys/projects/:id/repository.:format', action: 'create_project_repository', via: :post
  end

  # alternate routes for the current user
  scope 'my' do
    match '/deletion_info' => 'users#deletion_info', via: :get, as: 'delete_my_account_info'
  end

  scope controller: 'my' do
    post '/my/add_block', action: 'add_block'
    post '/my/remove_block', action: 'remove_block'
    get '/my/page_layout', action: 'page_layout'
    get '/my/password', action: 'password'
    post '/my/change_password', action: 'change_password'
    match '/my/first_login', action: 'first_login', via: [:get, :put]
    get '/my/page', action: 'page'
  end

  get 'authentication' => 'authentication#index'

  resources :colors, controller: 'planning_element_type_colors' do
    member do
      get :confirm_destroy
      get :move
      post :move
    end
  end

  resources :project_types, controller: 'project_types' do
    member do
      get :confirm_destroy
      get :move
      post :move
    end

    resources :projects, only: [:index, :show], controller: 'projects'
    resources :reported_project_statuses,          controller: 'reported_project_statuses'
  end

  resources :projects, only: [:index, :show], controller: 'projects' do
    resources :project_associations,   controller: 'project_associations' do
      get :confirm_destroy, on: :member
      get :available_projects, on: :collection
    end

    resources :reportings,             controller: 'reportings' do
      get :confirm_destroy, on: :member
    end

    resources :timelines,              controller: 'timelines'
  end

  resources :reported_project_statuses, controller: 'reported_project_statuses'

  # This route should probably be removed, but it's used at least by one cuke and we don't
  # want to break it.
  # This route intentionally occurs after the admin/roles/new route, so that one takes
  # precedence when creating routes (possibly via helpers).
  get 'roles/new' => 'roles#new', as: 'deprecated_roles_new'

  # Install the default route as the lowest priority.
<<<<<<< HEAD
  get '/:controller(/:action(/:id))'
  get '/robots' => 'welcome#robots', :defaults => { :format => :txt }

  root :to => 'account#login'
=======
  match '/:controller(/:action(/:id))'
  match '/robots' => 'welcome#robots', defaults: { format: :txt }
  root to: 'account#login'
>>>>>>> 43d388f0
end<|MERGE_RESOLUTION|>--- conflicted
+++ resolved
@@ -36,19 +36,11 @@
   get '/issues(/)'    => redirect("#{rails_relative_url_root}/work_packages")
   # The URI.escape doesn't escape / unless you ask it to.
   # see https://github.com/rails/rails/issues/5688
-<<<<<<< HEAD
-  get '/issues/*rest' => redirect { |params, req| "#{rails_relative_url_root}/work_packages/#{URI.escape(params[:rest])}" }
+  get '/issues/*rest' => redirect { |params, _req| "#{rails_relative_url_root}/work_packages/#{URI.escape(params[:rest])}" }
 
   # Redirect wp short url for work packages to full URL
   get '/wp(/)'    => redirect("#{rails_relative_url_root}/work_packages")
-  get '/wp/*rest' => redirect { |params, req| "#{rails_relative_url_root}/work_packages/#{URI.escape(params[:rest])}" }
-=======
-  match '/issues/*rest' => redirect { |params, _req| "#{rails_relative_url_root}/work_packages/#{URI.escape(params[:rest])}" }
-
-  # Redirect wp short url for work packages to full URL
-  match '/wp(/)'    => redirect("#{rails_relative_url_root}/work_packages")
-  match '/wp/*rest' => redirect { |params, _req| "#{rails_relative_url_root}/work_packages/#{URI.escape(params[:rest])}" }
->>>>>>> 43d388f0
+  get '/wp/*rest' => redirect { |params, _req| "#{rails_relative_url_root}/work_packages/#{URI.escape(params[:rest])}" }
 
   scope controller: 'account' do
     get '/account/force_password_change', action: 'force_password_change'
@@ -177,13 +169,8 @@
       post 'update_work_package_done_ratio'
     end
   end
-<<<<<<< HEAD
-  resources :custom_fields, :except => :show
-  get "(projects/:project_id)/search" => 'search#index', :as => "search"
-=======
   resources :custom_fields, except: :show
-  match '(projects/:project_id)/search' => 'search#index', as: 'search'
->>>>>>> 43d388f0
+  get '(projects/:project_id)/search' => 'search#index', as: 'search'
 
   # only providing routes for journals when there are multiple subclasses of journals
   # all subclasses will look for the journals routes
@@ -200,23 +187,13 @@
     resources :query_menu_items, except: [:show]
   end
 
-<<<<<<< HEAD
-  get   'projects/:project_id/wiki/new' => 'wiki#new', :as => 'wiki_new'
-  post  'projects/:project_id/wiki/new' => 'wiki#create', :as => 'wiki_create'
-  get   'projects/:project_id/wiki/:id/new' => 'wiki#new_child', :as => 'wiki_new_child'
-  get   'projects/:project_id/wiki/:id/toc' => 'wiki#index', :as => 'wiki_page_toc'
-  post  'projects/:project_id/wiki/preview' => 'wiki#preview', as: 'preview_wiki'
-  post  'projects/:id/wiki' => 'wikis#edit'
-  delete 'projects/:id/wiki/destroy' => 'wikis#destroy'
-=======
   get 'projects/:project_id/wiki/new' => 'wiki#new', as: 'wiki_new'
   post 'projects/:project_id/wiki/new' => 'wiki#create', as: 'wiki_create'
   get 'projects/:project_id/wiki/:id/new' => 'wiki#new_child', as: 'wiki_new_child'
   get 'projects/:project_id/wiki/:id/toc' => 'wiki#index', as: 'wiki_page_toc'
   post 'projects/:project_id/wiki/preview' => 'wiki#preview', as: 'preview_wiki'
   post 'projects/:id/wiki' => 'wikis#edit'
-  match 'projects/:id/wiki/destroy' => 'wikis#destroy'
->>>>>>> 43d388f0
+  delete 'projects/:id/wiki/destroy' => 'wikis#destroy'
 
   # generic route for adding/removing watchers.
   # Models declared as acts_as_watchable will be automatically added to
@@ -231,13 +208,8 @@
   resources :watchers, only: [:destroy]
 
   # TODO: remove
-<<<<<<< HEAD
-  scope "issues" do
-    get 'changes' => 'journals#index', :as => 'changes'
-=======
   scope 'issues' do
-    match 'changes' => 'journals#index', as: 'changes'
->>>>>>> 43d388f0
+    get 'changes' => 'journals#index', as: 'changes'
   end
 
   resources :projects, except: [:edit] do
@@ -296,21 +268,12 @@
       end
 
       member do
-<<<<<<< HEAD
-        get '/diff/:version/vs/:version_from' => 'wiki#diff', :as => 'wiki_diff'
-        # get '/diff(/:version)' => 'wiki#diff', :as => 'wiki_diff'
-        get '/annotate/:version' => 'wiki#annotate', :as => 'wiki_annotate'
-        match :rename, :via => [:get, :put]
-        get :parent_page, :action => 'edit_parent_page'
-        put :parent_page, :action => 'update_parent_page'
-=======
         get '/diff/:version/vs/:version_from' => 'wiki#diff', as: 'wiki_diff'
-        get '/diff(/:version)' => 'wiki#diff', as: 'wiki_diff'
+        # get '/diff(/:version)' => 'wiki#diff', as: 'wiki_diff'
         get '/annotate/:version' => 'wiki#annotate', as: 'wiki_annotate'
         match :rename, via: [:get, :put]
         get :parent_page, action: 'edit_parent_page'
         put :parent_page, action: 'update_parent_page'
->>>>>>> 43d388f0
         get :history
         post :protect
         post :add_attachment
@@ -403,23 +366,13 @@
     resources :groups do
       member do
         get :autocomplete_for_user
-<<<<<<< HEAD
-        #this should be put into it's own resource
-        match "/members" => 'groups#add_users', :via => :post, :as => 'members_of'
-        match "/members/:user_id" => 'groups#remove_user', :via => :delete, :as => 'member_of'
-        #this should be put into it's own resource
-        match "/memberships/:membership_id" => 'groups#edit_membership', :via => :put, :as => 'membership_of'
-        # match "/memberships/:membership_id" => 'groups#destroy_membership', :via => :delete, :as => 'membership_of'
-        match "/memberships" => 'groups#create_memberships', :via => :post, :as => 'memberships_of'
-=======
         # this should be put into it's own resource
         match '/members' => 'groups#add_users', via: :post, as: 'members_of'
         match '/members/:user_id' => 'groups#remove_user', via: :delete, as: 'member_of'
         # this should be put into it's own resource
         match '/memberships/:membership_id' => 'groups#edit_membership', via: :put, as: 'membership_of'
-        match '/memberships/:membership_id' => 'groups#destroy_membership', via: :delete, as: 'membership_of'
+        # match '/memberships/:membership_id' => 'groups#destroy_membership', via: :delete, as: 'membership_of'
         match '/memberships' => 'groups#create_memberships', via: :post, as: 'memberships_of'
->>>>>>> 43d388f0
       end
     end
 
@@ -546,15 +499,9 @@
     end
   end
   # redirect for backwards compatibility
-<<<<<<< HEAD
-  scope :constraints => { :id => /\d+/, :filename => /[^\/]*/ } do
-    get "/attachments/download/:id/:filename" => redirect("#{rails_relative_url_root}/attachments/%{id}/download/%{filename}"), :format => false
-    get "/attachments/download/:id" => redirect("#{rails_relative_url_root}/attachments/%{id}/download"), :format => false
-=======
   scope constraints: { id: /\d+/, filename: /[^\/]*/ } do
-    match '/attachments/download/:id/:filename' => redirect("#{rails_relative_url_root}/attachments/%{id}/download/%{filename}"), format: false
-    match '/attachments/download/:id' => redirect("#{rails_relative_url_root}/attachments/%{id}/download"), format: false
->>>>>>> 43d388f0
+    get '/attachments/download/:id/:filename' => redirect("#{rails_relative_url_root}/attachments/%{id}/download/%{filename}"), format: false
+    get '/attachments/download/:id' => redirect("#{rails_relative_url_root}/attachments/%{id}/download"), format: false
   end
 
   scope controller: 'sys' do
@@ -620,14 +567,8 @@
   get 'roles/new' => 'roles#new', as: 'deprecated_roles_new'
 
   # Install the default route as the lowest priority.
-<<<<<<< HEAD
   get '/:controller(/:action(/:id))'
-  get '/robots' => 'welcome#robots', :defaults => { :format => :txt }
-
-  root :to => 'account#login'
-=======
-  match '/:controller(/:action(/:id))'
-  match '/robots' => 'welcome#robots', defaults: { format: :txt }
+  get '/robots' => 'welcome#robots', defaults: { format: :txt }
+
   root to: 'account#login'
->>>>>>> 43d388f0
 end