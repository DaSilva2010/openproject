#-- encoding: UTF-8
#-- copyright
# ChiliProject is a project management system.
#
# Copyright (C) 2010-2011 the ChiliProject Team
#
# This program is free software; you can redistribute it and/or
# modify it under the terms of the GNU General Public License
# as published by the Free Software Foundation; either version 2
# of the License, or (at your option) any later version.
#
# See doc/COPYRIGHT.rdoc for more details.
#++
OpenProject::Application.routes.draw do
  root :to => 'welcome#index', :as => 'home'

  match '/login'  => 'account#login',  :as => 'signin'
  match '/logout' => 'account#logout', :as => 'signout'

  match '/roles/workflow/:id/:role_id/:tracker_id' => 'roles#workflow'
  match '/help/:ctrl/:page' => 'help#index'

  # only providing routes for journals when there are multiple subclasses of journals
  # all subclasses will look for the journals routes
  resources :journals, :only => [:edit, :update]

  # REVIEW: review those wiki routes
  resource :wiki_menu_item, :path_prefix => "projects/:project_id/wiki/:id", :only => [:edit, :update]
  get   'projects/:project_id/wiki/new' => 'wiki#new', :as => 'wiki_new'
  post  'projects/:project_id/wiki/new' => 'wiki#create', :as => 'wiki_create'
  post  'projects/:project_id/wiki/preview' => 'wiki#preview', :as => 'wiki_preview'
  get   'projects/:project_id/wiki/:id/new' => 'wiki#new_child', :as => 'wiki_new_child'
  get   'projects/:project_id/wiki/:id/toc' => 'wiki#index', :as => 'wiki_page_toc'
  post  'projects/:id/wiki' => 'wikis#edit'
  match 'projects/:id/wiki/destroy' => 'wikis#destroy'

  # generic route for adding/removing watchers
  # looks to be ressourceful
  scope ':object_type/:object_id', :constraints => { :object_type => /issues|messages|boards|wikis|wiki_pages|news/,
                                                     :object_id => /\d+/ } do
    resources :watchers, :only => [:new]

    match '/watch' => 'watchers#watch', :via => :post
    match '/unwatch' => 'watchers#unwatch', :via => :delete
  end

  resources :watchers, :only => [:destroy]

  # TODO: remove
  scope "issues" do
    match 'changes' => 'journals#index', :as => 'changes'
  end

  resources :projects, :except => [:edit] do
    member do
      # this route let's you access the project specific settings (by tab)
      #
      #   settings_project_path(@project)
      #     => "/projects/1/settings"
      #
      #   settings_project_path(@project, :tab => 'members')
      #     => "/projects/1/settings/members"
      #
      get 'settings(/:tab)', :action => 'settings', :as => :settings

      get :copy
      post :copy
      put :modules
      put :archive
      put :unarchive

      # Destroy uses a get request to prompt the user before the actual DELETE request
      get :destroy_info, :as => 'confirm_destroy'

    end

    resource :enumerations, :controller => 'project_enumerations', :only => [:update, :destroy]

    resources :documents, :shallow => true

    resources :files, :only => [:index, :new, :create]

    resources :versions, :only => [:new, :create] do
      collection do
        put :close_completed
      end
    end

    # this is only another name for versions#index
    # For nice "road in the url for the index action
    # this could probably be rewritten with a resource :as => 'roadmap'
    match '/roadmap' => 'versions#index', :via => :get

    resources :news, :only => [:index, :new, :create] do
      collection do
        resource :preview, :controller => "news/previews", :only => [:create], :as => "news_preview"
      end
    end

    namespace :time_entries do
      resource :report, :controller => 'reports', :only => [:show]
    end
    resources :time_entries, :controller => 'timelog'

    resources :wiki, :except => [:index, :new, :create] do
      collection do
        get :export
        get :date_index
        get '/index' => 'wiki#index'
      end

      member do
        get '/diff/:version/vs/:version_from' => 'wiki#diff', :as => 'wiki_diff'
        get '/diff(/:version)' => 'wiki#diff', :as => 'wiki_diff'
        get '/annotate/:version' => 'wiki#annotate', :as => 'wiki_annotate'
        match :rename, :via => [:get, :post]
        get :history
        post :preview
        post :protect
        post :add_attachment
        get  :list_attachments
      end
    end
    # as routes for index and show are swapped
    # it is necessary to define the show action later
    # than any other route as it otherwise would
    # work as a catchall for everything under /wiki
    get 'wiki' => "wiki#show"

    namespace :issues do
      resources :gantt, :controller => 'gantts', :only => [:index]
      resources :calendar, :controller => 'calendars', :only => [:index]
    end

    resources :issues, :except => [:show, :edit, :update, :destroy] do
      # should probably belong to :member, but requires :copy_from instead
      # of the default :id
      get ':copy_from/copy', :action => "new", :on => :collection, :as => "copy"

      collection do
        get :all

        match '/report/:detail' => 'issues/reports#report_details', :via => :get
        match '/report' => 'issues/reports#report', :via => :get

        # get a preview of a new issue (i.e. one without an ID)
        match '/new/preview' => 'issues/previews#create', :as => 'preview_new', :via => :post
      end
    end

    resources :activity, :activities, :only => :index, :controller => 'activities'

    resources :boards

    resources :issue_categories, :except => [:index, :show], :shallow => true

    resources :members, :only => [:create, :update, :destroy], :shallow => true do
      get :autocomplete, :on => :collection
    end
  end

  #TODO: evaluate whether this can be turned into a namespace
  scope "admin" do
    match "/projects" => 'admin#projects', :via => :get

    resources :enumerations

    resources :groups do
      member do
        get :autocomplete_for_user
        #this should be put into it's own resource
        match "/members" => 'groups#add_users', :via => :post, :as => 'members_of'
        match "/members/:user_id" => 'groups#remove_user', :via => :delete, :as => 'member_of'
        #this should be put into it's own resource
        match "/memberships/:membership_id" => 'groups#edit_membership', :via => :put, :as => 'membership_of'
        match "/memberships/:membership_id" => 'groups#destroy_membership', :via => :delete, :as => 'membership_of'
        match "/memberships" => 'groups#create_memberships', :via => :post, :as => 'memberships_of'
      end
    end

<<<<<<< HEAD
    resources :roles, :only => [:index, :new, :create, :edit, :update, :destroy] do
      collection do
        put '/' => 'roles#bulk_update'
        get :report
      end
    end

    resources :auth_sources, :ldap_auth_sources do
      member do
        get :test_connection
      end
    end
=======
  # Misc issue routes. TODO: move into resources
  map.auto_complete_issues '/issues/auto_complete', :controller => 'auto_completes', :action => 'issues'
  map.preview_issue '/issues/preview/:id', :controller => 'previews', :action => 'issue' # TODO: would look nicer as /issues/:id/preview
  map.issues_context_menu '/issues/context_menu', :controller => 'context_menus', :action => 'issues'
  map.issue_changes '/issues/changes', :controller => 'journals', :action => 'index'
  map.bulk_edit_issue 'issues/bulk_edit', :controller => 'issues', :action => 'bulk_edit', :conditions => { :method => :get }
  map.bulk_update_issue 'issues/bulk_edit', :controller => 'issues', :action => 'bulk_update', :conditions => { :method => :post }
  map.quoted_issue '/issues/:id/quoted', :controller => 'journals', :action => 'new', :id => /\d+/, :conditions => { :method => :post }
  map.connect '/issues/:id/destroy', :controller => 'issues', :action => 'destroy', :conditions => { :method => :post } # legacy
  map.journal_diff '/journals/:id/diff/:field', :controller => 'journals', :action => 'diff', :conditions => { :method => :get }
  
  map.resource :gantt, :path_prefix => '/issues', :controller => 'gantts', :only => [:show, :update]
  map.resource :gantt, :path_prefix => '/projects/:project_id/issues', :controller => 'gantts', :only => [:show, :update]
  map.resource :calendar, :path_prefix => '/issues', :controller => 'calendars', :only => [:show, :update]
  map.resource :calendar, :path_prefix => '/projects/:project_id/issues', :controller => 'calendars', :only => [:show, :update]

  map.with_options :controller => 'reports', :conditions => {:method => :get} do |reports|
    reports.connect 'projects/:id/issues/report', :action => 'issue_report'
    reports.connect 'projects/:id/issues/report/:detail', :action => 'issue_report_details'
>>>>>>> ec37b049
  end

  # this is to support global actions on issues and
  # for backwards compatibility
  namespace :issues do
    resources :gantt, :controller => 'gantts', :only => [:index]
    resources :calendar, :controller => 'calendars', :only => [:index]

    # have a global autocompleter for issues
    # TODO: make this ressourceful
    match 'auto_complete' => 'auto_completes#issues', :via => [:get, :post], :format => false

    # TODO: separate routes and action for get and post
    match 'context_menu' => 'context_menus#issues', :via => [:get, :post], :format => false

    resource :move, :controller => 'moves', :only => [:new, :create]
  end

  # TODO: remove create as issues should be created scoped under project
  resources :issues, :except => [:new] do
    namespace :time_entries do
      resource :report, :controller => 'reports', :only => [:show]
    end

    resources :time_entries, :controller => 'timelog'

    resources :relations, :controller => 'issue_relations', :only => [:create, :destroy]

    member do
      match '/preview' => 'issues/previews#create', :via => :post
      # this route is defined so that it has precedence of the one defined on the collection
      delete :destroy
    end

    collection do
      get :bulk_edit, :format => false
      put :bulk_update, :format => false

      delete :destroy
    end
  end

  resources :versions, :only => [:show, :edit, :update, :destroy] do
    member do
      get :status_by
    end
  end

  # Misc issue routes. TODO: move into resources
  match '/issues/:id/quoted' => 'journals#new', :id => /\d+/, :via => :post, :as => 'quoted_issue'
  match '/issues/:id/destroy' => 'issues#destroy', :via => :post # legacy


  namespace :time_entries do
    resource :report, :controller => 'reports',
      :only => [:show]
  end

  resources :time_entries, :controller => 'timelog'

  resources :activity, :activities, :only => :index, :controller => 'activities'

  resources :users do
    member do
      match '/edit/:tab' => 'users#edit', :via => :get
      match '/memberships/:membership_id/destroy' => 'users#destroy_membership', :via => :post
      match '/memberships/:membership_id' => 'users#edit_membership', :via => :post
      match '/memberships' => 'users#edit_membership', :via => :post
      post :edit_membership
      post :destroy_membership
      get :deletion_info
    end
  end

  resources :boards, :only => [] do
    resources :topics, :controller => 'messages', :except => [:index], :shallow => true do
      collection do
        post :preview
      end

      member do
        get :quote
        post :reply, :as => 'reply_to'
        post :preview
      end
    end
  end

  resources :news, :only => [:index, :destroy, :update, :edit, :show] do
    resources :comments, :controller => 'news/comments', :only => [:create, :destroy], :shallow => true

    resource :preview, :controller => 'news/previews', :only => [:create]
  end

  scope :controller => 'repositories' do
    scope :via => :get do
      match '/projects/:id/repository', :action => :show
      match '/projects/:id/repository/edit', :action => :edit
      match '/projects/:id/repository/statistics', :action => :stats
      match '/projects/:id/repository/revisions', :action => :revisions
      match '/projects/:id/repository/revisions.:format', :action => :revisions
      match '/projects/:id/repository/revisions/:rev', :action => :revision
      match '/projects/:id/repository/revisions/:rev/diff/*path(.:format)', :action => :diff
      match '/projects/:id/repository/revisions/:rev/raw/*path', :action => :entry, :format => 'raw', :rev => /[a-z0-9\.\-_]+/
      match '/projects/:id/repository/revisions/:rev/:action/*path', :rev => /[a-z0-9\.\-_]+/
      match '/projects/:id/repository/raw/*path', :action => :entry, :format => 'raw'
      # TODO: why the following route is required?
      match '/projects/:id/repository/entry/*path', :action => :entry
      match '/projects/:id/repository/:action/*path'
    end

    match '/projects/:id/repository/:action', :via => :post
  end


  resources :attachments, :only => [:show, :destroy], :format => false do
    member do
      scope :via => :get,  :constraints => { :id => /\d+/, :filename => /[^\/]*/ } do
        match 'download(/:filename)' => 'attachments#download', :as => 'download'
        match ':filename' => 'attachments#show'
      end
    end
  end
  # redirect for backwards compatibility
  scope :constraints => { :id => /\d+/, :filename => /[^\/]*/ } do
    match "/attachments/download/:id/:filename" => redirect("/attachments/%{id}/download/%{filename}"), :format => false
    match "/attachments/download/:id" => redirect("/attachments/%{id}/download"), :format => false
  end

  #left old routes at the bottom for backwards compat
  scope :controller => 'repositories' do
    match '/repositories/browse/:id/*path', :action => 'browse', :as => 'repositories_show'
    match '/repositories/changes/:id/*path', :action => 'changes', :as => 'repositories_changes'
    match '/repositories/diff/:id/*path', :action => 'diff', :as => 'repositories_diff'
    match '/repositories/entry/:id/*path', :action => 'entry', :as => 'repositories_entry'
    match '/repositories/annotate/:id/*path', :action => 'annotate', :as => 'repositories_entry'
    match '/repositories/revision/:id/:rev', :action => 'revision'
  end

  scope :controller => 'sys' do
    match '/sys/projects.:format', :action => 'projects', :via => :get
    match '/sys/projects/:id/repository.:format', :action => 'create_project_repository', :via => :post
  end

  # alternate routes for the current user
  scope "my" do
    match '/deletion_info' => 'users#deletion_info', :via => :get, :as => 'delete_my_account_info'
  end

  # Install the default route as the lowest priority.
  match '/:controller(/:action(/:id))'
  match '/robots' => 'welcome#robots', :defaults => { :format => :txt }
  # Used for OpenID
  root :to => 'account#login'
end<|MERGE_RESOLUTION|>--- conflicted
+++ resolved
@@ -178,7 +178,6 @@
       end
     end
 
-<<<<<<< HEAD
     resources :roles, :only => [:index, :new, :create, :edit, :update, :destroy] do
       collection do
         put '/' => 'roles#bulk_update'
@@ -191,27 +190,6 @@
         get :test_connection
       end
     end
-=======
-  # Misc issue routes. TODO: move into resources
-  map.auto_complete_issues '/issues/auto_complete', :controller => 'auto_completes', :action => 'issues'
-  map.preview_issue '/issues/preview/:id', :controller => 'previews', :action => 'issue' # TODO: would look nicer as /issues/:id/preview
-  map.issues_context_menu '/issues/context_menu', :controller => 'context_menus', :action => 'issues'
-  map.issue_changes '/issues/changes', :controller => 'journals', :action => 'index'
-  map.bulk_edit_issue 'issues/bulk_edit', :controller => 'issues', :action => 'bulk_edit', :conditions => { :method => :get }
-  map.bulk_update_issue 'issues/bulk_edit', :controller => 'issues', :action => 'bulk_update', :conditions => { :method => :post }
-  map.quoted_issue '/issues/:id/quoted', :controller => 'journals', :action => 'new', :id => /\d+/, :conditions => { :method => :post }
-  map.connect '/issues/:id/destroy', :controller => 'issues', :action => 'destroy', :conditions => { :method => :post } # legacy
-  map.journal_diff '/journals/:id/diff/:field', :controller => 'journals', :action => 'diff', :conditions => { :method => :get }
-  
-  map.resource :gantt, :path_prefix => '/issues', :controller => 'gantts', :only => [:show, :update]
-  map.resource :gantt, :path_prefix => '/projects/:project_id/issues', :controller => 'gantts', :only => [:show, :update]
-  map.resource :calendar, :path_prefix => '/issues', :controller => 'calendars', :only => [:show, :update]
-  map.resource :calendar, :path_prefix => '/projects/:project_id/issues', :controller => 'calendars', :only => [:show, :update]
-
-  map.with_options :controller => 'reports', :conditions => {:method => :get} do |reports|
-    reports.connect 'projects/:id/issues/report', :action => 'issue_report'
-    reports.connect 'projects/:id/issues/report/:detail', :action => 'issue_report_details'
->>>>>>> ec37b049
   end
 
   # this is to support global actions on issues and
@@ -263,6 +241,9 @@
   # Misc issue routes. TODO: move into resources
   match '/issues/:id/quoted' => 'journals#new', :id => /\d+/, :via => :post, :as => 'quoted_issue'
   match '/issues/:id/destroy' => 'issues#destroy', :via => :post # legacy
+
+  # Misc journal routes. TODO: move into resources
+  match '/journals/:id/diff/:field' => 'journals#diff', :via => :get, :as => 'journal_diff'
 
 
   namespace :time_entries do
