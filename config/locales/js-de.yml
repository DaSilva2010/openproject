--- conflicted
+++ resolved
@@ -385,7 +385,6 @@
     relations:
       empty: Keine bestehenden Beziehungen
       delete: Beziehung löschen
-<<<<<<< HEAD
     inplace:
       button_edit: "Bearbeiten"
       button_save: "Speichern"
@@ -394,7 +393,5 @@
       link_formatting_help: "Textformatierung"
       btn_preview_enable: "Vorschau"
       btn_preview_disable: "Vorschau deaktivieren"
-=======
-
-    error_could_not_resolve_version_name: "Couldn't resolve version name"
->>>>>>> 764ccb0d
+
+    error_could_not_resolve_version_name: "Couldn't resolve version name"