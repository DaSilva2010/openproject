#-- copyright
# OpenProject is an open source project management software.
# Copyright (C) 2012-2021 the OpenProject GmbH
#
# This program is free software; you can redistribute it and/or
# modify it under the terms of the GNU General Public License version 3.
#
# OpenProject is a fork of ChiliProject, which is a fork of Redmine. The copyright follows:
# Copyright (C) 2006-2013 Jean-Philippe Lang
# Copyright (C) 2010-2013 the ChiliProject Team
#
# This program is free software; you can redistribute it and/or
# modify it under the terms of the GNU General Public License
# as published by the Free Software Foundation; either version 2
# of the License, or (at your option) any later version.
#
# This program is distributed in the hope that it will be useful,
# but WITHOUT ANY WARRANTY; without even the implied warranty of
# MERCHANTABILITY or FITNESS FOR A PARTICULAR PURPOSE.  See the
# GNU General Public License for more details.
#
# You should have received a copy of the GNU General Public License
# along with this program; if not, write to the Free Software
# Foundation, Inc., 51 Franklin Street, Fifth Floor, Boston, MA  02110-1301, USA.
#
# See COPYRIGHT and LICENSE files for more details.
#++

en:
  no_results_title_text: There is currently nothing to display.

  activities:
    index:
      no_results_title_text: There has not been any activity for the project within this time frame.

  admin:
    plugins:
      no_results_title_text: There are currently no plugins available.
    custom_styles:
      color_theme: "Color theme"
      color_theme_custom: "(Custom)"
      colors:
        alternative-color: "Alternative"
        content-link-color: "Link font"
        primary-color: "Primary"
        primary-color-dark: "Primary (dark)"
        header-bg-color: "Header background"
        header-item-bg-hover-color: "Header background on hover"
        header-item-font-color: "Header font"
        header-item-font-hover-color: "Header font on hover"
        header-border-bottom-color: "Header border"
        main-menu-bg-color: "Main menu background"
        main-menu-bg-selected-background: "Main menu when selected"
        main-menu-bg-hover-background: "Main menu on hover"
        main-menu-font-color: "Main menu font"
        main-menu-selected-font-color: "Main menu font when selected"
        main-menu-hover-font-color: "Main menu font on hover"
        main-menu-border-color: "Main menu border"
      custom_colors: "Custom colors"
      customize: "Customize your OpenProject installation with your own logo. Note: This logo will be publicly accessible."
      enterprise_notice: "As a special 'Thank you!' for their financial contribution to develop OpenProject, this tiny feature is only available for Enterprise Edition support subscribers."
      manage_colors: "Edit color select options"
      instructions:
        alternative-color: "Strong accent color, typically used for the most important button on a screen."
        content-link-color: "Font color of most of the links."
        primary-color: "Main color."
        primary-color-dark: "Typically a darker version of the main color used for hover effects."
        header-item-bg-hover-color: "Background color of clickable header items when hovered with the mouse."
        header-item-font-color: "Font color of clickable header items."
        header-item-font-hover-color: "Font color of clickable header items when hovered with the mouse."
        header-border-bottom-color: "Thin line under the header. Leave this field empty if you don't want any line."
        main-menu-bg-color: "Left side menu's background color."
      theme_warning: Changing the theme will overwrite you custom style. The design will then be lost. Are you sure you want to continue?
    enterprise:
      upgrade_to_ee: "Upgrade to the Enterprise Edition"
      add_token: "Upload an Enterprise Edition support token"
      replace_token: "Replace your current support token"
      order: "Order Enterprise on-premises Edition"
      paste: "Paste your Enterprise Edition support token"
      required_for_feature: "This feature is only available with an active Enterprise Edition support token."
      enterprise_link: "For more information, click here."
      start_trial: 'Start free trial'
      book_now: 'Book now'
      get_quote: 'Get a quote'

  announcements:
    show_until: Show until
    is_active: currently displayed
    is_inactive: currently not displayed

  attribute_help_texts:
    note_public: 'Any text and images you add to this field is publicly visible to all logged in users!'
    text_overview: 'In this view, you can create custom help texts for attributes view. When defined, these texts can be shown by clicking the help icon next to its belonging attribute.'
    label_plural: 'Attribute help texts'
    show_preview: 'Preview text'
    add_new: 'Add help text'
    edit: "Edit help text for %{attribute_caption}"

  auth_sources:
    index:
      no_results_content_title: There are currently no authentication modes.
      no_results_content_text: Create a new authentication mode

  background_jobs:
    status:
      error_requeue: "Job experienced an error but is retrying. The error was: %{message}"
      cancelled_due_to: "Job was cancelled due to error: %{message}"

  ldap_auth_sources:
    technical_warning_html: |
      This LDAP form requires technical knowledge of your LDAP / Active Directory setup.
      <br/>
      <a href="https://www.openproject.org/help/administration/manage-ldap-authentication/">Please visit our documentation for detailed instructions</a>.
    attribute_texts:
      name: Arbitrary name of the LDAP connection
      host: LDAP host name or IP address
      login_map: The attribute key in LDAP that is used to identify the unique user login. Usually, this will be `uid` or `samAccountName`.
      generic_map: The attribute key in LDAP that is mapped to the OpenProject `%{attribute}` attribute
      admin_map_html: "Optional: The attribute key in LDAP that <strong>if present</strong> marks the OpenProject user an admin. Leave empty when in doubt."
      system_user_dn_html: |
        Enter the DN of the system user used for read-only access.
        <br/>
        Example: uid=openproject,ou=system,dc=example,dc=com
      system_user_password: Enter the bind password of the system user
      base_dn: |
        Enter the Base DN of the subtree in LDAP you want OpenProject to look for users and groups.
        OpenProject will filter for provided usernames in this subtree only.
        Example: ou=users,dc=example,dc=com
      filter_string: |
        Add an optional RFC4515 filter to apply to the results returned for users filtered in the LDAP.
        This can be used to restrict the set of users that are found by OpenProject for authentication and group synchronization.
      filter_string_concat: |
        OpenProject will always filter for the login attribute provided by the user to identify the record. If you provide a filter here,
        it will be concatenated with an AND. By default, a catch-all (objectClass=*) will be used as a filter.
      onthefly_register: |
        If you check this box, OpenProject will automatically create new users from their LDAP entries
        when they first authenticate with OpenProject.
        Leave this unchecked to only allow existing accounts in OpenProject to authenticate through LDAP!

    connection_encryption: 'Connection encryption'
    system_account: 'System account'
    system_account_legend: |
      OpenProject requires read-only access through a system account to lookup users and groups in your LDAP tree.
      Please specify the bind credentials for that system user in the following section.
    ldap_details: 'LDAP details'
    user_settings: 'Attribute mapping'
    user_settings_legend: |
      The following fields are related to how users are created in OpenProject from LDAP entries and
      what LDAP attributes are used to define the attributes of an OpenProject user (attribute mapping).
    tls_mode:
      plain: 'none'
      simple_tls: 'simple_tls'
      start_tls: 'start_tls'
      plain_description: "Plain unencrypted connection, no TLS negotiation."
      simple_tls_description: "Implicit TLS encryption, but no certificate validation. Use with caution and implicit trust of the LDAP connection."
      start_tls_description: "Explicit TLS encryption with full validation. Use for LDAP over TLS/SSL."
      section_more_info_link_html: >
        This section concerns the connection security of this LDAP authentication source.
        For more information, visit <a href="%{link}">the Net::LDAP documentation</a>.

  forums:
    show:
      no_results_title_text: There are currently no posts for the forum.

  colors:
    index:
      no_results_title_text: There are currently no colors.
      no_results_content_text: Create a new color
    label_no_color: 'No color'

  custom_actions:
    actions:
      name: 'Actions'
      add: 'Add action'
      assigned_to:
        executing_user_value: '(Assign to executing user)'
    conditions: 'Conditions'
    plural: 'Custom actions'
    new: 'New custom action'
    edit: 'Edit custom action %{name}'
    execute: 'Execute %{name}'
    upsale:
      title: 'Custom actions is an Enterprise Edition feature'
      description: 'Custom actions streamline everyday work by combining a set of individual steps into one button.'

  custom_fields:
    text_add_new_custom_field: >
      To add new custom fields to a project you first need to create them before
      you can add them to this project.
    is_enabled_globally: 'Is enabled globally'
    enabled_in_project: 'Enabled in project'
    contained_in_type: 'Contained in type'
    confirm_destroy_option: "Deleting an option will delete all of its occurrences (e.g. in work packages). Are you sure you want to delete it?"
    reorder_alphabetical: "Reorder values alphabetically"
    reorder_confirmation: "Warning: The current order of available values will be lost. Continue?"
    tab:
      no_results_title_text: There are currently no custom fields.
      no_results_content_text: Create a new custom field

  concatenation:
    single: 'or'

  documentation:
    see_more_link: For more information, please see our documentation on this topic.

  global_search:
    overwritten_tabs:
      wiki_pages: "Wiki"
      messages: "Forum"

  groups:
    index:
      no_results_title_text: There are currently no groups.
      no_results_content_text: Create a new group
    users:
      no_results_title_text: There are currently no users part of this group.
    memberships:
      no_results_title_text: There are currently no projects part of this group.

  incoming_mails:
    ignore_filenames: >
      Specify a list of names to ignore when processing attachments for incoming mails (e.g., signatures or icons).
      Enter one filename per line.

  projects:
    delete:
      scheduled: "Deletion has been scheduled and is performed in the background. You will be notified of the result."
      schedule_failed: "Project cannot be deleted: %{errors}"
      failed: "Deletion of project %{name} has failed"
      failed_text: "The request to delete project %{name} has failed. The project was left archived."
      completed: "Deletion of project %{name} completed"
      completed_text: "The request to delete project '%{name}' has been completed."
    index:
      open_as_gantt: 'Open as Gantt view'
      open_as_gantt_title: "Use this button to generate a Gantt view that filters work packages for the projects visible on this page."
      open_as_gantt_title_admin: "You can modify the view settings (such as selected work package types) in the administration under project settings."
      no_results_title_text: There are currently no projects
      no_results_content_text: Create a new project
    settings:
      change_identifier: Change identifier
      activities:
        no_results_title_text: There are currently no activities available.
      forums:
        no_results_title_text: There are currently no forums for the project.
        no_results_content_text: Create a new forum
      categories:
        no_results_title_text: There are currently no work package categories.
        no_results_content_text: Create a new work package category
      custom_fields:
        no_results_title_text: There are currently no custom fields available.
      types:
        no_results_title_text: There are currently no types available.
      versions:
        no_results_title_text: There are currently no versions for the project.
        no_results_content_text: Create a new version
      storage:
        no_results_title_text: There is no additional recorded disk space consumed by this project.

  members:
    index:
      no_results_title_text: There are currently no members part of this project.
      no_results_content_text: Add a member to the project
    invite_by_mail: "Send invite to %{mail}"

  my:
    access_token:
      failed_to_reset_token: "Failed to reset access token: %{error}"
      notice_reset_token: "A new %{type} token has been generated. Your access token is:"
      token_value_warning: "Note: This is the only time you will see this token, make sure to copy it now."
      no_results_title_text: There are currently no access tokens available.

  news:
    index:
      no_results_title_text: There is currently no news to report.
      no_results_content_text: Add a news item

  users:
    groups:
      member_in_these_groups: 'This user is currently a member of the following groups:'
      no_results_title_text: This user is currently not a member in any group.
    memberships:
      no_results_title_text: This user is currently not a member of a project.

  placeholder_users:
    right_to_manage_members_missing: >
      You are not allowed to delete the placeholder user.
      You do not have the right to manage members for all projects that the placeholder user is a member of.
    delete_tooltip: "Delete placeholder user"
    deletion_info:
      heading: "Delete placeholder user %{name}"
      data_consequences: >
        All occurrences of the placeholder user (e.g., as assignee, responsible or other user values)
        will be reassigned to an account called "Deleted user".

        As the data of every deleted account is reassigned to this account
        it will not be possible to distinguish the data the user created from
        the data of another deleted account.
      irreversible: "This action is irreversible"
      confirmation: "Enter the placeholder user name %{name} to confirm the deletion."
    upsale:
      title: Assign work to people that are not members of the project.
      description: >
        There are multiple scenarios where you want to assign work to people that are not member of your project.
        It could simply be that you still need to hire the correct person for the job. Or you just don't want to give
        that person access to the project's information but still want track tasks assigned to that person.
  prioritiies:
    edit:
     priority_color_text: |
      Click to assign or change the color of this priority.
      It can be used for highlighting work packages in the table.

  reportings:
    index:
      no_results_title_text: There are currently no status reportings.
      no_results_content_text: Add a status reporting

  statuses:
    edit:
     status_readonly_html: |
       Check this option to mark work packages with this status as read-only.
       No attributes can be changed with the exception of the status.
       <br/>
       <strong>Note</strong>: Inherited values (e.g., from children or relations) will still apply.
     status_color_text: |
      Click to assign or change the color of this status.
      It is shown in the status button and can be used for highlighting work packages in the table.
    index:
      no_results_title_text: There are currently no work package statuses.
      no_results_content_text: Add a new status

  types:
    index:
      no_results_title_text: There are currently no types.
      no_results_content_text: Create a new type
    edit:
      settings: "Settings"
      form_configuration: "Form configuration"
      projects: "Projects"
      enabled_projects: "Enabled projects"
      edit_query: "Edit table"
      query_group_placeholder: "Give the table a name"
      reset: "Reset to defaults"
      type_color_text: |
        Click to assign or change the color of this type. The selected color distinguishes work packages
        in Gantt charts. It is therefore recommended to use a strong color.

  versions:
    overview:
      no_results_title_text: There are currently no work packages assigned to this version.

  wiki:
    page_not_editable_index: The requested page does not (yet) exist. You have been redirected to the index of all wiki pages.
    no_results_title_text: There are currently no wiki pages.

    index:
      no_results_content_text: Add a new wiki page

  work_flows:
    index:
      no_results_title_text: There are currently no workflows.

  work_packages:
    x_descendants:
      one: 'One descendant work package'
      other: '%{count} work package descendants'

    bulk:
      could_not_be_saved: "The following work packages could not be saved:"


    move:
      no_common_statuses_exists: "There is no status available for all selected work packages. Their status cannot be changed."
      unsupported_for_multiple_projects: 'Bulk move/copy is not supported for work packages from multiple projects'

    summary:
      reports:
        category:
          no_results_title_text: There are currently no categories available.
        assigned_to:
          no_results_title_text: There are currently no members part of this project.
        responsible:
          no_results_title_text: There are currently no members part of this project.
        author:
          no_results_title_text: There are currently no members part of this project.
        priority:
          no_results_title_text: There are currently no priorities available.
        type:
          no_results_title_text: There are currently no types available.
        version:
          no_results_title_text: There are currently no versions available.

  label_invitation: Invitation
  account:
    delete: "Delete account"
    delete_confirmation: "Are you sure you want to delete the account?"
    deleted: "Account successfully deleted"
    deletion_info:
      data_consequences:
        other: "Of the data the user created (e.g. email, preferences, work packages, wiki entries) as much as possible will be deleted. Note however, that data like work packages and wiki entries can not be deleted without impeding the work of the other users. Such data is hence reassigned to an account called \"Deleted user\". As the data of every deleted account is reassigned to this account it will not be possible to distinguish the data the user created from the data of another deleted account."
        self: "Of the data you created (e.g. email, preferences, work packages, wiki entries) as much as possible will be deleted. Note however, that data like work packages and wiki entries can not be deleted without impeding the work of the other users. Such data is hence reassigned to an account called \"Deleted user\". As the data of every deleted account is reassigned to this account it will not be possible to distinguish the data you created from the data of another deleted account."
      heading: "Delete account %{name}"
      info:
        other: "Deleting the user account is an irreversible action."
        self: "Deleting your user account is an irreversible action."
      login_consequences:
        other: "The account will be deleted from the system. Therefore, the user will no longer be able to log in with his current credentials. He/she can choose to become a user of this application again by the means this application grants."
        self: "Your account will be deleted from the system. Therefore, you will no longer be able to log in with your current credentials. If you choose to become a user of this application again, you can do so by using the means this application grants."
      login_verification:
        other: "Enter the login %{name} to verify the deletion. Once submitted, you will be asked to confirm your password."
        self: "Enter your login %{name} to verify the deletion. Once submitted, you will be asked to confirm your password."
    error_inactive_activation_by_mail: >
      Your account has not yet been activated.
      To activate your account, click on the link that was emailed to you.
    error_inactive_manual_activation: >
      Your account has not yet been activated.
      Please wait for an administrator to activate your account.
    error_self_registration_disabled: >
      User registration is disabled on this system. Please ask an administrator to create an
      account for you.
    login_with_auth_provider: "or sign in with your existing account"
    signup_with_auth_provider: "or sign up using"
    auth_source_login: Please login as <em>%{login}</em> to activate your account.
    omniauth_login: Please login to activate your account.

  actionview_instancetag_blank_option: "Please select"

  activerecord:
    attributes:
      announcements:
        show_until: "Display until"
      attachment:
        attachment_content: "Attachment content"
        attachment_file_name: "Attachment file name"
        downloads: "Downloads"
        file: "File"
        filename: "File"
        filesize: "Size"
      attribute_help_text:
        attribute_name: 'Attribute'
        help_text: 'Help text'
      auth_source:
        account: "Account"
        attr_firstname: "Firstname attribute"
        attr_lastname: "Lastname attribute"
        attr_login: "Username attribute"
        attr_mail: "Email attribute"
        base_dn: "Base DN"
        host: "Host"
        onthefly: "Automatic user creation"
        port: "Port"
      changeset:
        repository: "Repository"
      comment:
        commented: "Commented" # an object that this comment belongs to
      custom_action:
        actions: "Actions"
      custom_field:
        default_value: "Default value"
        editable: "Editable"
        field_format: "Format"
        is_filter: "Used as a filter"
        is_required: "Required"
        max_length: "Maximum length"
        min_length: "Minimum length"
        multi_value: "Allow multi-select"
        possible_values: "Possible values"
        regexp: "Regular expression"
        searchable: "Searchable"
        visible: "Visible"
      custom_value:
        value: "Value"
      enterprise_token:
        starts_at: "Valid since"
        expires_at: "Expires at"
        subscriber: "Subscriber"
        encoded_token: "Enterprise support token"
        active_user_count_restriction: "Maximum active users"
      grids/grid:
        page: "Page"
        row_count: "Number of rows"
        column_count: "Number of columns"
        widgets: "Widgets"
      relation:
        delay: "Delay"
        from: "Work package"
        to: "Related work package"
      status:
        is_closed: "Work package closed"
        is_readonly: "Work package read-only"
      journal:
        notes: "Notes"
      member:
        roles: "Roles"
      project:
        identifier: "Identifier"
        latest_activity_at: "Latest activity at"
        parent: "Subproject of"
        queries: "Queries"
        types: "Types"
        versions: "Versions"
        work_packages: "Work Packages"
        templated: 'Template project'
      projects/status:
        code: 'Status'
        explanation: 'Status description'
        codes:
          on_track: 'On track'
          at_risk: 'At risk'
          off_track: 'Off track'
      query:
        column_names: "Columns"
        relations_to_type_column: "Relations to %{type}"
        relations_of_type_column: "%{type} relations"
        group_by: "Group results by"
        filters: "Filters"
        timeline_labels: "Timeline labels"
      repository:
        url: "URL"
      role:
        assignable: "Work packages can be assigned to users and groups in possession of this role in the respective project"
      time_entry:
        activity: "Activity"
        hours: "Hours"
        spent_on: "Date"
        type: "Type"
      type:
        description: "Default text for description"
        attribute_groups: ''
        is_in_roadmap: "Displayed in roadmap by default"
        is_default: "Activated for new projects by default"
        is_milestone: "Is milestone"
        color: "Color"
      user:
        admin: "Administrator"
        auth_source: "Authentication mode"
        current_password: "Current password"
        force_password_change: "Enforce password change on next login"
        language: "Language"
        last_login_on: "Last login"
        new_password: "New password"
        password_confirmation: "Confirmation"
        consented_at: "Consented at"
      user_preference:
        comments_sorting: "Display comments"
        hide_mail: "Hide my email address"
        impaired: "Accessibility mode"
        time_zone: "Time zone"
        auto_hide_popups: "Auto-hide success notifications"
        warn_on_leaving_unsaved: "Warn me when leaving a work package with unsaved changes"
      version:
        effective_date: "Finish date"
        sharing: "Sharing"
      wiki_content:
        text: "Text"
      wiki_page:
        parent_title: "Parent page"
        redirect_existing_links: "Redirect existing links"
      planning_element_type_color:
        hexcode: Hex code
      work_package:
        begin_insertion: "Begin of the insertion"
        begin_deletion: "Begin of the deletion"
        children: "Subelements"
        done_ratio: "Progress (%)"
        end_insertion: "End of the insertion"
        end_deletion: "End of the deletion"
        version: "Version"
        parent: "Parent"
        parent_issue: "Parent"
        parent_work_package: "Parent"
        priority: "Priority"
        progress: "Progress (%)"
        schedule_manually: "Manual scheduling"
        spent_hours: "Spent time"
        spent_time: "Spent time"
        subproject: "Subproject"
        time_entries: "Log time"
        type: "Type"
        watcher: "Watcher"
      'doorkeeper/application':
        uid: "Client ID"
        secret: "Client secret"
        owner: "Owner"
        redirect_uri: "Redirect URI"
        client_credentials_user_id: "Client Credentials User ID"
        scopes: "Scopes"
        confidential: "Confidential"

    errors:
      messages:
        accepted: "must be accepted."
        after: "must be after %{date}."
        after_or_equal_to: "must be after or equal to %{date}."
        before: "must be before %{date}."
        before_or_equal_to: "must be before or equal to %{date}."
        blank: "can't be blank."
        blank_nested: "needs to have the property '%{property}' set."
        cant_link_a_work_package_with_a_descendant: "A work package cannot be linked to one of its subtasks."
        circular_dependency: "This relation would create a circular dependency."
        confirmation: "doesn't match %{attribute}."
        could_not_be_copied: "%{dependency} could not be (fully) copied."
        does_not_exist: "does not exist."
        error_enterprise_only: "is only available in the OpenProject Enterprise Edition"
        error_unauthorized: "may not be accessed."
        error_readonly: "was attempted to be written but is not writable."
        email: "is not a valid email address."
        empty: "can't be empty."
        even: "must be even."
        exclusion: "is reserved."
        file_too_large: "is too large (maximum size is %{count} Bytes)."
        format: "does not match the expected format '%{expected}'."
        format_nested: "does not match the expected format '%{expected}' at path '%{path}'."
        greater_than: "must be greater than %{count}."
        greater_than_or_equal_to: "must be greater than or equal to %{count}."
        greater_than_or_equal_to_start_date: "must be greater than or equal to the start date."
        greater_than_start_date: "must be greater than the start date."
        inclusion: "is not set to one of the allowed values."
        inclusion_nested: "is not set to one of the allowed values at path '%{path}'."
        invalid: "is invalid."
        invalid_url: 'is not a valid URL.'
        invalid_url_scheme: 'is not a supported protocol (allowed: %{allowed_schemes}).'
        less_than_or_equal_to: "must be less than or equal to %{count}."
        not_available: "is not available due to a system configuration."
        not_deletable: "cannot be deleted."
        not_current_user: "is not the current user."
        not_a_date: "is not a valid date."
        not_a_datetime: "is not a valid date time."
        not_a_number: "is not a number."
        not_allowed: "is invalid because of missing permissions."
        not_an_integer: "is not an integer."
        not_an_iso_date: "is not a valid date. Required format: YYYY-MM-DD."
        not_same_project: "doesn't belong to the same project."
        odd: "must be odd."
        regex_invalid: "could not be validated with the associated regular expression."
        smaller_than_or_equal_to_max_length: "must be smaller than or equal to maximum length."
        taken: "has already been taken."
        too_long: "is too long (maximum is %{count} characters)."
        too_short: "is too short (minimum is %{count} characters)."
        type_mismatch: "is not of type '%{type}'"
        type_mismatch_nested: "is not of type '%{type}' at path '%{path}'"
        unchangeable: "cannot be changed."
        unknown_property: "is not a known property."
        unknown_property_nested: "has the unknown path '%{path}'."
        unremovable: "cannot be removed."
        wrong_length: "is the wrong length (should be %{count} characters)."
      models:
        attachment:
          attributes:
            content_type:
              not_whitelisted: "is set to '%{value}', which is not whitelisted for uploading."
        capability:
          context:
            global: 'Global'
          query:
            filters:
              minimum: "need to include at least one filter for principal, context or id with the '=' operator."
        custom_field:
          at_least_one_custom_option: "At least one option needs to be available."
        custom_actions:
          only_one_allowed: "(%{name}) only one value is allowed."
          empty: "(%{name}) value can't be empty."
          inclusion: "(%{name}) value is not set to one of the allowed values."
          not_logged_in: "(%{name}) value cannot be set because you are not logged in."
          not_an_integer: "(%{name}) is not an integer."
          smaller_than_or_equal_to: "(%{name}) must be smaller than or equal to %{count}."
          greater_than_or_equal_to: "(%{name}) must be greater than or equal to %{count}."
          format: "%{message}"
        doorkeeper/application:
          attributes:
            redirect_uri:
              fragment_present: 'cannot contain a fragment.'
              invalid_uri: 'must be a valid URI.'
              relative_uri: 'must be an absolute URI.'
              secured_uri: 'must be an HTTPS/SSL URI.'
              forbidden_uri: 'is forbidden by the server.'
            scopes:
              not_match_configured: "doesn't match available scopes."
        enterprise_token:
          unreadable: "can't be read. Are you sure it is a support token?"
        grids/grid:
          overlaps: 'overlap.'
          outside: 'is outside of the grid.'
          end_before_start: 'end value needs to be larger than the start value.'
        notifications:
          at_least_one_channel: 'At least one channel for sending notifications needs to be specified.'
          attributes:
            read_ian:
              read_on_creation: 'cannot be set to true on notification creation.'
            read_mail:
              read_on_creation: 'cannot be set to true on notification creation.'
            read_mail_digest:
              read_on_creation: 'cannot be set to true on notification creation.'
            reason_ian:
              no_notification_reason: 'cannot be blank as IAN is chosen as a channel.'
            reason_mail:
              no_notification_reason: 'cannot be blank as mail is chosen as a channel.'
            reason_mail_digest:
              no_notification_reason: 'cannot be blank as mail digest is chosen as a channel.'
        parse_schema_filter_params_service:
          attributes:
            base:
              unsupported_operator: "The operator is not supported."
              invalid_values: "A value is invalid."
              id_filter_required: "An 'id' filter is required."
        project:
          archived_ancestor: 'The project has an archived ancestor.'
          foreign_wps_reference_version: 'Work packages in non descendant projects reference versions of the project or its descendants.'
          attributes:
            types:
              in_use_by_work_packages: "still in use by work packages: %{types}"
            enabled_modules:
              dependency_missing: "The module '%{dependency}' needs to be enabled as well since the module '%{module}' depends on it."
              format: "%{message}"
        query:
          attributes:
            project:
              error_not_found: "not found"
            public:
              error_unauthorized: "- The user has no permission to create public views."
            group_by:
              invalid: "Can't group by: %{value}"
              format: "%{message}"
            column_names:
              invalid: "Invalid query column: %{value}"
              format: "%{message}"
            sort_criteria:
              invalid: "Can't sort by column: %{value}"
              format: "%{message}"
          group_by_hierarchies_exclusive: "is mutually exclusive with group by '%{group_by}'. You cannot activate both."
          filters:
            custom_fields:
              inexistent: "There is no custom field for the filter."
              invalid: "The custom field is not valid in the given context."
        queries/filters/base:
          attributes:
            values:
              inclusion: "filter has invalid values."
              format: "%{message}"
        relation:
          typed_dag:
            circular_dependency: "The relationship creates a circle of relationships."
          attributes:
            to:
              error_not_found: "work package in `to` position not found or not visible"
              error_readonly: "an existing relation's `to` link is immutable"
            from:
              error_not_found: "work package in `from` position not found or not visible"
              error_readonly: "an existing relation's `from` link is immutable"
        repository:
          not_available: "SCM vendor is not available"
          not_whitelisted: "is not allowed by the configuration."
          invalid_url: "is not a valid repository URL or path."
          must_not_be_ssh: "must not be an SSH url."
          no_directory: "is not a directory."
        role:
          attributes:
            permissions:
              dependency_missing: "need to also include '%{dependency}' as '%{permission}' is selected."
        time_entry:
          attributes:
            hours:
              day_limit: "is too high as a maximum of 24 hours can be logged per date."
        user_preference:
          attributes:
            daily_reminders:
              full_hour: "can only be configured to be delivered at a full hour."
        wiki_page:
          attributes:
            slug:
              undeducible: "cannot be deduced from the title '%{title}'."
        work_package:
          is_not_a_valid_target_for_time_entries: "Work package #%{id} is not a valid target for reassigning the time entries."
          attributes:
            due_date:
              not_start_date: "is not on start date, although this is required for milestones."
            parent:
              cannot_be_milestone: "cannot be a milestone."
              cannot_be_self_assigned: "cannot be assigned to itself."
              cannot_be_in_another_project: "cannot be in another project."
              not_a_valid_parent: "is invalid."
            start_date:
              violates_relationships: "can only be set to %{soonest_start} or later so as not to violate the work package's relationships."
            status_id:
              status_transition_invalid: "is invalid because no valid transition exists from old to new status for the current user's roles."
              status_invalid_in_type: "is invalid because the current status does not exist in this type."
            type:
              cannot_be_milestone_due_to_children: "cannot be a milestone because this work package has children."
            priority_id:
              only_active_priorities_allowed: "needs to be active."
            category:
              only_same_project_categories_allowed:
                "The category of a work package must be within the same project as the work package."
              does_not_exist: "The specified category does not exist."
            estimated_hours:
              only_values_greater_or_equal_zeroes_allowed: "must be >= 0."
        type:
          attributes:
            attribute_groups:
              attribute_unknown: "Invalid work package attribute used."
              attribute_unknown_name: "Invalid work package attribute used: %{attribute}"
              duplicate_group: "The group name '%{group}' is used more than once. Group names must be unique."
              query_invalid: "The embedded query '%{group}' is invalid: %{details}"
              group_without_name: "Unnamed groups are not allowed."
        user:
          attributes:
            password:
              weak: "Must contain characters of the following classes (at least %{min_count} of %{all_count}): %{rules}."
              lowercase: "lowercase (e.g. 'a')"
              uppercase: "uppercase (e.g. 'A')"
              numeric: "numeric (e.g. '1')"
              special: "special (e.g. '%')"
              reused:
                one: "has been used before. Please choose one that is different from your last one."
                other: "has been used before. Please choose one that is different from your last %{count}."
              match:
                confirm: "Confirm new password."
                description: "'Password confirmation' should match the input in the 'New password' field."
            status:
              invalid_on_create: "is not a valid status for new users."
            auth_source:
              error_not_found: "not found"
        member:
          principal_blank: "Please choose at least one user or group."
          role_blank: "need to be assigned."
          attributes:
            roles:
              ungrantable: "has an unassignable role."
            principal:
              unassignable: "cannot be assigned to a project."
        version:
          undeletable_work_packages_attached: "The version cannot be deleted as it has work packages attached to it."
        status:
          readonly_default_exlusive: "can not be activated for statuses that are marked default."
      template:
        body: "Please check the following fields:"
        header:
          one: "1 error prohibited this %{model} from being saved"
          other: "%{count} errors prohibited this %{model} from being saved"

    models:
      attachment: "File"
      attribute_help_text: "Attribute help text"
      forum: "Forum"
      comment: "Comment"
      custom_action: "Custom action"
      custom_field: "Custom field"
      group: "Group"
      category: "Category"
      status: "Work package status"
      member: "Member"
      news: "News"
      notification:
        one: "Notification"
        other: "Notifications"
      placeholder_user: "Placeholder user"
      project: "Project"
      query: "Custom query"
      role:
        one: "Role"
        other: "Roles"
      type: "Type"
      user: "User"
      version: "Version"
      wiki: "Wiki"
      wiki_page: "Wiki page"
      workflow: "Workflow"
      work_package: "Work package"
      'doorkeeper/application': "OAuth application"

  errors:
    header_invalid_fields: "There were problems with the following fields:"
    field_erroneous_label: "This field is invalid: %{full_errors}\nPlease enter a valid value."

  activity:
    created: "Created: %{title}"
    updated: "Updated: %{title}"

  # common attributes of all models
  attributes:
    active: "Active"
    assigned_to: "Assignee"
    assignee: "Assignee"
    attachments: "Attachments"
    author: "Author"
    base: "General Error:"
    blocks_ids: "IDs of blocked work packages"
    category: "Category"
    comment: "Comment"
    comments: "Comment"
    content: "Content"
    color: "Color"
    created_at: "Created on"
    custom_options: "Possible values"
    custom_values: "Custom fields"
    date: "Date"
    default_columns: "Default columns"
    description: "Description"
    derived_due_date: "Derived finish date"
    derived_estimated_hours: "Derived estimated time"
    derived_start_date: "Derived start date"
    display_sums: "Display Sums"
    due_date: "Finish date"
    estimated_hours: "Estimated time"
    estimated_time: "Estimated time"
    firstname: "First name"
    group: "Group"
    groups: "Groups"
    id: "ID"
    is_default: "Default value"
    is_for_all: "For all projects"
    is_public: "Public"
    # kept for backwards compatibility
    issue: "Work package"
    lastname: "Last name"
    login: "Username"
    mail: "Email"
    name: "Name"
    password: "Password"
    priority: "Priority"
    project: "Project"
    public: "Public"
    responsible: "Accountable"
    role: "Role"
    roles: "Roles"
    start_date: "Start date"
    status: "Status"
    subject: "Subject"
    summary: "Summary"
    title: "Title"
    type: "Type"
    updated_at: "Updated on"
    updated_on: "Updated on"
    uploader: "Uploader"
    user: "User"
    version: "Version"
    work_package: "Work package"
  
  backup:
    label_backup_token: "Backup token"
    label_create_token: "Create backup token"
    label_delete_token: "Delete backup token"
    label_reset_token: "Reset backup token"
    label_token_users: "The following users have active backup tokens"
    reset_token:
      action_create: Create
      action_reset: Reset
      heading_reset: "Reset backup token"
      heading_create: "Create backup token"
      implications: >
        Enabling backups will allow any user with the required permissions and this backup token
        to download a backup containing all data of this OpenProject installation.
        This includes the data of all other users.
      info: >
        You will need to generate a backup token to be able to create a backup.
        Each time you want to request a backup you will have to provide this token.
        You can delete the backup token to disable backups for this user.
      verification: >
        Enter %{word} to confirm you want to %{action} the backup token.
      verification_word_reset: reset
      verification_word_create: create
      warning: >
        When you create a new token you will only be allowed to request a backup after
        24 hours. This is a safety measure. After that you can request a backup any time using that token.
    text_token_deleted:
      Backup token deleted. Backups are now disabled.
    error:
      invalid_token: Invalid or missing backup token
      token_cooldown: The backup token will be valid in %{hours} hours.
      backup_pending: There is already a backup pending.
      limit_reached: You can only do %{limit} backups per day.

  button_add: "Add"
  button_add_comment: "Add comment"
  button_add_member: Add member
  button_add_watcher: "Add watcher"
  button_annotate: "Annotate"
  button_apply: "Apply"
  button_archive: "Archive"
  button_back: "Back"
  button_cancel: "Cancel"
  button_change: "Change"
  button_change_parent_page: "Change parent page"
  button_change_password: "Change password"
  button_check_all: "Check all"
  button_clear: "Clear"
  button_click_to_reveal: "Click to reveal"
  button_close: 'Close'
  button_collapse_all: "Collapse all"
  button_configure: "Configure"
  button_continue: "Continue"
  button_copy: "Copy"
  button_copy_and_follow: "Copy and follow"
  button_create: "Create"
  button_create_and_continue: "Create and continue"
  button_delete: "Delete"
  button_decline: "Decline"
  button_delete_watcher: "Delete watcher %{name}"
  button_download: "Download"
  button_duplicate: "Duplicate"
  button_edit: "Edit"
  button_edit_associated_wikipage: "Edit associated Wiki page: %{page_title}"
  button_expand_all: "Expand all"
  button_filter: "Filter"
  button_generate: "Generate"
  button_list: "List"
  button_lock: "Lock"
  button_login: "Sign in"
  button_move: "Move"
  button_move_and_follow: "Move and follow"
  button_print: "Print"
  button_quote: "Quote"
  button_remove: Remove
  button_rename: "Rename"
  button_replace: "Replace"
  button_revoke: "Revoke"
  button_reply: "Reply"
  button_reset: "Reset"
  button_rollback: "Rollback to this version"
  button_save: "Save"
  button_save_back: "Save and back"
  button_show: "Show"
  button_sort: "Sort"
  button_submit: "Submit"
  button_test: "Test"
  button_unarchive: "Unarchive"
  button_uncheck_all: "Uncheck all"
  button_unlock: "Unlock"
  button_unwatch: "Unwatch"
  button_update: "Update"
  button_upgrade: "Upgrade"
  button_upload: "Upload"
  button_view: "View"
  button_watch: "Watch"
  button_manage_menu_entry: "Configure menu item"
  button_add_menu_entry: "Add menu item"
  button_configure_menu_entry: "Configure menu item"
  button_delete_menu_entry: "Delete menu item"

  consent:
    checkbox_label: I have noted and do consent to the above.
    failure_message: Consent failed, cannot proceed.
    title: User Consent
    decline_warning_message: You have declined to consent and have been logged out.
    user_has_consented: User has consented to your configured statement at the given time.
    not_yet_consented: User has not consented yet, will be requested upon next login.
    contact_mail_instructions: Define the mail address that users can reach a data controller to perform data change or removal requests.
    contact_your_administrator: Please contact your administrator if you want to have your account deleted.
    contact_this_mail_address: Please contact %{mail_address} if you want to have your account deleted.
    text_update_consent_time: Check this box to force users to consent again. Enable when you have changed the legal aspect of the consent information above.
    update_consent_last_time: "Last update of consent: %{update_time}"

  copy_project:
    title: 'Copy project "%{source_project_name}"'
    started: "Started to copy project \"%{source_project_name}\" to \"%{target_project_name}\". You will be informed by mail as soon as \"%{target_project_name}\" is available."
    failed: "Cannot copy project %{source_project_name}"
    failed_internal: "Copying failed due to an internal error."
    succeeded: "Created project %{target_project_name}"
    errors: "Error"
    project_custom_fields: 'Custom fields on project'
    x_objects_of_this_type:
      zero: 'No objects of this type'
      one: 'One object of this type'
      other: '%{count} objects of this type'
    text:
      failed: "Could not copy project \"%{source_project_name}\" to project \"%{target_project_name}\"."
      succeeded: "Copied project \"%{source_project_name}\" to \"%{target_project_name}\"."

  create_new_page: "Wiki page"

  date:
    abbr_day_names: ["Sun", "Mon", "Tue", "Wed", "Thu", "Fri", "Sat"]
    abbr_month_names: [~, "Jan", "Feb", "Mar", "Apr", "May", "Jun", "Jul", "Aug", "Sep", "Oct", "Nov", "Dec"]
    abbr_week: 'Wk'
    day_names: ["Sunday", "Monday", "Tuesday", "Wednesday", "Thursday", "Friday", "Saturday"]
    formats:
      # Use the strftime parameters for formats.
      # When no format has been given, it uses default.
      # You can provide other formats here if you like!
      default: "%m/%d/%Y"
      long: "%B %d, %Y"
      short: "%b %d"
    # Don't forget the nil at the beginning; there's no such thing as a 0th month
    month_names: [~, "January", "February", "March", "April", "May", "June", "July", "August", "September", "October", "November", "December"]
    # Used in date_select and datime_select.
    order:
      - :year
      - :month
      - :day

  datetime:
    distance_in_words:
      about_x_hours:
        one: "about 1 hour"
        other: "about %{count} hours"
      about_x_months:
        one: "about 1 month"
        other: "about %{count} months"
      about_x_years:
        one: "about 1 year"
        other: "about %{count} years"
      almost_x_years:
        one: "almost 1 year"
        other: "almost %{count} years"
      half_a_minute: "half a minute"
      less_than_x_minutes:
        one: "less than a minute"
        other: "less than %{count} minutes"
      less_than_x_seconds:
        one: "less than 1 second"
        other: "less than %{count} seconds"
      over_x_years:
        one: "over 1 year"
        other: "over %{count} years"
      x_days:
        one: "1 day"
        other: "%{count} days"
      x_minutes:
        one: "1 minute"
        other: "%{count} minutes"
      x_months:
        one: "1 month"
        other: "%{count} months"
      x_seconds:
        one: "1 second"
        other: "%{count} seconds"
    units:
      hour:
        one: "hour"
        other: "hours"

  default_activity_development: "Development"
  default_activity_management: "Management"
  default_activity_other: "Other"
  default_activity_specification: "Specification"
  default_activity_support: "Support"
  default_activity_testing: "Testing"
  default_color_black: "Black"
  default_color_blue: "Blue"
  default_color_blue_dark: "Blue (dark)"
  default_color_blue_light: "Blue (light)"
  default_color_green_dark: "Green (dark)"
  default_color_green_light: "Green (light)"
  default_color_grey_dark: "Grey (dark)"
  default_color_grey_light: "Grey (light)"
  default_color_grey: "Grey"
  default_color_magenta: "Magenta"
  default_color_orange: "Orange"
  default_color_red: "Red"
  default_color_white: "White"
  default_color_yellow: "Yellow"
  default_status_closed: "Closed"
  default_status_confirmed: "Confirmed"
  default_status_developed: "Developed"
  default_status_in_development: "In development"
  default_status_in_progress: "In progress"
  default_status_in_specification: "In specification"
  default_status_in_testing: "In testing"
  default_status_new: "New"
  default_status_on_hold: "On hold"
  default_status_rejected: "Rejected"
  default_status_scheduled: "Scheduled"
  default_status_specified: "Specified"
  default_status_tested: "Tested"
  default_status_test_failed: "Test failed"
  default_status_to_be_scheduled: "To be scheduled"
  default_priority_low: "Low"
  default_priority_normal: "Normal"
  default_priority_high: "High"
  default_priority_immediate: "Immediate"
  default_role_anonymous: "Anonymous"
  default_role_developer: "Developer"
  default_role_project_admin: "Project admin"
  default_role_project_creator_and_staff_manager: "Staff and projects manager"
  default_role_non_member: "Non member"
  default_role_reader: "Reader"
  default_role_member: "Member"
  default_type: "Work Package"
  default_type_bug: "Bug"
  default_type_deliverable: "Deliverable"
  default_type_epic: "Epic"
  default_type_feature: "Feature"
  default_type_milestone: "Milestone"
  default_type_phase: "Phase"
  default_type_task: "Task"
  default_type_user_story: "User story"

  description_active: "Active?"
  description_attachment_toggle: "Show/Hide attachments"
  description_autocomplete: >
    This field uses autocomplete. While typing the title of a work
    package you will receive a list of possible candidates. Choose one
    using the arrow up and arrow down key and select it with tab or
    enter. Alternatively you can enter the work package number directly.
  description_available_columns: "Available Columns"
  description_choose_project: "Projects"
  description_compare_from: "Compare from"
  description_compare_to: "Compare to"
  description_current_position: "You are here: "
  description_date_from: "Enter start date"
  description_date_to: "Enter end date"
  description_enter_number: "Enter number"
  description_enter_text: "Enter text"
  description_filter: "Filter"
  description_filter_toggle: "Show/Hide filter"
  description_category_reassign: "Choose category"
  description_message_content: "Message content"
  description_my_project: "You are member"
  description_notes: "Notes"
  description_parent_work_package: "Parent work package of current"
  description_project_scope: "Search scope"
  description_query_sort_criteria_attribute: "Sort attribute"
  description_query_sort_criteria_direction: "Sort direction"
  description_search: "Searchfield"
  description_select_work_package: "Select work package"
  description_selected_columns: "Selected Columns"
  description_sub_work_package: "Sub work package of current"
  description_toc_toggle: "Show/Hide table of contents"
  description_wiki_subpages_reassign: "Choose new parent page"

  # Text direction: Left-to-Right (ltr) or Right-to-Left (rtl)
  direction: ltr

  ee:
    upsale:
      form_configuration:
        description: "Customize the form configuration with these additional features:"
        add_groups: "Add new attribute groups"
        rename_groups: "Rename attributes groups"
      project_filters:
        description_html: "Filtering and sorting on custom fields is an enterprise edition feature."

  enumeration_activities: "Time tracking activities"
  enumeration_work_package_priorities: "Work package priorities"
  enumeration_reported_project_statuses: "Reported project status"

  error_auth_source_sso_failed: "Single Sign-On (SSO) for user '%{value}' failed"
  error_can_not_archive_project: "This project cannot be archived: %{errors}"
  error_can_not_delete_entry: "Unable to delete entry"
  error_can_not_delete_custom_field: "Unable to delete custom field"
  error_can_not_delete_type: "This type contains work packages and cannot be deleted."
  error_can_not_delete_standard_type: "Standard types cannot be deleted."
  error_can_not_invite_user: "Failed to send invitation to user."
  error_can_not_remove_role: "This role is in use and cannot be deleted."
  error_can_not_reopen_work_package_on_closed_version: "A work package assigned to a closed version cannot be reopened"
  error_can_not_find_all_resources: "Could not find all related resources to this request."
  error_can_not_unarchive_project: "This project cannot be unarchived: %{errors}"
  error_check_user_and_role: "Please choose a user and a role."
  error_code: "Error %{code}"
  error_cookie_missing: 'The OpenProject cookie is missing. Please ensure that cookies are enabled, as this application will not properly function without.'
  error_custom_option_not_found: "Option does not exist."
  error_enterprise_activation_user_limit: "Your account could not be activated (user limit reached). Please contact your administrator to gain access."
  error_enterprise_token_invalid_domain: "The Enterprise Edition is not active. Your Enterprise token's domain (%{actual}) does not match the system's host name (%{expected})."
  error_failed_to_delete_entry: 'Failed to delete this entry.'
  error_in_dependent: "Error attempting to alter dependent object: %{dependent_class} #%{related_id} - %{related_subject}: %{error}"
  error_invalid_selected_value: "Invalid selected value."
  error_journal_attribute_not_present: "Journal does not contain attribute %{attribute}."
  error_pdf_export_too_many_columns: "Too many columns selected for the PDF export. Please reduce the number of columns."
  error_pdf_failed_to_export: "The PDF export could not be saved: %{error}"
  error_token_authenticity: 'Unable to verify Cross-Site Request Forgery token. Did you try to submit data on multiple browsers or tabs? Please close all tabs and try again.'
  error_work_package_done_ratios_not_updated: "Work package done ratios not updated."
  error_work_package_not_found_in_project: "The work package was not found or does not belong to this project"
  error_must_be_project_member: "must be project member"
  error_migrations_are_pending: "Your OpenProject installation has pending database migrations. You have likely missed running the migrations on your last upgrade. Please check the upgrade guide to properly upgrade your installation."
  error_migrations_visit_upgrade_guides: "Please visit our upgrade guide documentation"
  error_no_default_work_package_status: "No default work package status is defined. Please check your configuration (Go to \"Administration -> Work package statuses\")."
  error_no_type_in_project: "No type is associated to this project. Please check the Project settings."
  error_omniauth_registration_timed_out: "The registration via an external authentication provider timed out. Please try again."
  error_omniauth_invalid_auth: "The authentication information returned from the identity provider was invalid. Please contact your administrator for further help."
  error_scm_command_failed: "An error occurred when trying to access the repository: %{value}"
  error_scm_not_found: "The entry or revision was not found in the repository."
  error_unable_delete_status: "The work package status cannot be deleted since it is used by at least one work package."
  error_unable_delete_default_status: "Unable to delete the default work package status. Please select another default work package status before deleting the current one."
  error_unable_to_connect: "Unable to connect (%{value})"
  error_unable_delete_wiki: "Unable to delete the wiki page."
  error_unable_update_wiki: "Unable to update the wiki page."
  error_workflow_copy_source: "Please select a source type or role"
  error_workflow_copy_target: "Please select target type(s) and role(s)"
  error_menu_item_not_created: Menu item could not be added
  error_menu_item_not_saved: Menu item could not be saved
  error_wiki_root_menu_item_conflict: >
    Can't rename "%{old_name}" to "%{new_name}" due to a conflict in the resulting menu item
    with the existing menu item "%{existing_caption}" (%{existing_identifier}).

  error_external_authentication_failed: "An error occurred during external authentication. Please try again."
  error_attribute_not_highlightable: "Attribute(s) not highlightable: %{attributes}"

  events:
    project: 'Project edited'
    changeset: 'Changeset edited'
    message: Message edited
    news: News
    reply: Replied
    time_entry: 'Timelog edited'
    wiki_page: 'Wiki page edited'
    work_package_closed: 'Work Package closed'
    work_package_edit: 'Work Package edited'
    work_package_note: 'Work Package note added'

  export:
    your_work_packages_export: "Your work packages export"
    succeeded: "The export has completed successfully."
    failed: "The export has failed: %{message}"
    format:
      atom: "Atom"
      csv: "CSV"
      pdf: "PDF"
      pdf_with_descriptions: "PDF with descriptions"
      pdf_with_descriptions_and_attachments: "PDF with descriptions and attachments"
      pdf_with_attachments: "PDF with attachments"
    image:
      omitted: "Image not exported."

  extraction:
    available:
      pdftotext: "Pdftotext available (optional)"
      unrtf: "Unrtf available (optional)"
      catdoc: "Catdoc available (optional)"
      xls2csv: "Xls2csv available (optional)"
      catppt: "Catppt available (optional)"
      tesseract: "Tesseract available (optional)"

  general_csv_decimal_separator: "."
  general_csv_encoding: "UTF-8"
  general_csv_separator: ","
  general_first_day_of_week: "7"
  general_lang_name: "English"
  general_pdf_encoding: "ISO-8859-1"
  general_text_no: "no"
  general_text_yes: "yes"
  general_text_No: "No"
  general_text_Yes: "Yes"
  general_text_true: "true"
  general_text_false: "false"

  gui_validation_error: "1 error"
  gui_validation_error_plural: "%{count} errors"

  homescreen:
    additional:
      projects: "Newest visible projects in this instance."
      no_visible_projects: "There are no visible projects in this instance."
      users: "Newest registered users in this instance."
    blocks:
      community: "OpenProject community"
      upsale:
        title: "Upgrade to Enterprise Edition"
        more_info: "More information"
    links:
      upgrade_enterprise_edition: "Upgrade to Enterprise Edition"
      postgres_migration: "Migrating your installation to PostgreSQL"
      user_guides: "User guides"
      faq: "FAQ"
      glossary: "Glossary"
      shortcuts: "Shortcuts"
      blog: "OpenProject blog"
      forums: "Community forum"
      newsletter: "Security alerts / Newsletter"

  image_conversion:
    imagemagick: 'Imagemagick'

  journals:
    changes_retracted: "The changes were retracted."

  links:
    configuration_guide: 'Configuration guide'
    get_in_touch: "You have questions? Get in touch with us."

  instructions_after_registration: "You can sign in as soon as your account has been activated by clicking %{signin}."
  instructions_after_logout: "You can sign in again by clicking %{signin}."
  instructions_after_error: "You can try to sign in again by clicking %{signin}. If the error persists, ask your admin for help."

  menus:
    admin:
      mail_notification: "Email notifications"
      incoming_outgoing: "Incoming & Outgoing"
    quick_add:
      label: "Open quick add menu"

  my_account:
    access_tokens:
      no_results:
        title: "No access tokens to display"
        description: "All of them have been disabled. They can be re-enabled in the administration menu."
      access_token: "Access token"
      headers:
        action: "Action"
        expiration: "Expires"
      indefinite_expiration: "Never"

  notifications:
    send_notifications: "Send notifications for this action"
    work_packages:
      subject:
        created: "The work package was created."
        assigned: "You have been assigned to %{work_package}"
        subscribed: "You subscribed to %{work_package}"
        mentioned: "You have been mentioned in %{work_package}"
        involved: "You either are assigned to or are responsible for %{work_package}"
        watched: "You are watching %{work_package}"


  label_accessibility: "Accessibility"
  label_account: "Account"
  label_active: "Active"
  label_activate_user: 'Activate user'
  label_active_in_new_projects: "Active in new projects"
  label_activity: "Activity"
  label_add_edit_translations: "Add and edit translations"
  label_add_another_file: "Add another file"
  label_add_columns: "Add selected columns"
  label_add_note: "Add a note"
  label_add_related_work_packages: "Add related work packages"
  label_add_subtask: "Add subtask"
  label_added: "added"
  label_added_time_by: "Added by %{author} %{age} ago"
  label_additional_workflow_transitions_for_assignee: "Additional transitions allowed when the user is the assignee"
  label_additional_workflow_transitions_for_author: "Additional transitions allowed when the user is the author"
  label_administration: "Administration"
  label_advanced_settings: "Advanced settings"
  label_age: "Age"
  label_ago: "days ago"
  label_all: "all"
  label_all_time: "all time"
  label_all_words: "All words"
  label_all_open_wps: "All open"
  label_always_visible: "Always displayed"
  label_announcement: "Announcement"
  label_api_access_key: "API access key"
  label_api_access_key_created_on: "API access key created %{value} ago"
  label_api_access_key_type: "API"
  label_applied_status: "Applied status"
  label_archive_project: "Archive project"
  label_ascending: "Ascending"
  label_assigned_to_me_work_packages: "Work packages assigned to me"
  label_associated_revisions: "Associated revisions"
  label_attachment_delete: "Delete file"
  label_attachment_new: "New file"
  label_attachment_plural: "Files"
  label_attribute: "Attribute"
  label_attribute_plural: "Attributes"
  label_auth_source: "Authentication mode"
  label_auth_source_new: "New authentication mode"
  label_auth_source_plural: "Authentication modes"
  label_authentication: "Authentication"
  label_available_project_work_package_categories: 'Available work package categories'
  label_available_project_work_package_types: 'Available work package types'
  label_available_project_forums: 'Available forums'
  label_available_project_versions: 'Available versions'
  label_available_project_repositories: 'Available repositories'
  label_api_documentation: "API documentation"
  label_backup: "Backup"
  label_between: "between"
  label_blocked_by: "blocked by"
  label_blocks: "blocks"
  label_blog: "Blog"
  label_forums_locked: "Locked"
  label_forum_new: "New forum"
  label_forum_plural: "Forums"
  label_forum_sticky: "Sticky"
  label_boolean: "Boolean"
  label_branch: "Branch"
  label_browse: "Browse"
  label_bulk_edit_selected_work_packages: "Bulk edit selected work packages"
  label_bundled: '(Bundled)'
  label_calendar: "Calendar"
  label_calendar_show: "Show Calendar"
  label_category: "Category"
  label_consent_settings: "User Consent"
  label_wiki_menu_item: Wiki menu item
  label_select_main_menu_item: Select new main menu item
  label_select_project: "Select a project"
  label_required_disk_storage: "Required disk storage"
  label_send_invitation: Send invitation
  label_change_plural: "Changes"
  label_change_properties: "Change properties"
  label_change_status: "Change status"
  label_change_status_of_user: "Change status of #{username}"
  label_change_view_all: "View all changes"
  label_changes_details: "Details of all changes"
  label_changeset: "Changeset"
  label_changeset_id: "Changeset ID"
  label_changeset_plural: "Changesets"
  label_checked: "checked"
  label_check_uncheck_all_in_column: "Check/Uncheck all in column"
  label_check_uncheck_all_in_row: "Check/Uncheck all in row"
  label_child_element: "Child element"
  label_chronological_order: "Oldest first"
  label_close_versions: "Close completed versions"
  label_closed_work_packages: "closed"
  label_collapse: "Collapse"
  label_collapsed_click_to_show: "Collapsed. Click to show"
  label_configuration: configuration
  label_comment_add: "Add a comment"
  label_comment_added: "Comment added"
  label_comment_delete: "Delete comments"
  label_comment_plural: "Comments"
  label_commits_per_author: "Commits per author"
  label_commits_per_month: "Commits per month"
  label_confirmation: "Confirmation"
  label_contains: "contains"
  label_content: "Content"
  label_copied: "copied"
  label_copy_to_clipboard: "Copy to clipboard"
  label_copy_same_as_target: "Same as target"
  label_copy_source: "Source"
  label_copy_target: "Target"
  label_copy_workflow_from: "Copy workflow from"
  label_copy_project: "Copy project"
  label_core_version: "Core version"
  label_current_status: "Current status"
  label_current_version: "Current version"
  label_custom_field_add_no_type: "Add this field to a work package type"
  label_custom_field_new: "New custom field"
  label_custom_field_plural: "Custom fields"
  label_custom_field_default_type: "Empty type"
  label_custom_style: "Design"
  label_database_version: "PostgreSQL version"
  label_date: "Date"
  label_date_and_time: "Date and time"
  label_date_from: "From"
  label_date_from_to: "From %{start} to %{end}"
  label_date_to: "To"
  label_day_plural: "days"
  label_default: "Default"
  label_delete_user: "Delete user"
  label_delete_project: "Delete project"
  label_deleted: "deleted"
  label_deleted_custom_field: "(deleted custom field)"
  label_deleted_custom_option: "(deleted option)"
  label_missing_or_hidden_custom_option: "(missing value or lacking permissions to access)"
  label_descending: "Descending"
  label_details: "Details"
  label_development_roadmap: "Development roadmap"
  label_diff: "diff"
  label_diff_inline: "inline"
  label_diff_side_by_side: "side by side"
  label_disabled: "disabled"
  label_display: "Display"
  label_display_per_page: "Per page: %{value}"
  label_display_used_statuses_only: "Only display statuses that are used by this type"
  label_download: "%{count} Download"
  label_download_plural: "%{count} Downloads"
  label_downloads_abbr: "D/L"
  label_duplicated_by: "duplicated by"
  label_duplicate: "duplicate"
  label_duplicates: "duplicates"
  label_edit: "Edit"
  label_edit_x: "Edit: %{x}"
  label_enable_multi_select: "Toggle multiselect"
  label_enabled_project_custom_fields: 'Enabled custom fields'
  label_enabled_project_modules: 'Enabled modules'
  label_enabled_project_activities: 'Enabled time tracking activities'
  label_end_to_end: "end to end"
  label_end_to_start: "end to start"
  label_enumeration_new: "New enumeration value"
  label_enumeration_value: "Enumeration value"
  label_enumerations: "Enumerations"
  label_enterprise: "Enterprise"
  label_enterprise_active_users: "%{current}/%{limit} booked active users"
  label_enterprise_edition: "Enterprise Edition"
  label_environment: "Environment"
  label_estimates_and_time: "Estimates and time"
  label_equals: "is"
  label_everywhere: "everywhere"
  label_example: "Example"
  label_import: "Import"
  label_export_to: "Also available in:"
  label_expanded_click_to_collapse: "Expanded. Click to collapse"
  label_f_hour: "%{value} hour"
  label_f_hour_plural: "%{value} hours"
  label_feed_plural: "Feeds"
  label_feeds_access_key: "RSS access key"
  label_feeds_access_key_created_on: "RSS access key created %{value} ago"
  label_feeds_access_key_type: "RSS"
  label_file_plural: "Files"
  label_filter_add: "Add filter"
  label_filter_plural: "Filters"
  label_filters_toggle: "Show/hide filters"
  label_float: "Float"
  label_folder: "Folder"
  label_follows: "follows"
  label_force_user_language_to_default: "Set language of users having a non allowed language to default"
  label_form_configuration: "Form configuration"
  label_gantt: "Gantt"
  label_gantt_chart: "Gantt chart"
  label_general: "General"
  label_generate_key: "Generate a key"
  label_git_path: "Path to .git directory"
  label_greater_or_equal: ">="
  label_group_by: "Group by"
  label_group_new: "New group"
  label_group: "Group"
  label_group_named: "Group %{name}"
  label_group_plural: "Groups"
  label_help: "Help"
  label_here: here
  label_hide: "Hide"
  label_history: "History"
  label_hierarchy_leaf: "Hierarchy leaf"
  label_home: "Home"
  label_subject_or_id: "Subject or ID"
  label_impressum: "Legal notice"
  label_in: "in"
  label_in_less_than: "in less than"
  label_in_more_than: "in more than"
  label_inactive: "Inactive"
  label_incoming_emails: "Incoming emails"
  label_includes: 'includes'
  label_index_by_date: "Index by date"
  label_index_by_title: "Index by title"
  label_information: "Information"
  label_information_plural: "Information"
  label_integer: "Integer"
  label_internal: "Internal"
  label_introduction_video: "Introduction video"
  label_invite_user: "Invite user"
  label_show_hide: "Show/hide"
  label_show_all_registered_users: "Show all registered users"
  label_journal: "Journal"
  label_journal_diff: "Description Comparison"
  label_language: "Language"
  label_jump_to_a_project: "Jump to a project..."
  label_keyword_plural: 'Keywords'
  label_language_based: "Based on user's language"
  label_last_activity: "Last activity"
  label_last_change_on: "Last change on"
  label_last_changes: "last %{count} changes"
  label_last_login: "Last login"
  label_last_month: "last month"
  label_last_n_days: "last %{count} days"
  label_last_week: "last week"
  label_latest_revision: "Latest revision"
  label_latest_revision_plural: "Latest revisions"
  label_ldap_authentication: "LDAP authentication"
  label_less_or_equal: "<="
  label_less_than_ago: "less than days ago"
  label_list: "List"
  label_loading: "Loading..."
  label_lock_user: 'Lock user'
  label_logged_as: "Logged in as"
  label_login: "Sign in"
  label_custom_logo: "Custom logo"
  label_custom_favicon: "Custom favicon"
  label_custom_touch_icon: "Custom touch icon"
  label_logout: "Sign out"
  label_main_menu: "Side Menu"
  label_manage_groups: "Manage groups"
  label_managed_repositories_vendor: "Managed %{vendor} repositories"
  label_max_size: "Maximum size"
  label_me: "me"
  label_member_new: "New member"
  label_member_all_admin: "(All roles due to admin status)"
  label_member_plural: "Members"
  lable_membership_added: 'Member added'
  lable_membership_updated: 'Member updated'
  label_menu_item_name: "Name of menu item"
  label_message: "Message"
  label_message_last: "Last message"
  label_message_new: "New message"
  label_message_plural: "Messages"
  label_message_posted: "Message added"
  label_min_max_length: "Min - Max length"
  label_minute_plural: "minutes"
  label_missing_api_access_key: "Missing API access key"
  label_missing_feeds_access_key: "Missing RSS access key"
  label_modification: "%{count} change"
  label_modified: "modified"
  label_module_plural: "Modules"
  label_modules: "Modules"
  label_months_from: "months from"
  label_more: "More"
  label_more_than_ago: "more than days ago"
  label_move_work_package: "Move work package"
  label_my_account: "My account"
  label_my_account_data: "My account data"
  label_my_projects: "My projects"
  label_my_queries: "My custom queries"
  label_name: "Name"
  label_never: "Never"
  label_new: "New"
  label_new_features: "New features"
  label_new_statuses_allowed: "New statuses allowed"
  label_news_singular: "News"
  label_news_added: "News added"
  label_news_comment_added: "Comment added to a news"
  label_news_latest: "Latest news"
  label_news_new: "Add news"
  label_news_edit: "Edit news"
  label_news_plural: "News"
  label_news_view_all: "View all news"
  label_next: "Next"
  label_next_week: "Next week"
  label_no_change_option: "(No change)"
  label_no_data: "No data to display"
  label_no_parent_page: "No parent page"
  label_nothing_display: "Nothing to display"
  label_nobody: "nobody"
  label_not_found: 'not found'
  label_none: "none"
  label_none_parentheses: "(none)"
  label_not_contains: "doesn't contain"
  label_not_equals: "is not"
  label_on: "on"
  label_open_menu: "Open menu"
  label_open_work_packages: "open"
  label_open_work_packages_plural: "open"
  label_openproject_website: "OpenProject website"
  label_optional_description: "Description"
  label_options: "Options"
  label_other: "Other"
  label_overall_activity: "Overall activity"
  label_overview: "Overview"
  label_page_title: "Page title"
  label_part_of: "part of"
  label_password_lost: "Forgot your password?"
  label_password_rule_lowercase: "Lowercase"
  label_password_rule_numeric: "Numeric Characters"
  label_password_rule_special: "Special Characters"
  label_password_rule_uppercase: "Uppercase"
  label_path_encoding: "Path encoding"
  label_pdf_with_descriptions: "PDF with Descriptions"
  label_per_page: "Per page"
  label_people: "People"
  label_permissions: "Permissions"
  label_permissions_report: "Permissions report"
  label_personalize_page: "Personalize this page"
  label_placeholder_user: "Placeholder user"
  label_placeholder_user_new: "New placeholder user"
  label_placeholder_user_plural: "Placeholder users"
  label_planning: "Planning"
  label_please_login: "Please log in"
  label_plugins: "Plugins"
  label_modules_and_plugins: "Modules and Plugins"
  label_precedes: "precedes"
  label_preferences: "Preferences"
  label_preview: "Preview"
  label_previous: "Previous"
  label_previous_week: "Previous week"
  label_principal_invite_via_email: " or invite new users via email"
  label_principal_search: "Add existing users or groups"
  label_privacy_policy: "Data privacy and security policy"
  label_product_version: "Product version"
  label_professional_support: "Professional support"
  label_profile: "Profile"
  label_project_all: "All Projects"
  label_project_count: "Total number of projects"
  label_project_copy_notifications: "Send email notifications during the project copy"
  label_project_latest: "Latest projects"
  label_project_default_type: "Allow empty type"
  label_project_hierarchy: "Project hierarchy"
  label_project_new: "New project"
  label_project_plural: "Projects"
  label_project_settings: "Project settings"
  label_projects_storage_information: "%{count} projects using %{storage} disk storage"
  label_project_view_all: "View all projects"
  label_project_show_details: "Show project details"
  label_project_hide_details: "Hide project details"
  label_public_projects: "Public projects"
  label_query_new: "New query"
  label_query_plural: "Custom queries"
  label_query_menu_item: "Query menu item"
  label_read: "Read..."
  label_register: "Create a new account"
  label_register_with_developer: "Register as developer"
  label_registered_on: "Registered on"
  label_registration_activation_by_email: "account activation by email"
  label_registration_automatic_activation: "automatic account activation"
  label_registration_manual_activation: "manual account activation"
  label_related_work_packages: "Related work packages"
  label_relates: "related to"
  label_relates_to: "related to"
  label_relation_delete: "Delete relation"
  label_relation_new: "New relation"
  label_release_notes: "Release notes"
  label_remove_columns: "Remove selected columns"
  label_renamed: "renamed"
  label_reply_plural: "Replies"
  label_report: "Report"
  label_report_bug: "Report a bug"
  label_report_plural: "Reports"
  label_reported_work_packages: "Reported work packages"
  label_reporting: "Reporting"
  label_reporting_plural: "Reportings"
  label_repository: "Repository"
  label_repository_root: "Repository root"
  label_repository_plural: "Repositories"
  label_required: 'required'
  label_requires: 'requires'
  label_result_plural: "Results"
  label_reverse_chronological_order: "Newest first"
  label_revision: "Revision"
  label_revision_id: "Revision %{value}"
  label_revision_plural: "Revisions"
  label_roadmap: "Roadmap"
  label_roadmap_edit: "Edit roadmap %{name}"
  label_roadmap_due_in: "Due in %{value}"
  label_roadmap_no_work_packages: "No work packages for this version"
  label_roadmap_overdue: "%{value} late"
  label_role_and_permissions: "Roles and permissions"
  label_role_new: "New role"
  label_role_plural: "Roles"
  label_role_search: "Assign role to new members"
  label_scm: "SCM"
  label_search: "Search"
  label_send_information: "Send account information to the user"
  label_send_test_email: "Send a test email"
  label_setting_plural: "Settings"
  label_system_settings: "System settings"
  label_show_completed_versions: "Show completed versions"
  label_sort: "Sort"
  label_sort_by: "Sort by %{value}"
  label_sorted_by: "sorted by %{value}"
  label_sort_higher: "Move up"
  label_sort_highest: "Move to top"
  label_sort_lower: "Move down"
  label_sort_lowest: "Move to bottom"
  label_spent_time: "Spent time"
  label_start_to_end: "start to end"
  label_start_to_start: "start to start"
  label_statistics: "Statistics"
  label_status: "Status"
  label_stay_logged_in: "Stay logged in"
  label_storage_free_space: "Remaining disk space"
  label_storage_used_space: "Used disk space"
  label_storage_group: "Storage filesystem %{identifier}"
  label_storage_for: "Encompasses storage for"
  label_string: "Text"
  label_subproject: "Subproject"
  label_subproject_new: "New subproject"
  label_subproject_plural: "Subprojects"
  label_subtask_plural: "Subtasks"
  label_summary: "Summary"
  label_system: "System"
  label_system_storage: "Storage information"
  label_table_of_contents: "Table of contents"
  label_tag: "Tag"
  label_text: "Long text"
  label_this_month: "this month"
  label_this_week: "this week"
  label_this_year: "this year"
  label_time_entry_plural: "Spent time"
  label_projects_menu: "Projects"
  label_today: "today"
  label_top_menu: "Top Menu"
  label_topic_plural: "Topics"
  label_total: "Total"
  label_type_new: "New type"
  label_type_plural: "Types"
  label_ui: "User Interface"
  label_update_work_package_done_ratios: "Update work package done ratios"
  label_updated_time: "Updated %{value} ago"
  label_updated_time_at: "%{author} %{age}"
  label_updated_time_by: "Updated by %{author} %{age} ago"
  label_upgrade_guides: 'Upgrade guides'
  label_used_by: "Used by"
  label_used_by_types: "Used by types"
  label_used_in_projects: "Used in projects"
  label_user: "User"
  label_user_and_permission: "Users & Permissions"
  label_user_named: "User %{name}"
  label_user_activity: "%{value}'s activity"
  label_user_anonymous: "Anonymous"
  label_user_mail_option_all: "For any event on all my projects"
  label_user_mail_option_none: "No events"
  label_user_mail_option_only_assigned: "Only for things I am assigned to"
  label_user_mail_option_only_my_events: "Only for things I watch or I'm involved in"
  label_user_mail_option_only_owner: "Only for things I am the owner of"
  label_user_mail_option_selected: "For any event on the selected projects only"
  label_user_new: "New user"
  label_user_plural: "Users"
  label_user_search: "Search for user"
  label_user_settings: "User settings"
  label_version_new: "New version"
  label_version_plural: "Versions"
  label_version_sharing_descendants: "With subprojects"
  label_version_sharing_hierarchy: "With project hierarchy"
  label_version_sharing_none: "Not shared"
  label_version_sharing_system: "With all projects"
  label_version_sharing_tree: "With project tree"
  label_videos: "Videos"
  label_view_all_revisions: "View all revisions"
  label_view_diff: "View differences"
  label_view_revisions: "View revisions"
  label_watched_work_packages: "Watched work packages"
  label_what_is_this: "What is this?"
  label_week: "Week"
  label_wiki_content_added: "Wiki page added"
  label_wiki_content_updated: "Wiki page updated"
  label_wiki_toc: "Table of Contents"
  label_wiki_toc_empty: "Table of Contents is empty as no headings are present."
  label_wiki_dont_show_menu_item: "Do not show this wikipage in project navigation"
  label_wiki_edit: "Wiki edit"
  label_wiki_edit_plural: "Wiki edits"
  label_wiki_page_attachments: "Wiki page attachments"
  label_wiki_page_id: "Wiki page ID"
  label_wiki_navigation: "Wiki navigation"
  label_wiki_page: "Wiki page"
  label_wiki_page_plural: "Wiki pages"
  label_wiki_show_index_page_link: "Show submenu item 'Table of Contents'"
  label_wiki_show_menu_item: "Show as menu item in project navigation"
  label_wiki_show_new_page_link: "Show submenu item 'Create new child page'"
  label_wiki_show_submenu_item: "Show as submenu item of "
  label_wiki_start: "Start page"
  label_work_package: "Work package"
  label_work_package_attachments: "Work package attachments"
  label_work_package_category_new: "New category"
  label_work_package_category_plural: "Work package categories"
  label_work_package_hierarchy: "Work package hierarchy"
  label_work_package_new: "New work package"
  label_work_package_edit: "Edit work package %{name}"
  label_work_package_plural: "Work packages"
  label_work_package_status: "Work package status"
  label_work_package_status_new: "New status"
  label_work_package_status_plural: "Work package statuses"
  label_work_package_types: "Work package types"
  label_work_package_tracking: "Work package tracking"
  label_work_package_view_all: "View all work packages"
  label_workflow: "Workflow"
  label_workflow_plural: "Workflows"
  label_workflow_summary: "Summary"
  label_x_closed_work_packages_abbr:
    one: "1 closed"
    other: "%{count} closed"
    zero: "0 closed"
  label_x_comments:
    one: "1 comment"
    other: "%{count} comments"
    zero: "no comments"
  label_x_open_work_packages_abbr:
    one: "1 open"
    other: "%{count} open"
    zero: "0 open"
  label_x_projects:
    one: "1 project"
    other: "%{count} projects"
    zero: "no projects"
  label_yesterday: "yesterday"
  label_role_type: "Type"
  label_member_role: "Project Role"
  label_global_role: "Global Role"
  label_not_changeable: "(not changeable)"
  label_global: "Global"

  auth_source:
    using_abstract_auth_source: "Can't use an abstract authentication source."
    ldap_error: "LDAP-Error: %{error_message}"
    ldap_auth_failed: "Could not authenticate at the LDAP-Server."

  macro_execution_error: "Error executing the macro %{macro_name}"
  macro_unavailable: "Macro %{macro_name} cannot be displayed."
  macros:
    placeholder: '[Placeholder] Macro %{macro_name}'
    errors:
      missing_or_invalid_parameter: 'Missing or invalid macro parameter.'
    legacy_warning:
      timeline: 'This legacy timeline macro has been removed and is no longer available. You can replace the functionality with an embedded table macro.'
    include_wiki_page:
      removed: 'The macro does no longer exist.'
    wiki_child_pages:
      errors:
        page_not_found: "Cannot find the wiki page '%{name}'."
    create_work_package_link:
      errors:
        no_project_context: 'Calling create_work_package_link macro from outside project context.'
        invalid_type: "No type found with name '%{type}' in project '%{project}'."
      link_name: 'New work package'
      link_name_type: 'New %{type_name}'

  mail:
    actions: 'Actions'
    digests:
      including_mention_singular: 'including a mention'
      including_mention_plural: 'including %{number_mentioned} mentions'
      unread_notification_singular: '1 unread notification'
      unread_notification_plural: '%{number_unread} unread notifications'
      work_packages:
        comment_added: '<b>Comment</b> added'
        created: 'Created'
        created_at: 'at %{timestamp} by %{user} '
        login_to_see_all: 'Log in to see all notifications.'
        mentioned: 'You have been <b>mentioned in a comment</b>'
        more_to_see_singular: 'There is 1 more work package with notifications.'
        more_to_see_plural: 'There are %{number} more work packages with notifications.'
        reason:
          watched: 'Watched'
          involved: 'Assigned or responsible'
          mentioned: 'Mentioned'
          subscribed: 'all'
          prefix: 'Received because of the notification setting: %{reason}'
        see_all: 'See all'
        updated: 'Updated'
        updated_at: 'at %{timestamp} by %{user}'
      you_have: 'You have'
    logo_alt_text: 'Logo'
    notification:
      center: 'To notification center'
      settings: 'Change email settings'
    salutation: 'Hey %{user}!'

  mail_body_account_activation_request: "A new user (%{value}) has registered. The account is pending your approval:"
  mail_body_account_information: "Your account information"
  mail_body_account_information_external: "You can use your %{value} account to log in."
  mail_body_backup_ready: "Your requested backup is ready. You can download it here:"
  mail_body_backup_token_reset_admin_info: The backup token for user '%{user}' has been reset.
  mail_body_backup_token_reset_user_info: Your backup token has been reset.
  mail_body_backup_token_info: The previous token is no longer valid.
  mail_body_backup_waiting_period: The new token will be enabled in %{hours} hours.
  mail_body_backup_token_warning: If this wasn't you, login to OpenProject immediately and reset it again.
  mail_body_lost_password: "To change your password, click on the following link:"
  mail_body_register: "Welcome to OpenProject. Please activate your account by clicking on this link:"
  mail_body_register_header_title: "Project member invitation email"
  mail_body_register_user: "Dear %{name}, "
  mail_body_register_links_html: |
    Please feel free to browse our youtube channel (%{youtube_link}) where we provide a webinar (%{webinar_link})
    and “Get started” videos (%{get_started_link}) to make your first steps in OpenProject as easy as possible.
    <br />
    If you have any further questions, consult our documentation (%{documentation_link}) or contact your administrator.
  mail_body_register_closing: "Your OpenProject team"
  mail_body_register_ending: "Stay connected! Kind regards,"
  mail_body_reminder: "%{count} work package(s) that are assigned to you are due in the next %{days} days:"
  mail_body_group_reminder: "%{count} work package(s) that are assigned to group \"%{group}\" are due in the next %{days} days:"
  mail_body_wiki_content_added: "The '%{id}' wiki page has been added by %{author}."
  mail_body_wiki_content_updated: "The '%{id}' wiki page has been updated by %{author}."
  mail_subject_account_activation_request: "%{value} account activation request"
  mail_subject_backup_ready: "Your backup is ready"
  mail_subject_backup_token_reset: "Backup token reset"
  mail_subject_lost_password: "Your %{value} password"
  mail_subject_register: "Your %{value} account activation"
  mail_subject_reminder: "%{count} work package(s) due in the next %{days} days"
  mail_subject_group_reminder: "For group \"%{group}\" %{count} work package(s) due in the next %{days} days"
  mail_subject_wiki_content_added: "'%{id}' wiki page has been added"
  mail_subject_wiki_content_updated: "'%{id}' wiki page has been updated"

  mail_member_added_project:
    subject: "%{project} - You have been added as a member"
    body:
      added_by:
        without_message: "%{user} added you as a member to the project '%{project}'."
        with_message: "%{user} added you as a member to the project '%{project}' writing:"
      roles: "You have the following roles:"

  mail_member_updated_project:
    subject: "%{project} - Your roles have been updated"
    body:
      updated_by:
        without_message: "%{user} updated the roles you have in the project '%{project}'."
        with_message: "%{user} updated the roles you have in the project '%{project}' writing:"
      roles: "You now have the following roles:"

  mail_member_updated_global:
    subject: "Your global permissions have been updated"
    body:
      updated_by:
        without_message: "%{user} updated the roles you have globally."
        with_message: "%{user} updated the roles you have globally writing:"
      roles: "You now have the following roles:"

  mail_user_activation_limit_reached:
    subject: User activation limit reached
    message: |
      A new user (%{email}) tried to create an account on an OpenProject environment that you manage (%{host}).
      The user cannot activate their account since the user limit has been reached.
    steps:
      label: "To allow the user to sign in you can either: "
      a: "Upgrade your payment plan ([here](upgrade_url))" # here turned into a link
      b: "Lock or delete an existing user ([here](users_url))" # here turned into a link


  more_actions: "More functions"

  noscript_description: "You need to activate JavaScript in order to use OpenProject!"
  noscript_heading: "JavaScript disabled"
  noscript_learn_more: "Learn more"

  notice_accessibility_mode: The accessibility mode can be enabled in your [account settings](url).
  notice_account_activated: "Your account has been activated. You can now log in."
  notice_account_already_activated: The account has already been activated.
  notice_account_invalid_token: Invalid activation token
  notice_account_invalid_credentials: "Invalid user or password"
  notice_account_invalid_credentials_or_blocked: "Invalid user or password or the account is blocked due to multiple failed login attempts. If so, it will be unblocked automatically in a short time."
  notice_account_lost_email_sent: "An email with instructions to choose a new password has been sent to you."
  notice_account_new_password_forced: "A new password is required."
  notice_account_password_expired: "Your password expired after %{days} days. Please set a new one."
  notice_account_password_updated: "Password was successfully updated."
  notice_account_pending: "Your account was created and is now pending administrator approval."
  notice_account_register_done: "Account was successfully created. To activate your account, click on the link that was emailed to you."
  notice_account_unknown_email: "Unknown user."
  notice_account_update_failed: "Account setting could not be saved. Please have a look at your account page."
  notice_account_updated: "Account was successfully updated."
  notice_account_other_session_expired: "All other sessions tied to your account have been invalidated."
  notice_account_wrong_password: "Wrong password"
  notice_account_registered_and_logged_in: "Welcome, your account has been activated. You are logged in now."
  notice_activation_failed: The account could not be activated.
  notice_auth_stage_verification_error: "Could not verify stage '%{stage}'."
  notice_auth_stage_wrong_stage: "Expected to finish authentication stage '%{expected}', but '%{actual}' returned."
  notice_auth_stage_error: "Authentication stage '%{stage}' failed."
  notice_can_t_change_password: "This account uses an external authentication source. Impossible to change the password."
  notice_custom_options_deleted: "Option '%{option_value}' and its %{num_deleted} occurrences were deleted."
  notice_email_error: "An error occurred while sending mail (%{value})"
  notice_email_sent: "An email was sent to %{value}"
  notice_failed_to_save_work_packages: "Failed to save %{count} work package(s) on %{total} selected: %{ids}."
  notice_failed_to_save_members: "Failed to save member(s): %{errors}."
  notice_deletion_scheduled: "The deletion has been scheduled and is performed asynchronously."

  notice_file_not_found: "The page you were trying to access doesn't exist or has been removed."
  notice_forced_logout: "You have been automatically logged out after %{ttl_time} minutes of inactivity."
  notice_internal_server_error: "An error occurred on the page you were trying to access. If you continue to experience problems please contact your %{app_title} administrator for assistance."
  notice_work_package_done_ratios_updated: "Work package done ratios updated."
  notice_locking_conflict: "Information has been updated by at least one other user in the meantime."
  notice_locking_conflict_additional_information: "The update(s) came from %{users}."
  notice_locking_conflict_reload_page: "Please reload the page, review the changes and reapply your updates."
  notice_member_added: Added %{name} to the project.
  notice_members_added: Added %{number} users to the project.
  notice_member_removed: "Removed %{user} from project."
  notice_member_deleted: "%{user} has been removed from the project and deleted."
  notice_no_principals_found: "No results found."
  notice_bad_request: "Bad Request."
  notice_not_authorized: "You are not authorized to access this page."
  notice_not_authorized_archived_project: "The project you're trying to access has been archived."
  notice_password_confirmation_failed: "Your password is not correct. Cannot continue."
  notice_principals_found_multiple: "There are %{number} results found. \n Tab to focus the first result."
  notice_principals_found_single: "There is one result. \n Tab to focus it."
  notice_project_not_deleted: "The project wasn't deleted."
  notice_successful_connection: "Successful connection."
  notice_successful_create: "Successful creation."
  notice_successful_delete: "Successful deletion."
  notice_successful_update: "Successful update."
  notice_to_many_principals_to_display: "There are too many results.\nNarrow down the search by typing in the name of the new member (or group)."
  notice_user_missing_authentication_method: User has yet to choose a password or another way to sign in.
  notice_user_invitation_resent: An invitation has been sent to %{email}.
  present_access_key_value: "Your %{key_name} is: %{value}"
  notice_automatic_set_of_standard_type: "Set standard type automatically."
  notice_logged_out: "You have been logged out."
  notice_wont_delete_auth_source: The authentication mode cannot be deleted as long as there are still users using it.
  notice_project_cannot_update_custom_fields: "You cannot update the project's available custom fields. The project is invalid: %{errors}"
  notice_attachment_migration_wiki_page: >
    This page was generated automatically during the update of OpenProject.
    It contains all attachments previously associated with the %{container_type} "%{container_name}".

  # Default format for numbers
  number:
    format:
      delimiter: ""
      precision: 3
      separator: "."
    human:
      format:
        delimiter: ""
        precision: 1
      storage_units:
        format: "%n %u"
        units:
          byte:
            one: "Byte"
            other: "Bytes"
          gb: "GB"
          kb: "kB"
          mb: "MB"
          tb: "TB"

  onboarding:
    heading_getting_started: "Get an overview"
    text_getting_started_description: "Get a quick overview of project management and team collaboration with OpenProject."
    text_show_again: "You can restart this video from the help menu"
    welcome: "Welcome to OpenProject"
    select_language: "Please select your language"

  permission_add_work_package_notes: "Add notes"
  permission_add_work_packages: "Add work packages"
  permission_add_messages: "Post messages"
  permission_add_project: "Create project"
  permission_manage_user: "Create and edit users"
  permission_manage_placeholder_user: "Create, edit, and delete placeholder users"
  permission_add_subprojects: "Create subprojects"
  permission_add_work_package_watchers: "Add watchers"
  permission_assign_versions: "Assign versions"
  permission_browse_repository: "Read-only access to repository (browse and checkout)"
  permission_change_wiki_parent_page: "Change parent wiki page"
  permission_comment_news: "Comment news"
  permission_commit_access: "Read/write access to repository (commit)"
  permission_copy_projects: "Copy projects"
  permission_delete_work_package_watchers: "Delete watchers"
  permission_delete_work_packages: "Delete work packages"
  permission_delete_messages: "Delete messages"
  permission_delete_own_messages: "Delete own messages"
  permission_delete_reportings: "Delete reportings"
  permission_delete_timelines: "Delete timelines"
  permission_delete_wiki_pages: "Delete wiki pages"
  permission_delete_wiki_pages_attachments: "Delete attachments"
  permission_edit_work_package_notes: "Edit notes"
  permission_edit_work_packages: "Edit work packages"
  permission_edit_messages: "Edit messages"
  permission_edit_own_work_package_notes: "Edit own notes"
  permission_edit_own_messages: "Edit own messages"
  permission_edit_own_time_entries: "Edit own time logs"
  permission_edit_project: "Edit project"
  permission_edit_reportings: "Edit reportings"
  permission_edit_time_entries: "Edit time logs"
  permission_edit_timelines: "Edit timelines"
  permission_edit_wiki_pages: "Edit wiki pages"
  permission_export_work_packages: "Export work packages"
  permission_export_wiki_pages: "Export wiki pages"
  permission_list_attachments: "List attachments"
  permission_log_time: "Log spent time"
  permission_manage_forums: "Manage forums"
  permission_manage_categories: "Manage work package categories"
  permission_manage_work_package_relations: "Manage work package relations"
  permission_manage_members: "Manage members"
  permission_manage_news: "Manage news"
  permission_manage_project_activities: "Manage project activities"
  permission_manage_public_queries: "Manage public views"
  permission_manage_repository: "Manage repository"
  permission_manage_subtasks: "Manage work package hierarchies"
  permission_manage_versions: "Manage versions"
  permission_manage_wiki: "Manage wiki"
  permission_manage_wiki_menu: "Manage wiki menu"
  permission_move_work_packages: "Move work packages"
  permission_protect_wiki_pages: "Protect wiki pages"
  permission_rename_wiki_pages: "Rename wiki pages"
  permission_save_queries: "Save views"
  permission_select_project_modules: "Select project modules"
  permission_manage_types: "Select types"
  permission_view_calendar: "View calendar"
  permission_view_changesets: "View repository revisions in OpenProject"
  permission_view_commit_author_statistics: "View commit author statistics"
  permission_view_work_package_watchers: "View watchers list"
  permission_view_work_packages: "View work packages"
  permission_view_messages: "View messages"
  permission_view_members: "View members"
  permission_view_reportings: "View reportings"
  permission_view_time_entries: "View spent time"
  permission_view_timelines: "View timelines"
  permission_view_wiki_edits: "View wiki history"
  permission_view_wiki_pages: "View wiki"

  placeholders:
    default: "-"

  project:
    destroy:
      confirmation: "If you continue, the project %{identifier} and all related data will be permanently destroyed."
      info: "Deleting the project is an irreversible action."
      project_verification: "Enter the project's name %{name} to verify the deletion."
      subprojects_confirmation: "Its subproject(s): %{value} will also be deleted."
      title: "Delete the project %{name}"
    identifier:
      warning_one: Members of the project will have to relocate the project's repositories.
      warning_two: Existing links to the project will no longer work.
      title: Change the project's identifier
    template:
      copying: >
        Your project is being created from the selected template project.
        You will be notified by mail as soon as the project is available.
      use_template: 'Use template'
      make_template: 'Set as template'
      remove_from_templates: 'Remove from templates'
    archive:
      are_you_sure: "Are you sure you want to archive the project '%{name}'?"
      archived: "Archived"

  project_module_activity: "Activity"
  project_module_forums: "Forums"
  project_module_calendar: "Calendar"
  project_module_work_package_tracking: "Work package tracking"
  project_module_news: "News"
  project_module_repository: "Repository"
  project_module_wiki: "Wiki"

  query:
    attribute_and_direction: "%{attribute} (%{direction})"

  # possible query parameters (e.g. issue queries),
  # which are not attributes of an AR-Model.
  query_fields:
    active_or_archived: "Active or archived"
    assigned_to_role: "Assignee's role"
    member_of_group: "Assignee's group"
    assignee_or_group: "Assignee or belonging group"
    subproject_id: "Including Subproject"
    only_subproject_id: "Only subproject"
    name_or_identifier: "Name or identifier"

  repositories:
    at_identifier: 'at %{identifier}'
    atom_revision_feed: 'Atom revision feed'
    autofetch_information: "Check this if you want repositories to be updated automatically when accessing the repository module page.\nThis encompasses the retrieval of commits from the repository and refreshing the required disk storage."
    checkout:
      access:
        readwrite: 'Read + Write'
        read: 'Read-only'
        none: 'No checkout access, you may only view the repository through this application.'
      access_permission: 'Your permissions on this repository'
      url: "Checkout URL"
      base_url_text: "The base URL to use for generating checkout URLs (e.g., https://myserver.example.org/repos/).\nNote: The base URL is only used for rewriting checkout URLs in managed repositories. Other repositories are not altered."
      default_instructions:
        git: |-
          The data contained in this repository can be downloaded to your computer with Git.
          Please consult the documentation of Git if you need more information on the checkout procedure and available clients.
        subversion: |-
          The data contained in this repository can be downloaded to your computer with Subversion.
          Please consult the documentation of Subversion if you need more information on the checkout procedure and available clients.
      enable_instructions_text: "Displays checkout instructions defined below on all repository-related pages."
      instructions: "Checkout instructions"
      show_instructions: "Display checkout instructions"
      text_instructions: "This text is displayed alongside the checkout URL for guidance on how to check out the repository."
      not_available: "Checkout instructions are not defined for this repository. Ask your administrator to enable them for this repository in the system settings."
    create_managed_delay: "Please note: The repository is managed, it is created asynchronously on the disk and will be available shortly."
    create_successful: "The repository has been registered."
    delete_sucessful: "The repository has been deleted."
    destroy:
      confirmation: "If you continue, this will permanently delete the managed repository."
      info: "Deleting the repository is an irreversible action."
      info_not_managed: "Note: This will NOT delete the contents of this repository, as it is not managed by OpenProject."
      managed_path_note: "The following directory will be erased: %{path}"
      repository_verification: "Enter the project's identifier %{identifier} to verify the deletion of its repository."
      subtitle: "Do you really want to delete the %{repository_type} of the project %{project_name}?"
      subtitle_not_managed: "Do you really want to remove the linked %{repository_type} %{url} from the project %{project_name}?"
      title: "Delete the %{repository_type}"
      title_not_managed: "Remove the linked %{repository_type}?"
    errors:
      build_failed: "Unable to create the repository with the selected configuration. %{reason}"
      managed_delete: "Unable to delete the managed repository."
      managed_delete_local: "Unable to delete the local repository on filesystem at '%{path}': %{error_message}"
      empty_repository: "The repository exists, but is empty. It does not contain any revisions yet."
      exists_on_filesystem: "The repository directory already exists in the filesystem."
      filesystem_access_failed: "An error occurred while accessing the repository in the filesystem: %{message}"
      not_manageable: "This repository vendor cannot be managed by OpenProject."
      path_permission_failed: "An error occurred trying to create the following path: %{path}. Please ensure that OpenProject may write to that folder."
      unauthorized: "You're not authorized to access the repository or the credentials are invalid."
      unavailable: "The repository is unavailable."
      exception_title: "Cannot access the repository: %{message}"
      disabled_or_unknown_type: "The selected type %{type} is disabled or no longer available for the SCM vendor %{vendor}."
      disabled_or_unknown_vendor: "The SCM vendor %{vendor} is disabled or no longer available."
      remote_call_failed: "Calling the managed remote failed with message '%{message}' (Code: %{code})"
      remote_invalid_response: "Received an invalid response from the managed remote."
      remote_save_failed: "Could not save the repository with the parameters retrieved from the remote."
    git:
      instructions:
        managed_url: "This is the URL of the managed (local) Git repository."
        path: >-
          Specify the path to your local Git repository ( e.g., %{example_path} ).
          You can also use remote repositories which are cloned to a local copy by
          using a value starting with http(s):// or file://.
        path_encoding: "Override Git path encoding (Default: UTF-8)"
      local_title: "Link existing local Git repository"
      local_url: "Local URL"
      local_introduction: "If you have an existing local Git repository, you can link it with OpenProject to access it from within the application."
      managed_introduction: "Let OpenProject create and integrate a local Git repository automatically."
      managed_title: "Git repository integrated into OpenProject"
      managed_url: "Managed URL"
      path: "Path to Git repository"
      path_encoding: "Path encoding"
    go_to_revision: "Go to revision"
    managed_remote: "Managed repositories for this vendor are handled remotely."
    managed_remote_note: "Information on the URL and path of this repository is not available prior to its creation."
    managed_url: "Managed URL"
    settings:
      automatic_managed_repos_disabled: "Disable automatic creation"
      automatic_managed_repos: "Automatic creation of managed repositories"
      automatic_managed_repos_text: "By setting a vendor here, newly created projects will automatically receive a managed repository of this vendor."
    scm_vendor: "Source control management system"
    scm_type: "Repository type"
    scm_types:
      local: "Link existing local repository"
      existing: "Link existing repository"
      managed: "Create new repository in OpenProject"
    storage:
      not_available: "Disk storage consumption is not available for this repository."
      update_timeout: "Keep the last required disk space information for a repository for N minutes.\nAs counting the required disk space of a repository may be costly, increase this value to reduce performance impact."
    subversion:
      existing_title: "Existing Subversion repository"
      existing_introduction: "If you have an existing Subversion repository, you can link it with OpenProject to access it from within the application."
      existing_url: "Existing URL"
      instructions:
        managed_url: "This is the URL of the managed (local) Subversion repository."
        url: "Enter the repository URL. This may either target a local repository (starting with %{local_proto} ), or a remote repository.\nThe following URL schemes are supported:"
      managed_title: "Subversion repository integrated into OpenProject"
      managed_introduction: "Let OpenProject create and integrate a local Subversion repository automatically."
      managed_url: "Managed URL"
      password: "Repository Password"
      username: "Repository username"
    truncated: "Sorry, we had to truncate this directory to %{limit} files. %{truncated} entries were omitted from the list."
    named_repository: "%{vendor_name} repository"
    update_settings_successful: "The settings have been successfully saved."
    url: "URL to repository"
    warnings:
      cannot_annotate: "This file cannot be annotated."

  scheduling:
    activated: 'activated'
    deactivated: 'deactivated'

  search_input_placeholder: "Search ..."

  setting_apiv3_cors_enabled: "Enable CORS"
  setting_apiv3_cors_origins: "API V3 Cross-Origin Resource Sharing (CORS) allowed origins"
  setting_apiv3_cors_origins_text_html: >
    If CORS is enabled, these are the origins that are allowed to access OpenProject API.
    <br/>
    Please check the <a href="%{origin_link}" target="_blank">Documentation on the Origin header</a> on how to specify the expected values.
  setting_apiv3_docs: "Documentation"
  setting_apiv3_docs_enabled: "Enable docs page"
  setting_apiv3_docs_enabled_instructions_html: >
    If the docs page is enabled you can get an interactive view of the APIv3 documentation under
    <a href="%{link}" target="_blank">%{link}</a>.
  setting_attachment_whitelist: "Attachment upload whitelist"
  setting_email_delivery_method: "Email delivery method"
  setting_sendmail_location: "Location of the sendmail executable"
  setting_smtp_enable_starttls_auto: "Automatically use STARTTLS if available"
  setting_smtp_ssl: "Use SSL connection"
  setting_smtp_address: "SMTP server"
  setting_smtp_port: "SMTP port"
  setting_smtp_authentication: "SMTP authentication"
  setting_smtp_user_name: "SMTP username"
  setting_smtp_password: "SMTP password"
  setting_smtp_domain: "SMTP HELLO domain"
  setting_activity_days_default: "Days displayed on project activity"
  setting_app_subtitle: "Application subtitle"
  setting_app_title: "Application title"
  setting_attachment_max_size: "Attachment max. size"
  setting_autofetch_changesets: "Autofetch repository changes"
  setting_autologin: "Autologin"
  setting_available_languages: "Available languages"
  setting_bcc_recipients: "Blind carbon copy recipients (bcc)"
  setting_brute_force_block_after_failed_logins: "Block user after this number of failed login attempts"
  setting_brute_force_block_minutes: "Time the user is blocked for"
  setting_cache_formatted_text: "Cache formatted text"
  setting_use_wysiwyg_description: "Select to enable CKEditor5 WYSIWYG editor for all users by default. CKEditor has limited functionality for GFM Markdown."
  setting_column_options: "Customize the appearance of the work package lists"
  setting_commit_fix_keywords: "Fixing keywords"
  setting_commit_logs_encoding: "Commit messages encoding"
  setting_commit_logtime_activity_id: "Activity for logged time"
  setting_commit_logtime_enabled: "Enable time logging"
  setting_commit_ref_keywords: "Referencing keywords"
  setting_consent_time: "Consent time"
  setting_consent_info: "Consent information text"
  setting_consent_required: "Consent required"
  setting_consent_decline_mail: "Consent contact mail address"
  setting_cross_project_work_package_relations: "Allow cross-project work package relations"
  setting_first_week_of_year: "First week in year contains"
  setting_date_format: "Date format"
  setting_default_language: "Default language"
  setting_default_projects_modules: "Default enabled modules for new projects"
  setting_default_projects_public: "New projects are public by default"
  setting_diff_max_lines_displayed: "Max number of diff lines displayed"
  setting_display_subprojects_work_packages: "Display subprojects work packages on main projects by default"
  setting_emails_footer: "Emails footer"
  setting_emails_header: "Emails header"
  setting_email_login: "Use email as login"
  setting_enabled_scm: "Enabled SCM"
  setting_enabled_projects_columns: "Visible in project list"
  setting_notification_retention_period_days: "Notification retention period"
<<<<<<< HEAD
  setting_notification_email_delay_minutes: "Email sending delay"
=======
  setting_notification_email_digest_time: "Email digest time"
>>>>>>> 6bf34753
  setting_feeds_enabled: "Enable Feeds"
  setting_feeds_limit: "Feed content limit"
  setting_file_max_size_displayed: "Max size of text files displayed inline"
  setting_host_name: "Host name"
  setting_invitation_expiration_days: "Activation email expires after"
  setting_work_package_done_ratio: "Calculate the work package done ratio with"
  setting_work_package_done_ratio_field: "Use the work package field"
  setting_work_package_done_ratio_status: "Use the work package status"
  setting_work_package_done_ratio_disabled: "Disable (hide the progress)"
  setting_work_package_list_default_columns: "Display by default"
  setting_work_package_properties: "Work package properties"
  setting_work_package_startdate_is_adddate: "Use current date as start date for new work packages"
  setting_work_packages_export_limit: "Work packages export limit"
  setting_journal_aggregation_time_minutes: "User actions aggregated within"
  setting_log_requesting_user: "Log user login, name, and mail address for all requests"
  setting_login_required: "Authentication required"
  setting_mail_from: "Emission email address"
  setting_mail_handler_api_key: "API key"
  setting_mail_handler_body_delimiters: "Truncate emails after one of these lines"
  setting_mail_handler_body_delimiter_regex: "Truncate emails matching this regex"
  setting_mail_handler_ignore_filenames: "Ignored mail attachments"
  setting_new_project_user_role_id: "Role given to a non-admin user who creates a project"
  setting_password_active_rules: "Active character classes"
  setting_password_count_former_banned: "Number of most recently used passwords banned for reuse"
  setting_password_days_valid: "Number of days, after which to enforce a password change"
  setting_password_min_length: "Minimum length"
  setting_password_min_adhered_rules: "Minimum number of required classes"
  setting_per_page_options: "Objects per page options"
  setting_plain_text_mail: "Plain text mail (no HTML)"
  setting_protocol: "Protocol"
  setting_project_gantt_query: "Project portfolio Gantt view"
  setting_project_gantt_query_text: "You can modify the query that is used to display Gantt chart from the project overview page."
  setting_security_badge_displayed: "Display security badge"
  setting_registration_footer: "Registration footer"
  setting_repositories_automatic_managed_vendor: "Automatic repository vendor type"
  setting_repositories_encodings: "Repositories encodings"
  setting_repository_authentication_caching_enabled: "Enable caching for authentication request of version control software"
  setting_repository_storage_cache_minutes: "Repository disk size cache"
  setting_repository_checkout_display: "Show checkout instructions"
  setting_repository_checkout_base_url: "Checkout base URL"
  setting_repository_checkout_text: "Checkout instruction text"
  setting_repository_log_display_limit: "Maximum number of revisions displayed on file log"
  setting_repository_truncate_at: "Maximum number of files displayed in the repository browser"
  setting_rest_api_enabled: "Enable REST web service"
  setting_self_registration: "Self-registration"
  setting_session_ttl: "Session expiry time after inactivity"
  setting_session_ttl_hint: "Value below 5 works like disabled"
  setting_session_ttl_enabled: "Session expires"
  setting_start_of_week: "Week starts on"
  setting_sys_api_enabled: "Enable repository management web service"
  setting_sys_api_description: "The repository management web service provides integration and user authorization for accessing repositories."
  setting_time_format: "Time format"
  setting_accessibility_mode_for_anonymous: "Enable accessibility mode for anonymous users"
  setting_user_format: "Users display format"
  setting_user_default_timezone: "Users default time zone"
  setting_users_deletable_by_admins: "User accounts deletable by admins"
  setting_users_deletable_by_self: "Users allowed to delete their accounts"
  setting_welcome_text: "Welcome block text"
  setting_welcome_title: "Welcome block title"
  setting_welcome_on_homescreen: "Display welcome block on homescreen"
  setting_work_package_list_default_highlighting_mode: "Default highlighting mode"
  setting_work_package_list_default_highlighted_attributes: "Default inline highlighted attributes"

  settings:
    general: "General"
    other: "Other"
    passwords: "Passwords"
    session: "Session"
    brute_force_prevention: "Automated user blocking"
    attachments:
      whitelist_text_html: >
        Define a list of valid file extensions and/or mime types for uploaded files.
        <br/>
        Enter file extensions (e.g., <code>%{ext_example}</code>) or mime types (e.g., <code>%{mime_example}</code>).
        <br/>
        Leave empty to allow any file type to be uploaded.
        Multiple values allowed (one line for each value).
    notifications:
      retention_text: >
        Set the number of days notification events for users (the source for in-app notifications)
        will be kept in the system. Any events older than this time will be deleted.
<<<<<<< HEAD
      delay_minutes_explanation: "Email sending can be delayed to allow users with configured in app notification to confirm the notification within the application before a mail is sent out. Users who read a notification within the application will not receive an email for the already read notification."
=======
      email_digest_explanation: "Once a day, an email digest can be sent out containing a collection of all the notification users subscribed to. The setting is relative to each users configured time zone, so e.g. 8:00 will be executed at 7:00 UTC for users in UTC+1 and 9:00 UTC for those in UTC-1."
>>>>>>> 6bf34753
      events_explanation: 'Governs for which event an email is sent out. Work packages are excluded from this list as the notifications for them can be configured specifically for every user.'
    display:
      first_date_of_week_and_year_set: >
        If either options "%{day_of_week_setting_name}" or "%{first_week_setting_name}" are set,
        the other has to be set as well to avoid inconsistencies in the frontend.
      first_week_of_year_text: >
        Select the date of January that is contained in the first week of the year.
        This value together with first day of the week determines the total number of weeks in a year.
    projects:
      section_new_projects: "Settings for new projects"
      section_project_overview: "Settings for project overview list"
    user:
      default_preferences: "Default preferences"
      deletion: "Deletion"
    highlighting:
      mode_long:
        inline: "Highlight attribute(s) inline"
        none: "No highlighting"
        status: "Entire row by Status"
        type: "Entire row by Type"
        priority: "Entire row by Priority"

  text_formatting:
    markdown: 'Markdown'
    plain: 'Plain text'

  status_active: "active"
  status_archived: "archived"
  status_invited: invited
  status_locked: locked
  status_registered: registered

  # Used in array.to_sentence.
  support:
    array:
      sentence_connector: "and"
      skip_last_comma: "false"

  text_accessibility_hint: "The accessibility mode is designed for users who are blind, motorically handicaped or have a bad eyesight. For the latter focused elements are specially highlighted. Please notice, that the Backlogs module is not available in this mode."
  text_access_token_hint: "Access tokens allow you to grant external applications access to resources in OpenProject."
  text_analyze: "Further analyze: %{subject}"
  text_are_you_sure: "Are you sure?"
  text_are_you_sure_with_children: "Delete work package and all child work packages?"
  text_assign_to_project: "Assign to the project"
  text_form_configuration: >
    You can customize which fields will be displayed in work package forms.
    You can freely group the fields to reflect the needs for your domain.
  text_form_configuration_required_attribute: "Attribute is marked required and thus always shown"
  text_caracters_maximum: "%{count} characters maximum."
  text_caracters_minimum: "Must be at least %{count} characters long."
  text_comma_separated: "Multiple values allowed (comma separated)."
  text_comment_wiki_page: "Comment to wiki page: %{page}"
  text_custom_field_possible_values_info: "One line for each value"
  text_custom_field_hint_activate_per_project: >
    When using custom fields: Keep in mind that custom fields need to be
    activated per project, too.
  text_custom_field_hint_activate_per_project_and_type: >
    Custom fields need to be activated per work
    package type and per project.
  text_custom_logo_instructions: >
    A white logo on transparent background is recommended.
    For best results on both, conventional and retina displays,
    make sure your image's dimensions are 460px by 60px.
  text_custom_favicon_instructions: >
    This is the tiny icon that appears in your browser window/tab next to the
    page's title.
    It's needs to be a squared 32 by 32 pixels sized PNG image file with a transparent background.
  text_custom_touch_icon_instructions: >
    This is the icon that appears in your mobile or tablet when you place a
    bookmark on your homescreen.
    It's needs to be a squared 180 by 180 pixels sized PNG image file. Please
    make sure the image's background is not transparent otherwise it will look
    bad on iOS.
  text_database_allows_tsv: "Database allows TSVector (optional)"
  text_default_administrator_account_changed: "Default administrator account changed"
  text_default_encoding: "Default: UTF-8"
  text_destroy: "Delete"
  text_destroy_with_associated: "There are additional objects assossociated with the work package(s) that are to be deleted. Those objects are of the following types:"
  text_destroy_what_to_do: "What do you want to do?"
  text_diff_truncated: "... This diff was truncated because it exceeds the maximum size that can be displayed."
  text_email_delivery_not_configured: "Email delivery is not configured, and notifications are disabled.\nConfigure your SMTP server to enable them."
  text_enumeration_category_reassign_to: "Reassign them to this value:"
  text_enumeration_destroy_question: "%{count} objects are assigned to this value."
  text_file_repository_writable: "Attachments directory writable"
  text_git_repo_example: "a bare and local repository (e.g. /gitrepo, c:\\gitrepo)"
  text_hint_date_format: "Enter a date in the form of YYYY-MM-DD. Other formats may be changed to an unwanted date."
  text_hint_disable_with_0: "Note: Disable with 0"
  text_hours_between: "Between %{min} and %{max} hours."
  text_work_package_added: "Work package %{id} has been reported by %{author}."
  text_work_package_category_destroy_assignments: "Remove category assignments"
  text_work_package_category_destroy_question: "Some work packages (%{count}) are assigned to this category. What do you want to do?"
  text_work_package_category_reassign_to: "Reassign work packages to this category"
  text_work_package_updated: "Work package %{id} has been updated by %{author}."
  text_work_package_watcher_added: "You have been added as a watcher to Work package %{id} by %{watcher_changer}."
  text_work_package_watcher_removed: "You have been removed from watchers of Work package %{id} by %{watcher_changer}."
  text_work_packages_destroy_confirmation: "Are you sure you want to delete the selected work package(s)?"
  text_work_packages_ref_in_commit_messages: "Referencing and fixing work packages in commit messages"
  text_journal_added: "%{label} %{value} added"
  text_journal_aggregation_time_explanation: "Individual actions of a user (e.g. updating a work package twice) are aggregated into a single action if their age difference is less than the specified timespan. They will be displayed as a single action within the application. This will also delay notifications by the same amount of time reducing the number of emails being sent."
  text_journal_changed_html: "%{label} changed from %{old} %{linebreak}<strong>to</strong> %{new}"
  text_journal_changed_plain: "%{label} changed from %{old} %{linebreak}to %{new}"
  text_journal_changed_no_detail: "%{label} updated"
  text_journal_changed_with_diff: "%{label} changed (%{link})"
  text_journal_deleted: "%{label} deleted (%{old})"
  text_journal_deleted_with_diff: "%{label} deleted (%{link})"
  text_journal_set_to: "%{label} set to %{value}"
  text_journal_set_with_diff: "%{label} set (%{link})"
  text_journal_label_value: "%{label} %{value}"
  text_latest_note: "The latest comment is: %{note}"
  text_length_between: "Length between %{min} and %{max} characters."
  text_line_separated: "Multiple values allowed (one line for each value)."
  text_load_default_configuration: "Load the default configuration"
  text_min_max_length_info: "0 means no restriction"
  text_no_roles_defined: There are no roles defined.
  text_no_access_tokens_configurable: "There are no access tokens which can be configured."
  text_no_configuration_data: "Roles, types, work package statuses and workflow have not been configured yet.\nIt is highly recommended to load the default configuration. You will be able to modify it once loaded."
  text_no_notes: "There are no comments available for this work package."
  text_notice_too_many_values_are_inperformant: "Note: Displaying more than 100 items per page can increase the page load time."
  text_notice_security_badge_displayed_html: >
    Note: if enabled, this will display a badge with your installation status in the <a href="%{information_panel_path}">%{information_panel_label}</a> administration panel,
    and on the home page. It is displayed to administrators only.
    <br/>
    The badge will check your current OpenProject version against the official OpenProject release database to alert you of any updates or known vulnerabilities.
    For more information on what the check provides, what data is needed to provide available updates, and how to disable this check, please visit <a href="%{more_info_url}">the configuration documentation</a>.
  text_own_membership_delete_confirmation: "You are about to remove some or all of your permissions and may no longer be able to edit this project after that.\nAre you sure you want to continue?"
  text_plugin_assets_writable: "Plugin assets directory writable"
  text_powered_by: "Powered by %{link}"
  text_project_identifier_info: "Only lower case letters (a-z), numbers, dashes and underscores are allowed, must start with a lower case letter."
  text_reassign: "Reassign to work package:"
  text_regexp_info: "eg. ^[A-Z0-9]+$"
  text_regexp_multiline: 'The regex is applied in a multi-line mode. e.g., ^---\s+'
  text_repository_usernames_mapping: "Select or update the OpenProject user mapped to each username found in the repository log.\nUsers with the same OpenProject and repository username or email are automatically mapped."
  text_select_notifications: "Select actions for which notifications should be sent."
  text_status_changed_by_changeset: "Applied in changeset %{value}."
  text_table_difference_description: "In this table the single %{entries} are shown. You can view the difference between any two entries by first selecting the according checkboxes in the table. When clicking on the button below the table the differences are shown."
  text_time_logged_by_changeset: "Applied in changeset %{value}."
  text_tip_work_package_begin_day: "work package beginning this day"
  text_tip_work_package_begin_end_day: "work package beginning and ending this day"
  text_tip_work_package_end_day: "work package ending this day"
  text_type_no_workflow: "No workflow defined for this type"
  text_unallowed_characters: "Unallowed characters"
  text_user_invited: The user has been invited and is pending registration.
  text_user_wrote: "%{value} wrote:"
  text_warn_on_leaving_unsaved: "The work package contains unsaved text that will be lost if you leave this page."
  text_what_did_you_change_click_to_add_comment: "What did you change? Click to add comment"
  text_wiki_destroy_confirmation: "Are you sure you want to delete this wiki and all its content?"
  text_wiki_page_destroy_children: "Delete child pages and all their descendants"
  text_wiki_page_destroy_question: "This page has %{descendants} child page(s) and descendant(s). What do you want to do?"
  text_wiki_page_nullify_children: "Keep child pages as root pages"
  text_wiki_page_reassign_children: "Reassign child pages to this parent page"
  text_workflow_edit: "Select a role and a type to edit the workflow"
  text_zoom_in: "Zoom in"
  text_zoom_out: "Zoom out"
  text_setup_mail_configuration: "Configure your email provider"

  time:
    am: "am"
    formats:
      default: "%m/%d/%Y %I:%M %p"
      long: "%B %d, %Y %H:%M"
      short: "%d %b %H:%M"
      time: "%I:%M %p"
    pm: "pm"

  timeframe:
    show: "Show timeframe"
    end: "to"
    start: "from"

  timelines:
    admin_menu:
      color: "Color"
      colors: "Colors"
    associations: "Dependencies"
    button_delete_all: "Delete all"
    change: "Change in planning"
    children: "Child elements"
    color_could_not_be_saved: "Color could not be saved"
    current_planning: "Current planning"
    dates: "Dates"
    dates_are_calculated_based_on_sub_elements: "Dates are calculated based on sub elements."
    delete_all: "Delete all"
    delete_thing: "Delete"
    duration: "Duration"
    duration_days:
      one:   "1 day"
      other: "%{count} days"
    edit_color: "Edit color"
    edit_thing: "Edit"
    edit_timeline: "Edit timeline report %{timeline}"
    delete_timeline: "Delete timeline report %{timeline}"
    empty: "(empty)"
    enable_type_in_project: 'Enable type "%{type}"'
    end: "End"
    errors:
      not_implemented: "The timeline could not be rendered because it uses a feature that is not yet implemented."
      report_comparison: "The timeline could not render the configured comparisons. Please check the appropriate section in the configuration, resetting it can help solve this problem."
      report_epicfail: "The timeline could not be loaded due to an unexpected error."
      report_timeout: "The timeline could not be loaded in a reasonable amount of time."
    filter:
      errors:
        timeframe_start: "The timeframe start "
        timeframe_end: "The timeframe end "
        compare_to_relative: "The value of the relative comparison "
        compare_to_absolute: "The value of the absolute comparison "
        planning_element_time_relative_one: "The start for work packages in a certain timeframe "
        planning_element_time_relative_two: "The end for work packages in a certain timeframe "
        planning_element_time_absolute_one: "The start for work packages in a certain timeframe  "
        planning_element_time_absolute_two: "The end for work packages in a certain timeframe  "
      sort:
        sortation: "Sort by"
        alphabet: "alphabet"
        explicit_order: "explicit order"
        project_sortation: "Sort projects by"
        date: "date"
        default: "default"
      column:
        assigned_to: "Assignee"
        type: "Type"
        due_date: "End date"
        name: "Name"
        status: "Status"
        start_date: "Start date"
      columns: "Columns"
      comparisons: "Comparisons"
      comparison:
        absolute: "Absolute"
        none: "None"
        relative: "Relative"
        compare_relative_prefix: "Compare current planning to"
        compare_relative_suffix: "ago"
        compare_absolute: "Compare current planning to %{date}"
      time_relative:
        days: "days"
        weeks: "weeks"
        months: "months"
      exclude_own_work_packages: "Hide work packages from this project"
      exclude_reporters: "Hide other projects"
      exclude_empty: "Hide empty projects"
      grouping: "Grouping"
      grouping_hide_group: "Hide group \"%{group}\""
      grouping_one: "First grouping criterion"
      grouping_one_phrase: "Is a subproject of"
      grouping_other: "Other"
      hide_chart: "Hide chart"
      noneElement: "(none)"
      noneSelection: "(none)"
      outline: "Initial outline expansion"
      parent: "Show subprojects of"
      work_package_filters: "Filter work packages"
      work_package_responsible: "Show work packages with accountable"
      work_package_assignee: "Show work packages with assignee"
      types: "Show types"
      status: "Show status"

      project_time_filter: "Projects with a work package of a certain type in a certain timeframe"
      project_time_filter_timeframe: "Timeframe"
      project_time_filter_historical_from: "from"
      project_time_filter_historical_to: "to"
      project_time_filter_historical: "%{start_label} %{startdate} %{end_label} %{enddate}"
      project_time_filter_relative: "%{start_label} %{startspan}%{startspanunit} ago, %{end_label} %{endspan}%{endspanunit} from now"
      project_filters: "Filter projects"
      project_responsible: "Show projects with accountable"
      project_status: "Show project status"
      timeframe: "Show timeframe"
      timeframe_end: "to"
      timeframe_start: "from"
      timeline: "General Settings"
      zoom: "Zoom factor"
    history: "History"
    new_color: "New color"
    new_association: "New dependency"
    new_work_package: "New work package"
    new_reporting: "New reporting"
    new_timeline: "New timeline report"
    no_projects_for_reporting_available: "There are no projects to which a reporting association can be created."
    no_right_to_view_timeline: "You do not have the necessary permission to view the linked timeline."
    no_timeline_for_id: "There is no timeline with ID %{id}."
    notice_successful_deleted_all_elements: "Successfully deleted all elements"
    outline: "Reset Outline"
    outlines:
      aggregation: "Show aggregations only"
      level1:      "Expand level 1"
      level2:      "Expand level 2"
      level3:      "Expand level 3"
      level4:      "Expand level 4"
      level5:      "Expand level 5"
      all:         "Show all"
    reporting_for_project:
      show: "Status reported to project: %{title}"
      edit_delete: "status report for project: %{title}"
      history: "History for status for project: %{title}"
    reporting:
      delete: "Delete status: %{comment}"
      edit: "Edit status: %{comment}"
      show: "Status: %{comment}"

    planning_element_update: "Update: %{title}"
    type_could_not_be_saved: "Type could not be saved"
    reporting_could_not_be_saved: "Reporting could not be saved"
    properties: "Properties"
    really_delete_color: >
      Are you sure, you want to delete the following color?
      Types using this color will not be deleted.
    really_delete_reporting: >
      Are you sure, you want to delete the following reporting?
      Previous reporting statuses will be deleted, too.
    start: "Start"
    timeline: "Timeline report"
    timelines: "Timeline reports"
    settings: "Timelines"
    vertical_work_package: "Vertical work packages"
    you_are_viewing_the_selected_timeline: "You are viewing the selected timeline report"
    zoom:
      in: "Zoom in"
      out: "Zoom out"
      days: "Days"
      weeks: "Weeks"
      months: "Months"
      quarters: "Quarters"
      years: "Years"

  title_remove_and_delete_user: Remove the invited user from the project and delete him/her.
  title_enterprise_upgrade: "Upgrade to unlock more users."

  tooltip_user_default_timezone: >
    The default time zone for new users. Can be changed in a user's settings.
  tooltip_resend_invitation: >
    Sends another invitation email with a fresh token in
    case the old one expired or the user did not get the original email.
    Can also be used for active users to choose a new authentication method.
    When used with active users their status will be changed to 'invited'.

  tooltip:
    setting_email_login: >
      If enabled a user will be unable to chose a login during registration.
      Instead their given email address will serve as the login.
      An administrator may still change the login separately.

  queries:
    apply_filter: Apply preconfigured filter

  top_menu:
    additional_resources: "Additional resources"
    getting_started: "Getting started"
    help_and_support: "Help and support"

  total_progress: "Total progress"

  user:
    all: "all"
    active: "active"
    activate: "Activate"
    activate_and_reset_failed_logins: "Activate and reset failed logins"
    authentication_provider: "Authentication Provider"
    authentication_settings_disabled_due_to_external_authentication: >
      This user authenticates via an external authentication provider, so there is no password
      in OpenProject to be changed.
    authorization_rejected: "You are not allowed to sign in."
    assign_random_password: "Assign random password (sent to user via email)"
    blocked: "locked temporarily"
    blocked_num_failed_logins:
      one: "locked temporarily (one failed login attempt)"
      other: "locked temporarily (%{count} failed login attempts)"
    confirm_status_change: "You are about to change the status of '%{name}'. Are you sure you want to continue?"
    deleted: "Deleted user"
    error_status_change_failed: "Changing the user status failed due to the following errors: %{errors}"
    invite: Invite user via email
    invited: invited
    lock: "Lock permanently"
    locked: "locked permanently"
    no_login: "This user authenticates through login by password. Since it is disabled, they cannot log in."
    password_change_unsupported: Change of password is not supported.
    registered: "registered"
    reset_failed_logins: "Reset failed logins"
    status_user_and_brute_force: "%{user} and %{brute_force}"
    status_change: "Status change"
    text_change_disabled_for_provider_login: "The name is set by your login provider and can thus not be changed."
    unlock: "Unlock"
    unlock_and_reset_failed_logins: "Unlock and reset failed logins"

  version_status_closed: "closed"
  version_status_locked: "locked"
  version_status_open: "open"

  note: Note
  note_password_login_disabled: "Password login has been disabled by %{configuration}."
  warning: Warning
  warning_attachments_not_saved: "%{count} file(s) could not be saved."
  warning_imminent_user_limit: >
    You invited more users than are supported by your current plan.
    Invited users may not be able to join your OpenProject environment.
    Please <a href="%{upgrade_url}">upgrade your plan</a> or block existing
    users in order to allow invited and registered users to join.
  warning_registration_token_expired: |
    The activation email has expired. We sent you a new one to %{email}.
    Please click the link inside of it to activate your account.
  warning_user_limit_reached: >
    User limit reached. You cannot activate any more users.
    Please <a href="%{upgrade_url}">upgrade your plan</a> or block members to allow for additional users.
  warning_user_limit_reached_instructions: >
    You reached your user limit (%{current}/%{max} active users).
    Please contact sales@openproject.com to upgrade your Enterprise Edition plan and add additional users.
  warning_protocol_mismatch_html: >

  warning_bar:
    protocol_mismatch:
      title: 'Protocol setting mismatch'
      text_html: >
        Your application is running with its protocol setting set to <code>%{set_protocol}</code>, but the request
        is an <code>%{actual_protocol}</code> request.
        This will result in errors! Go to <a href="%{setting_path}">System settings</a> and change the "Protocol" setting to correct this.
    hostname_mismatch:
      title: 'Hostname setting mismatch'
      text_html: >
        Your application is running with its host name setting set to <code>%{set_hostname}</code>, but the request
        is a <code>%{actual_hostname}</code> hostname.
        This will result in errors! Go to <a href="%{setting_path}">System settings</a> and change the "Host name" setting to correct this.

  menu_item: "Menu item"
  menu_item_setting: "Visibility"

  wiki_menu_item_for: "Menu item for wikipage \"%{title}\""
  wiki_menu_item_setting: "Visibility"
  wiki_menu_item_new_main_item_explanation: >
    You are deleting the only main wiki menu item. You now have to choose a wiki page for which a new main item will be generated.
    To delete the wiki the wiki module can be deactivated by project administrators.
  wiki_menu_item_delete_not_permitted: The wiki menu item of the only wiki page cannot be deleted.

  query_menu_item_for: "Menu item for query \"%{title}\""

  # TODO: merge with work_packages top level key
  work_package:
    updated_automatically_by_child_changes: |
        _Updated automatically by changing values within child work package %{child}_
    destroy:
      info: "Deleting the work package is an irreversible action."
      title: "Delete the work package"

  nothing_to_preview: "Nothing to preview"

  api_v3:
    attributes:
      lock_version: "Lock Version"
    errors:
      code_400: "Bad request: %{message}"
      code_401: "You need to be authenticated to access this resource."
      code_401_wrong_credentials: "You did not provide the correct credentials."
      code_403: "You are not authorized to access this resource."
      code_404: "The requested resource could not be found."
      code_409: "Could not update the resource because of conflicting modifications."
      code_429: "Too many requests. Please try again later."
      code_500: "An internal error has occurred."
      expected:
        date: "YYYY-MM-DD (ISO 8601 date only)"
        duration: "ISO 8601 duration"
      invalid_content_type: "Expected CONTENT-TYPE to be '%{content_type}' but got '%{actual}'."
      invalid_format: "Invalid format for property '%{property}': Expected format like '%{expected_format}', but got '%{actual}'."
      invalid_json: "The request could not be parsed as JSON."
      invalid_relation: "The relation is invalid."
      invalid_resource: "For property '%{property}' a link like '%{expected}' is expected, but got '%{actual}'."
      invalid_signal:
        embed: "The requested embedding of %{invalid} is not supported. Supported embeddings are %{supported}."
        select: "The requested select of %{invalid} is not supported. Supported selects are %{supported}."
      invalid_user_status_transition: "The current user account status does not allow this operation."
      missing_content_type: "not specified"
      missing_request_body: "There was no request body."
      missing_or_malformed_parameter: "The query parameter '%{parameter}' is missing or malformed."
      multipart_body_error: "The request body did not contain the expected multipart parts."
      multiple_errors: "Multiple field constraints have been violated."
      unable_to_create_attachment: "The attachment could not be created"
      unable_to_create_attachment_permissions: "The attachment could not be saved due to lacking file system permissions"
      render:
        context_not_parsable: "The context provided is not a link to a resource."
        unsupported_context: "The resource given is not supported as context."
        context_object_not_found: "Cannot find the resource given as the context."
      validation:
        done_ratio: "Done ratio cannot be set on parent work packages, when it is inferred by status or when it is disabled."
        due_date: "Finish date cannot be set on parent work packages."
        estimated_hours: "Estimated hours cannot be set on parent work packages."
        invalid_user_assigned_to_work_package: "The chosen user is not allowed to be '%{property}' for this work package."
        start_date: "Start date cannot be set on parent work packages."
      eprops:
        invalid_gzip: "is invalid gzip: %{message}"
        invalid_json: "is invalid json: %{message}"

    resources:
      schema: 'Schema'

    undisclosed:
      parent: Undisclosed - The selected parent is invisible because of lacking permissions.

  doorkeeper:
    pre_authorization:
      status: 'Pre-authorization'
    auth_url: 'Auth URL'
    access_token_url: 'Access token URL'

    errors:
      messages:
        # Common error messages
        invalid_request: 'The request is missing a required parameter, includes an unsupported parameter value, or is otherwise malformed.'
        invalid_redirect_uri: "The requested redirect URI is malformed or doesn't match client redirect URI."
        unauthorized_client: 'The client is not authorized to perform this request using this method.'
        access_denied: 'The resource owner or authorization server denied the request.'
        invalid_scope: 'The requested scope is invalid, unknown, or malformed.'
        invalid_code_challenge_method: 'The code challenge method must be plain or S256.'
        server_error: 'The authorization server encountered an unexpected condition which prevented it from fulfilling the request.'
        temporarily_unavailable: 'The authorization server is currently unable to handle the request due to a temporary overloading or maintenance of the server.'

        # Configuration error messages
        credential_flow_not_configured: 'Resource Owner Password Credentials flow failed due to Doorkeeper.configure.resource_owner_from_credentials being unconfigured.'
        resource_owner_authenticator_not_configured: 'Resource Owner find failed due to Doorkeeper.configure.resource_owner_authenticator being unconfigured.'
        admin_authenticator_not_configured: 'Access to admin panel is forbidden due to Doorkeeper.configure.admin_authenticator being unconfigured.'

        # Access grant errors
        unsupported_response_type: 'The authorization server does not support this response type.'

        # Access token errors
        invalid_client: 'Client authentication failed due to unknown client, no client authentication included, or unsupported authentication method.'
        invalid_grant: 'The provided authorization grant is invalid, expired, revoked, does not match the redirection URI used in the authorization request, or was issued to another client.'
        unsupported_grant_type: 'The authorization grant type is not supported by the authorization server.'

        invalid_token:
          revoked: "The access token was revoked"
          expired: "The access token expired"
          unknown: "The access token is invalid"

  unsupported_browser:
    title: "Your browser is outdated and unsupported."
    message: "You may run into errors and degraded experience on this page."
    update_message: 'Please update your browser.'
    close_warning: "Ignore this warning."

  oauth:
    application:
      singular: "OAuth application"
      plural: "OAuth applications"
      named: "OAuth application '%{name}'"
      new: "New OAuth application"
      default_scopes: "(Default scopes)"
      instructions:
        name: "The name of your application. This will be displayed to other users upon authorization."
        redirect_uri_html: >
          The allowed URLs authorized users can be redirected to. One entry per line.
          <br/>
          If you're registering a desktop application, use the following URL.
        confidential: "Check if the application will be used where the client secret can be kept confidential. Native mobile apps and Single Page Apps are assumed non-confidential."
        scopes: "Check the scopes you want the application to grant access to. If no scope is checked, api_v3 is assumed."
        client_credential_user_id: "Optional user ID to impersonate when clients use this application. Leave empty to allow public access only"
        register_intro: "If you are developing an OAuth API client application for OpenProject, you can register it using this form for all users to use."
        default_scopes: ""
    client_id: "Client ID"
    client_secret_notice: >
      This is the only time we can print the client secret, please note it down and keep it secure.
      It should be treated as a password and cannot be retrieved by OpenProject at a later time.
    authorization_dialog:
      authorize: "Authorize"
      cancel: "Cancel and deny authorization."
      prompt_html: "Authorize <strong>%{application_name}</strong> to use your account <em>%{login}</em>?"
      title: "Authorize %{application_name}"
      wants_to_access_html: >
        This application requests access to your OpenProject account.
        <br/>
        <strong>It has requested the following permissions:</strong>
    scopes:
      api_v3: "Full API v3 access"
      api_v3_text: "Application will receive full read & write access to the OpenProject API v3 to perform actions on your behalf."
    grants:
      created_date: "Approved on"
      scopes: "Permissions"
      successful_application_revocation: "Revocation of application %{application_name} successful."
      none_given: "No OAuth applications have been granted access to your user account."
    x_active_tokens:
      one: 'one active token'
      other: '%{count} active token'
    flows:
      authorization_code: "Authorization code flow"
      client_credentials: "Client credentials flow"
    client_credentials: "User used for Client credentials"
    client_credentials_impersonation_set_to: "Client credentials user set to"
    client_credentials_impersonation_warning: "Note: Clients using the 'Client credentials' flow in this application will have the rights of this user"
    client_credentials_impersonation_html: >
      By default, OpenProject provides OAuth 2.0 authorization via %{authorization_code_flow_link}.
      You can optionally enable %{client_credentials_flow_link}, but you must provide a user on whose behalf requests will be performed.
    authorization_error: "An authorization error has occurred."
    revoke_my_application_confirmation: "Do you really want to remove this application? This will revoke %{token_count} active for it."
    my_registered_applications: "Registered OAuth applications"
  
  you: you<|MERGE_RESOLUTION|>--- conflicted
+++ resolved
@@ -2451,11 +2451,6 @@
   setting_enabled_scm: "Enabled SCM"
   setting_enabled_projects_columns: "Visible in project list"
   setting_notification_retention_period_days: "Notification retention period"
-<<<<<<< HEAD
-  setting_notification_email_delay_minutes: "Email sending delay"
-=======
-  setting_notification_email_digest_time: "Email digest time"
->>>>>>> 6bf34753
   setting_feeds_enabled: "Enable Feeds"
   setting_feeds_limit: "Feed content limit"
   setting_file_max_size_displayed: "Max size of text files displayed inline"
@@ -2537,11 +2532,6 @@
       retention_text: >
         Set the number of days notification events for users (the source for in-app notifications)
         will be kept in the system. Any events older than this time will be deleted.
-<<<<<<< HEAD
-      delay_minutes_explanation: "Email sending can be delayed to allow users with configured in app notification to confirm the notification within the application before a mail is sent out. Users who read a notification within the application will not receive an email for the already read notification."
-=======
-      email_digest_explanation: "Once a day, an email digest can be sent out containing a collection of all the notification users subscribed to. The setting is relative to each users configured time zone, so e.g. 8:00 will be executed at 7:00 UTC for users in UTC+1 and 9:00 UTC for those in UTC-1."
->>>>>>> 6bf34753
       events_explanation: 'Governs for which event an email is sent out. Work packages are excluded from this list as the notifications for them can be configured specifically for every user.'
     display:
       first_date_of_week_and_year_set: >
