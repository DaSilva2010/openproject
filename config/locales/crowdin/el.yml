--- conflicted
+++ resolved
@@ -95,11 +95,7 @@
       OpenProject requires read-only access through a system account to lookup users and groups in your LDAP tree.
       Please specify the bind credentials for that system user in the following section.
     ldap_details: 'Λεπτομέρειες LDAP'
-<<<<<<< HEAD
     user_settings: 'Attribute mapping'
-=======
-    user_settings: 'Χαρτογράφηση χαρακτηριστικού'
->>>>>>> 9f97f371
     user_settings_legend: |
       Τα ακόλουθα πεδία σχετίζονται με το πως οι χρήστες δημιουργούνται στο OpenProject από τις καταχωρήσεις LDAP και ποια χαρακτηριστικά LDAP χρησιμοποιούνται για να ορίσουν τα χαρακτηριστικά ενός χρήστη OpenProject (χαρτογράφηση χαρακτηριστικού).
     tls_mode:
@@ -2231,13 +2227,8 @@
   text_work_package_category_destroy_question: "Κάποια πακέτα εργασίας (%{count}) έχουν ανατεθεί σε αυτή την κατηγορία. Τι θέλετε να κάνετε;"
   text_work_package_category_reassign_to: "Επανεκχώρηση πακέτων εργασίας σε αυτή την κατηγορία"
   text_work_package_updated: "Το πακέτο εργασίας %{id} έχει ενημερωθεί από τον(-ην) %{author}."
-<<<<<<< HEAD
   text_work_package_watcher_added: "You have been added as a watcher to Work package %{id} by %{watcher_changer}."
   text_work_package_watcher_removed: "You have been removed from watchers of Work package %{id} by %{watcher_changer}."
-=======
-  text_work_package_watcher_added: "Έχετε προστεθεί ως παρατηρητής για το Πακέτο εργασίας %{id} από τον χρήστη %{watcher_changer}."
-  text_work_package_watcher_removed: "Έχετε αφαιρεθεί από παρατηρητής για το Πακέτο εργασίας %{id} από τον χρήστη %{watcher_changer}."
->>>>>>> 9f97f371
   text_work_packages_destroy_confirmation: "Είστε βέβαιοι ότι θέλετε να διαγράψετε το(-α) επιλεγμένο(-α) πακέτο(-α) εργασίας;"
   text_work_packages_ref_in_commit_messages: "Αναφορά και επιδιόρθωση πακέτων εργασίας σε μηνύματα δέσμευσης"
   text_journal_added: "%{label} %{value} προστέθηκε"
