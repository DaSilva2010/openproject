--- conflicted
+++ resolved
@@ -86,15 +86,13 @@
   error_outro: Bitte beheben Sie die obigen Fehler bevor Sie erneut abschicken.
   backlogs:
     show_statistics: 'Scrum Statistiken anzeigen'
-<<<<<<< HEAD
+    show_burndown_chart: 'Burndown-Chart'
+    add_new_story: 'Neue Story'
 
   project_module_backlogs: Backlogs (Beta)
-=======
-    show_burndown_chart: 'Burndown-Chart'
-    add_new_story: 'Neue Story'
+
   version_settings_display_option_none: keine
   version_settings_display_option_left: links
   version_settings_display_option_right: rechts
   version_settings_display_label: Spalte im Backlog
-  field_display: Spalte im Backlog
->>>>>>> 87d975e0
+  field_display: Spalte im Backlog